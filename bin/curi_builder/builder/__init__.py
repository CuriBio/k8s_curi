import argparse
import json
import glob
import os
import sys
import subprocess

import requests


K8S_REPO_BASE_URL = "https://api.github.com/repos/CuriBio/k8s_curi"


<<<<<<< HEAD
def get_diff(sha: str, path: str):
    r = subprocess.run(["git", "--no-pager", "diff", sha, "--name-only", path], stdout=subprocess.PIPE)
    return r.stdout.decode("utf-8").split("\n")[:-1]


def find_changed(sha: str):
    s = get_diff(sha, "./deployments")

    return [
        {
            "path": f"./{'/'.join(x.split('/')[:-2])}",
            "deployment": x.split("/")[1],
            "service": x.replace("/services/pulse3d", "/services/pulse3d_api").split("/")[
                3
            ],  # leaving 'services/' to prevent switching other pulse3d
        }
        for x in s
        if "service" in x  # remove terraform changes
    ]

=======
def find_changed(sha):
    list_to_return = []

    for dir in ["./deployments","./jobs"]:
        completed_process =  subprocess.run(
            ["git", "--no-pager", "diff", sha, "--name-only", dir], stdout=subprocess.PIPE
        )
        changes_list = completed_process.stdout.decode("utf-8").split("\n")[:-1]
        list_to_return += [
            {
                "path": f"./{'/'.join(ch.split('/')[:-2])}",
                "deployment": ch.split("/")[1],
                # Splits the path into an array and return the element right before the src folder.
                # If its the /deployment pulse3d directory, then change the service name from pulse3d to pulse3d_api
                # Else set service name to be the folder one above src
                "service": "pulse3d_api" if ch.split("/")[ch.split("/").index("src") - 1] == "pulse3d" and dir == "./deployments" else ch.split("/")[ch.split("/").index("src") - 1]
            }
            for ch in changes_list
        ]

    return list_to_return
>>>>>>> 1adbfad1
    # ds = glob.glob('./deployments/**/Dockerfile', recursive=True)
    # return [{"path": f"./{'/'.join(d.split('/')[:-1])}", "deployment": d.split("/")[2], "service": d.split("/")[4]} for d in ds]


def find_changed_tf(sha):
    # get diff for all directories containing changing tf
    changed_paths = get_diff(sha, "./deployments") + get_diff(sha, "./frontend") + get_diff(sha, "./jobs")
    # get only the terraform directory path
    tf_only_paths = [
        path.split("/terraform")[0] + "/terraform" for path in changed_paths if "terraform" in path
    ]
    # return unique tf paths
    return [{"path": path.split("/terraform")[0] + "/terraform"} for path in list(set(tf_only_paths))]


def set_status(build, status, sha, token):
    req = {
        "headers": {
            "Authorization": f"Bearer {token.strip()}",
            "Content-Type": "application/json",
        },
        "data": json.dumps({"state": status, "context": build}),
        "url": f"{K8S_REPO_BASE_URL}/statuses/{sha}",
    }

    response = requests.post(**req)
    return response.status_code != 201


def post_pr_comment(pr_number, comment, token):
    req = {
        "headers": {"Authorization": f"Bearer {token.strip()}"},
        "json": {"body": comment},
        "url": f"{K8S_REPO_BASE_URL}/issues/{pr_number}/comments",
    }

    response = requests.post(**req)
    return response.status_code != 201


def main():
    parser = argparse.ArgumentParser(description="Process some integers.")
    parser.add_argument("--changed", action=argparse.BooleanOptionalAction, default=False)
    parser.add_argument("--status", type=str, default=None)
    parser.add_argument("--context", type=str, default=None)
    parser.add_argument("--sha", type=str)
    parser.add_argument("--pr-number", type=int, default=None)
    parser.add_argument("--pr-comment", type=str, default=None)
    parser.add_argument("--terraform", action=argparse.BooleanOptionalAction, default=False)
    args = parser.parse_args()

    token = os.getenv("TOKEN")

    task_failed = False

    if args.changed and args.sha and token:

        changed = find_changed_tf(args.sha) if args.terraform else find_changed(args.sha)
        print(json.dumps(changed))

        if args.status and not args.terraform:
            for c in changed:
                context = c["path"] if args.terraform else f"{c['deployment']}/{c['service']}"
                task_failed |= set_status(context, args.status, args.sha, token)

    elif args.status and args.context and token:
        task_failed |= set_status(args.context, args.status, args.sha, token)
    elif args.pr_number and args.pr_comment:
        task_failed |= post_pr_comment(args.pr_number, args.pr_comment, token)

    sys.exit(int(task_failed))<|MERGE_RESOLUTION|>--- conflicted
+++ resolved
@@ -11,7 +11,6 @@
 K8S_REPO_BASE_URL = "https://api.github.com/repos/CuriBio/k8s_curi"
 
 
-<<<<<<< HEAD
 def get_diff(sha: str, path: str):
     r = subprocess.run(["git", "--no-pager", "diff", sha, "--name-only", path], stdout=subprocess.PIPE)
     return r.stdout.decode("utf-8").split("\n")[:-1]
@@ -31,30 +30,27 @@
         for x in s
         if "service" in x  # remove terraform changes
     ]
+# def find_changed(sha):
+#     list_to_return = []
 
-=======
-def find_changed(sha):
-    list_to_return = []
+#     for dir in ["./deployments","./jobs"]:
+#         completed_process =  subprocess.run(
+#             ["git", "--no-pager", "diff", sha, "--name-only", dir], stdout=subprocess.PIPE
+#         )
+#         changes_list = completed_process.stdout.decode("utf-8").split("\n")[:-1]
+#         list_to_return += [
+#             {
+#                 "path": f"./{'/'.join(ch.split('/')[:-2])}",
+#                 "deployment": ch.split("/")[1],
+#                 # Splits the path into an array and return the element right before the src folder.
+#                 # If its the /deployment pulse3d directory, then change the service name from pulse3d to pulse3d_api
+#                 # Else set service name to be the folder one above src
+#                 "service": "pulse3d_api" if ch.split("/")[ch.split("/").index("src") - 1] == "pulse3d" and dir == "./deployments" else ch.split("/")[ch.split("/").index("src") - 1]
+#             }
+#             for ch in changes_list
+#         ]
 
-    for dir in ["./deployments","./jobs"]:
-        completed_process =  subprocess.run(
-            ["git", "--no-pager", "diff", sha, "--name-only", dir], stdout=subprocess.PIPE
-        )
-        changes_list = completed_process.stdout.decode("utf-8").split("\n")[:-1]
-        list_to_return += [
-            {
-                "path": f"./{'/'.join(ch.split('/')[:-2])}",
-                "deployment": ch.split("/")[1],
-                # Splits the path into an array and return the element right before the src folder.
-                # If its the /deployment pulse3d directory, then change the service name from pulse3d to pulse3d_api
-                # Else set service name to be the folder one above src
-                "service": "pulse3d_api" if ch.split("/")[ch.split("/").index("src") - 1] == "pulse3d" and dir == "./deployments" else ch.split("/")[ch.split("/").index("src") - 1]
-            }
-            for ch in changes_list
-        ]
-
-    return list_to_return
->>>>>>> 1adbfad1
+#     return list_to_return
     # ds = glob.glob('./deployments/**/Dockerfile', recursive=True)
     # return [{"path": f"./{'/'.join(d.split('/')[:-1])}", "deployment": d.split("/")[2], "service": d.split("/")[4]} for d in ds]
 

--- conflicted
+++ resolved
@@ -82,13 +82,9 @@
 
     # select first job in first upload
     checkbox_in_fist_row = user_logged_in_page.get_by_role("checkbox").nth(0)
-<<<<<<< HEAD
-    await checkbox_in_fist_row.evaluate("node => node.parentNode.parentNode.parentNode.children[0].children[0].click()")
-=======
     await checkbox_in_fist_row.evaluate(
         "node => node.parentNode.parentNode.parentNode.children[0].children[0].click()"
     )
->>>>>>> 19605a91
     await user_logged_in_page.get_by_role("checkbox").nth(5).click()
 
     # select Interactive Analysis from Actions menu

--- conflicted
+++ resolved
@@ -17,8 +17,7 @@
       parallelism: 4
       # delete all pods as soon as they complete
       podGC:
-<<<<<<< HEAD
-        strategy: OnPodSuccess
+        strategy: OnPodCompletion
 
   artifactRepository: |
     # archiveLogs will archive the main container logs as an artifact
@@ -62,7 +61,4 @@
       # If you are using IRSA on AWS, and set this option to true, you will also need to modify Argo-Server Deployment with
       # `spec.template.spec.securityContext.fsGroup: 65534` configuration. This is required for IRSA to be able to access
       # `/var/run/secrets/eks.amazonaws.com/serviceaccount/token` file, and authenticate with AWS.
-      useSDKCreds: false
-=======
-        strategy: OnPodCompletion
->>>>>>> dd89f15d
+      useSDKCreds: false
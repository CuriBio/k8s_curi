apiVersion: kustomize.config.k8s.io/v1beta1
kind: Kustomization

resources:
  - ../../base
  - argo-workflows.yaml
  - argo-events.yaml
  - ci.yaml

patches:
  - patch: |-
      - op: replace
        path: /spec/source/targetRevision
        value: modl-qc
    target:
      kind: Application
      name: argo-cd
      namespace: argocd
  - patch: |-
      - op: replace
        path: /spec/source/targetRevision
        value: modl-qc
    target:
      kind: Application
      name: sealed-secrets
      namespace: argocd
  - patch: |-
      - op: replace
<<<<<<< HEAD
        path: /spec/sources/0/targetRevision
        value: modl-qc
    target:
      kind: Application
      name: grafana
      namespace: argocd
  - patch: |-
      - op: replace
        path: /spec/sources/1/helm/valueFiles/0
        value: $values/cluster/manifests/grafana-loki/overlays/modl/values.yaml
      - op: replace
        path: /spec/sources/0/targetRevision
        value: modl-qc
    target:
      kind: Application
      name: grafana-loki
      namespace: argocd
=======
        path: /spec/source/path
        value: cluster/manifests/autoscaler/overlays/modl
      - op: replace
        path: /spec/source/targetRevision
        value: modl-qc
    target:
      kind: Application
      name: cluster-autoscaler
      namespace: kube-system
>>>>>>> cc7fffa3
<|MERGE_RESOLUTION|>--- conflicted
+++ resolved
@@ -26,7 +26,6 @@
       namespace: argocd
   - patch: |-
       - op: replace
-<<<<<<< HEAD
         path: /spec/sources/0/targetRevision
         value: modl-qc
     target:
@@ -44,7 +43,6 @@
       kind: Application
       name: grafana-loki
       namespace: argocd
-=======
         path: /spec/source/path
         value: cluster/manifests/autoscaler/overlays/modl
       - op: replace
@@ -53,5 +51,4 @@
     target:
       kind: Application
       name: cluster-autoscaler
-      namespace: kube-system
->>>>>>> cc7fffa3
+      namespace: kube-system
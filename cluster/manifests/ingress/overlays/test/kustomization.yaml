--- conflicted
+++ resolved
@@ -13,11 +13,7 @@
     patch: |-
       - op: replace
         path: /spec/template/spec/containers/0/args/0
-<<<<<<< HEAD
-        value: "--cluster-name=test-updated"
-=======
         value: "--cluster-name=test-v2"
->>>>>>> fdf80c4b
   - target:
       kind: Ingress
       name: alb-nginx-ingress

apiVersion: argoproj.io/v1alpha1
kind: WorkflowTemplate
metadata:
  name: git-sync
  namespace: argo
spec:
  serviceAccountName: argo-workflows-sa
  templates:
    - name: checkout
      inputs:
        parameters:
          - name: repo
          - name: branch
          - name: sha
          - name: base-sha
      nodeSelector:
        group: argo
      script:
        image: 245339368379.dkr.ecr.us-east-2.amazonaws.com/builder
        workingDir: /tmp/git
        env:
          - name: TOKEN
            valueFrom:
              secretKeyRef:
                name: github-access-token
                key: token
          # - name: ARGO_DEBUG_PAUSE_AFTER
          #   value: 'true'
        volumeMounts:
          - name: workdir
            mountPath: /tmp/git
        command: ["sh"]
        source: |
          git clone -q "{{inputs.parameters.repo}}"
          cd k8s_curi
          git fetch -q origin "{{inputs.parameters.branch}}" && git checkout -q "{{inputs.parameters.branch}}"

          SERVICES=$(builder --changed --status=pending --sha={{inputs.parameters.sha}} --base-sha={{inputs.parameters.base-sha}})
          echo $SERVICES
    - name: changed-tf
      inputs:
        parameters:
          - name: sha
          - name: base-sha
      nodeSelector:
        group: argo
      script:
        image: 245339368379.dkr.ecr.us-east-2.amazonaws.com/builder
        workingDir: /tmp/git/k8s_curi
        volumeMounts:
          - name: workdir
            mountPath: /tmp/git
        env:
          - name: TOKEN
            valueFrom:
              secretKeyRef:
                name: github-access-token
                key: token
        command: ["sh"]
        source: |
          TERRAFORM=$(builder --changed --terraform --status=pending --sha={{inputs.parameters.sha}} --base-sha={{inputs.parameters.base-sha}})
          echo $TERRAFORM
    - name: http-status
      inputs:
        parameters:
          - name: status
          - name: context
          - name: sha
      nodeSelector:
        group: argo
      script:
        image: 245339368379.dkr.ecr.us-east-2.amazonaws.com/builder
        command: ["sh"]
        env:
          - name: TOKEN
            valueFrom:
              secretKeyRef:
                name: github-access-token
                key: token
        source: |
          builder --status={{inputs.parameters.status}} --context={{inputs.parameters.context}} --sha={{inputs.parameters.sha}}
---
apiVersion: argoproj.io/v1alpha1
kind: WorkflowTemplate
metadata:
  name: build-service
  namespace: argo
spec:
  serviceAccountName: argo-workflows-sa
  templates:
    - name: kaniko-build-service
      inputs:
        parameters:
          - name: path
          - name: service
          - name: deployment
          - name: sha
      nodeSelector:
        group: argo
      steps:
        - - name: build-service
            template: build
            arguments:
              parameters:
                - name: path
                  value: "{{inputs.parameters.path}}"
                - name: service
                  value: "{{inputs.parameters.service}}"
                - name: deployment
                  value: "{{inputs.parameters.deployment}}"
        - - name: set-output-status-success
            when: "{{steps.build-service.status}} == Succeeded"
            templateRef:
              name: git-sync
              template: http-status
            arguments:
              parameters:
                - name: status
                  value: success
                - name: context
                  value: "{{inputs.parameters.deployment}}/{{inputs.parameters.service}}"
                - name: sha
                  value: "{{inputs.parameters.sha}}"
          - name: set-output-status-failed
            when: "{{steps.build-service.status}} != Succeeded"
            templateRef:
              name: git-sync
              template: http-status
            arguments:
              parameters:
                - name: status
                  value: failure
                - name: context
                  value: "{{inputs.parameters.deployment}}/{{inputs.parameters.service}}"
                - name: sha
                  value: "{{inputs.parameters.sha}}"
    - name: build
      inputs:
        parameters:
          - name: path
          - name: service
          - name: deployment
      nodeSelector:
        group: argo
      container:
        image: gcr.io/kaniko-project/executor:v1.8.0-debug
        command: [/kaniko/executor]
        workingDir: /tmp/git/k8s_curi
        env:
          - name: CODE_ARTIFACT_ACCESS_KEY_ID
            valueFrom:
              secretKeyRef:
                name: aws-credentials
                key: aws_access_key_id
          - name: CODE_ARTIFACT_ACCESS_KEY
            valueFrom:
              secretKeyRef:
                name: aws-credentials
                key: aws_secret_access_key
        args:
          - --no-push
          - --context=/tmp/git/k8s_curi/
          - --dockerfile=/tmp/git/k8s_curi/{{inputs.parameters.path}}/Dockerfile
          - --build-arg=CODE_ARTIFACT_ACCOUNT_ID=245339368379
          - --build-arg=CODE_ARTIFACT_ACCESS_KEY=$(CODE_ARTIFACT_ACCESS_KEY)
          - --build-arg=CODE_ARTIFACT_ACCESS_KEY_ID=$(CODE_ARTIFACT_ACCESS_KEY_ID)
        volumeMounts:
          - name: workdir
            mountPath: /tmp/git
    - name: db-migrations-dry-run
      inputs:
        parameters:
          - name: number
      nodeSelector:
        group: argo
      script:
        image: 245339368379.dkr.ecr.us-east-2.amazonaws.com/builder
        workingDir: /tmp/git/k8s_curi/core/db/curibio
        env:
          - name: TOKEN
            valueFrom:
              secretKeyRef:
                name: github-access-token
                key: token
          - name: JOBS_USER_PASS
            valueFrom:
              secretKeyRef:
                name: db-migrations
                key: jobs_user_pass
          - name: JOBS_USER_PASS_RO
            valueFrom:
              secretKeyRef:
                name: db-migrations
                key: jobs_user_pass_ro
          - name: MANTARRAY_USER_PASS
            valueFrom:
              secretKeyRef:
                name: db-migrations
                key: mantarray_user_pass
          - name: MANTARRAY_USER_PASS_RO
            valueFrom:
              secretKeyRef:
                name: db-migrations
                key: mantarray_user_pass_ro
          - name: POSTGRES_DB
            valueFrom:
              secretKeyRef:
                name: db-migrations
                key: postgres_db
          - name: POSTGRES_HOST
            valueFrom:
              secretKeyRef:
                name: db-migrations
                key: postgres_host
          - name: POSTGRES_NAME
            valueFrom:
              secretKeyRef:
                name: db-migrations
                key: postgres_name
          - name: POSTGRES_PASSWORD
            valueFrom:
              secretKeyRef:
                name: db-migrations
                key: postgres_password
          - name: POSTGRES_SERVER
            valueFrom:
              secretKeyRef:
                name: db-migrations
                key: postgres_server
          - name: POSTGRES_USER
            valueFrom:
              secretKeyRef:
                name: db-migrations
                key: postgres_user
          - name: TABLE_USER_PASS
            valueFrom:
              secretKeyRef:
                name: db-migrations
                key: table_user_pass
          - name: TABLE_USER_PASS_RO
            valueFrom:
              secretKeyRef:
                name: db-migrations
                key: table_user_pass_ro
          - name: PULSE3D_QUEUE_PROCESSOR_RO_PASS
            valueFrom:
              secretKeyRef:
                name: db-migrations
                key: pulse3d_queue_processor_ro
<<<<<<< HEAD
=======
          - name: GRAFANA_PASS_RO
            valueFrom:
              secretKeyRef:
                name: db-migrations
                key: grafana_pass_ro
>>>>>>> 899e3143
        volumeMounts:
          - name: workdir
            mountPath: /tmp/git
        command: ["sh"]
        source: |
          CURRENT_DB_REVISION=$(alembic current)
          if [[ "$CURRENT_DB_REVISION" == *"(head)"* ]]; then
            echo "Up to date"
          else
            echo "Update needed"
            MIGRATION_PLAN=$(alembic upgrade $CURRENT_DB_REVISION:head --sql)
            builder --pr-number={{inputs.parameters.number}} --pr-comment="$MIGRATION_PLAN"
          fi

---
apiVersion: argoproj.io/v1alpha1
kind: WorkflowTemplate
metadata:
  name: build-push-service
  namespace: argo
spec:
  serviceAccountName: argo-workflows-sa
  templates:
    - name: kaniko-build-push-service
      inputs:
        parameters:
          - name: path
          - name: service
          - name: deployment
          - name: version
          - name: sha
      nodeSelector:
        group: argo
      steps:
        - - name: set-status-pending
            templateRef:
              name: git-sync
              template: http-status
            arguments:
              parameters:
                - name: status
                  value: pending
                - name: context
                  value: "{{inputs.parameters.deployment}}/{{inputs.parameters.service}}"
                - name: sha
                  value: "{{inputs.parameters.sha}}"
        - - name: build-service
            template: build
            arguments:
              parameters:
                - name: path
                  value: "{{inputs.parameters.path}}"
                - name: service
                  value: "{{inputs.parameters.service}}"
                - name: deployment
                  value: "{{inputs.parameters.deployment}}"
                - name: version
                  value: "{{inputs.parameters.version}}"
        - - name: set-output-status-success
            when: "{{steps.build-service.status}} == Succeeded"
            templateRef:
              name: git-sync
              template: http-status
            arguments:
              parameters:
                - name: status
                  value: success
                - name: context
                  value: "{{inputs.parameters.deployment}}/{{inputs.parameters.service}}"
                - name: sha
                  value: "{{inputs.parameters.sha}}"
          - name: set-output-status-failed
            when: "{{steps.build-service.status}} != Succeeded"
            templateRef:
              name: git-sync
              template: http-status
            arguments:
              parameters:
                - name: status
                  value: failure
                - name: context
                  value: "{{inputs.parameters.deployment}}/{{inputs.parameters.service}}"
                - name: sha
                  value: "{{inputs.parameters.sha}}"
    - name: build
      inputs:
        parameters:
          - name: path
          - name: service
          - name: deployment
          - name: version
      nodeSelector:
        group: argo
      container:
        image: gcr.io/kaniko-project/executor:v1.8.0-debug
        command: [/kaniko/executor]
        env:
          - name: AWS_EC2_METADATA_DISABLED
            value: "true"
          - name: AWS_SDK_LOAD_CONFIG
            value: "true"
          - name: CODE_ARTIFACT_ACCESS_KEY_ID
            valueFrom:
              secretKeyRef:
                name: aws-credentials
                key: aws_access_key_id
          - name: CODE_ARTIFACT_ACCESS_KEY
            valueFrom:
              secretKeyRef:
                name: aws-credentials
                key: aws_secret_access_key
        args:
          - --destination=245339368379.dkr.ecr.us-east-2.amazonaws.com/{{inputs.parameters.service}}:{{inputs.parameters.version}}
          - --context=/tmp/git/k8s_curi/
          - --dockerfile=/tmp/git/k8s_curi/{{inputs.parameters.path}}/Dockerfile
          - --build-arg=CODE_ARTIFACT_ACCOUNT_ID=245339368379
          - --build-arg=CODE_ARTIFACT_ACCESS_KEY=$(CODE_ARTIFACT_ACCESS_KEY)
          - --build-arg=CODE_ARTIFACT_ACCESS_KEY_ID=$(CODE_ARTIFACT_ACCESS_KEY_ID)
        volumeMounts:
          - name: workdir
            mountPath: /tmp/git
          - name: docker-config
            mountPath: /kaniko/.docker/
      volumes:
        - name: docker-config
          configMap:
            name: docker-config
            namespace: argo
    - name: db-migrations
      nodeSelector:
        group: argo
      script:
        image: 245339368379.dkr.ecr.us-east-2.amazonaws.com/builder
        workingDir: /tmp/git/k8s_curi/core/db/curibio
        env:
          - name: TOKEN
            valueFrom:
              secretKeyRef:
                name: github-access-token
                key: token
          - name: JOBS_USER_PASS
            valueFrom:
              secretKeyRef:
                name: db-migrations
                key: jobs_user_pass
          - name: JOBS_USER_PASS_RO
            valueFrom:
              secretKeyRef:
                name: db-migrations
                key: jobs_user_pass_ro
          - name: MANTARRAY_USER_PASS
            valueFrom:
              secretKeyRef:
                name: db-migrations
                key: mantarray_user_pass
          - name: MANTARRAY_USER_PASS_RO
            valueFrom:
              secretKeyRef:
                name: db-migrations
                key: mantarray_user_pass_ro
          - name: POSTGRES_DB
            valueFrom:
              secretKeyRef:
                name: db-migrations
                key: postgres_db
          - name: POSTGRES_HOST
            valueFrom:
              secretKeyRef:
                name: db-migrations
                key: postgres_host
          - name: POSTGRES_NAME
            valueFrom:
              secretKeyRef:
                name: db-migrations
                key: postgres_name
          - name: POSTGRES_PASSWORD
            valueFrom:
              secretKeyRef:
                name: db-migrations
                key: postgres_password
          - name: POSTGRES_SERVER
            valueFrom:
              secretKeyRef:
                name: db-migrations
                key: postgres_server
          - name: POSTGRES_USER
            valueFrom:
              secretKeyRef:
                name: db-migrations
                key: postgres_user
          - name: TABLE_USER_PASS
            valueFrom:
              secretKeyRef:
                name: db-migrations
                key: table_user_pass
          - name: TABLE_USER_PASS_RO
            valueFrom:
              secretKeyRef:
                name: db-migrations
                key: table_user_pass_ro
          - name: PULSE3D_QUEUE_PROCESSOR_RO_PASS
            valueFrom:
              secretKeyRef:
                name: db-migrations
                key: pulse3d_queue_processor_ro
<<<<<<< HEAD
=======
          - name: GRAFANA_PASS_RO
            valueFrom:
              secretKeyRef:
                name: db-migrations
                key: grafana_pass_ro
>>>>>>> 899e3143
        volumeMounts:
          - name: workdir
            mountPath: /tmp/git
        command: ["sh"]
        source: |
          CURRENT_DB_REVISION=$(alembic current)
          if [[ "$CURRENT_DB_REVISION" == *"(head)"* ]]; then
            echo "Up to date"
          else
            echo "Update needed"
            alembic upgrade head
          fi
---
apiVersion: argoproj.io/v1alpha1
kind: WorkflowTemplate
metadata:
  name: upload-service
  namespace: argo
spec:
  serviceAccountName: argo-workflows-sa
  templates:
    - name: upload-ui
      nodeSelector:
        group: argo
      script:
        image: node:16.17.0
        env:
          - name: AWS_ACCESS_KEY_ID
            valueFrom:
              secretKeyRef:
                name: aws-credentials
                key: aws_access_key_id
          - name: AWS_SECRET_ACCESS_KEY
            valueFrom:
              secretKeyRef:
                name: aws-credentials
                key: aws_secret_access_key
        workingDir: /tmp/git/k8s_curi
        volumeMounts:
          - name: workdir
            mountPath: /tmp/git
        command: ["sh"]
        source: |
          apt-get update && \
          apt-get install -y python3 python3-pip python3-boto3 awscli

          cd ./frontend/pulse3d/src/ && npm i && npm run export:prod
          cd .. && python3 upload_fe_s3.py prod<|MERGE_RESOLUTION|>--- conflicted
+++ resolved
@@ -247,14 +247,11 @@
               secretKeyRef:
                 name: db-migrations
                 key: pulse3d_queue_processor_ro
-<<<<<<< HEAD
-=======
           - name: GRAFANA_PASS_RO
             valueFrom:
               secretKeyRef:
                 name: db-migrations
                 key: grafana_pass_ro
->>>>>>> 899e3143
         volumeMounts:
           - name: workdir
             mountPath: /tmp/git
@@ -460,14 +457,11 @@
               secretKeyRef:
                 name: db-migrations
                 key: pulse3d_queue_processor_ro
-<<<<<<< HEAD
-=======
           - name: GRAFANA_PASS_RO
             valueFrom:
               secretKeyRef:
                 name: db-migrations
                 key: grafana_pass_ro
->>>>>>> 899e3143
         volumeMounts:
           - name: workdir
             mountPath: /tmp/git

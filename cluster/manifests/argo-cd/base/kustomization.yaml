--- conflicted
+++ resolved
@@ -3,18 +3,15 @@
 
 namespace: argocd
 resources:
-- namespace.yaml
-- https://raw.githubusercontent.com/argoproj/argo-cd/v2.6.7/manifests/install.yaml
+  - namespace.yaml
+  - https://raw.githubusercontent.com/argoproj/argo-cd/v2.6.7/manifests/install.yaml
 
-<<<<<<< HEAD
-=======
 patchesJson6902:
-- target:
-    kind: ConfigMap
-    name: argocd-cm
-  patch: |-
-    - op: add
-      path: /data
-      value:
-        resource.customizations.health.networking.k8s.io_Ingress: "hs = {}\nhs.status = \"Healthy\"\nreturn hs\n"
->>>>>>> 6505ad62
+  - target:
+      kind: ConfigMap
+      name: argocd-cm
+    patch: |-
+      - op: add
+        path: /data
+        value:
+          resource.customizations.health.networking.k8s.io_Ingress: "hs = {}\nhs.status = \"Healthy\"\nreturn hs\n"
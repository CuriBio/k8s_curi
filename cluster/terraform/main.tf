--- conflicted
+++ resolved
@@ -40,34 +40,17 @@
   enable_dns_hostnames = true
 
   tags = {
-<<<<<<< HEAD
-    "kubernetes.io/cluster/${var.cluster_name}-updated" = "shared"
-  }
-
-  public_subnet_tags = {
-    "kubernetes.io/cluster/${var.cluster_name}-updated" = "shared"
-    "kubernetes.io/role/elb"                            = "1"
-  }
-
-  private_subnet_tags = {
-    "kubernetes.io/cluster/${var.cluster_name}-updated" = "shared"
-    "kubernetes.io/role/internal-elb"                   = "1"
-=======
     "kubernetes.io/cluster/${var.cluster_name}" = "shared"
-    "kubernetes.io/cluster/test-v2"             = "shared"
   }
 
   public_subnet_tags = {
     "kubernetes.io/cluster/${var.cluster_name}" = "shared"
-    "kubernetes.io/cluster/test-v2"             = "shared"
     "kubernetes.io/role/elb"                    = "1"
   }
 
   private_subnet_tags = {
     "kubernetes.io/cluster/${var.cluster_name}" = "shared"
-    "kubernetes.io/cluster/test-v2"             = "shared"
     "kubernetes.io/role/internal-elb"           = "1"
->>>>>>> fdf80c4b
   }
 }
 

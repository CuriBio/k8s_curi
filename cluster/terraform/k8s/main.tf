--- conflicted
+++ resolved
@@ -228,15 +228,7 @@
     }
   }
 
-<<<<<<< HEAD
-  kms_key_administrators = [
-    "arn:aws:iam::725604423866:user/jason",
-    "arn:aws:iam::725604423866:user/tanner",
-    "arn:aws:iam::725604423866:user/luci",
-  ]
-=======
   kms_key_administrators = [for x in var.cluster_users : x["userarn"]]
->>>>>>> 899e3143
 }
 
 data "aws_iam_policy" "ebs_csi_policy" {

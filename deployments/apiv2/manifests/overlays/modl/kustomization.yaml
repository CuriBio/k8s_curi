apiVersion: kustomize.config.k8s.io/v1beta1
kind: Kustomization

namespace: apiv2
resources:
- ../../base
- curibio-jwt-secret.yaml
- curibio-users-creds.yaml
- curibio-mantarray-creds.yaml
- curibio-email-creds.yaml

<<<<<<< HEAD
patchesJson6902:
  - target:
      kind: Ingress
      name: apiv2-ingress
    patch: |-
      - op: replace
        path: /spec/rules/0/host
        value: apiv2.curibio-modl.com
  - target:
      kind: Deployment
      name: apiv2
    patch: |-
      - op: add
        path: /spec/template/spec/containers/0/image
        value: "725604423866.dkr.ecr.us-east-2.amazonaws.com/users:0.7.7"
      - op: add
        path: /spec/template/spec/containers/0/env/0
        value:
          name: DASHBOARD_URL
          value: https://dashboard.curibio-modl.com
      - op: add
        path: /spec/template/spec/containers/1/image
        value: "725604423866.dkr.ecr.us-east-2.amazonaws.com/mantarray:0.6.1"
      - op: replace
        path: /spec/template/spec/containers/1/env/0/value
        value: modl
      - op: add
        path: /spec/template/spec/containers/1/env/0
        value:
          name: DASHBOARD_URL
          value: https://dashboard.curibio-modl.com
=======
patches:
- patch: |-
    - op: replace
      path: /spec/rules/0/host
      value: apiv2.curibio-modl.com
  target:
    kind: Ingress
    name: apiv2-ingress
- patch: |-
    - op: add
      path: /spec/template/spec/containers/0/image
      value: "725604423866.dkr.ecr.us-east-2.amazonaws.com/users:0.7.7"
    - op: add
      path: /spec/template/spec/containers/0/env/0
      value:
        name: DASHBOARD_URL
        value: https://dashboard.curibio-modl.com
    - op: add
      path: /spec/template/spec/containers/1/image
      value: "725604423866.dkr.ecr.us-east-2.amazonaws.com/mantarray:0.6.3"
    - op: replace
      path: /spec/template/spec/containers/1/env/0/value
      value: modl
    - op: add
      path: /spec/template/spec/containers/1/env/0
      value:
        name: DASHBOARD_URL
        value: https://dashboard.curibio-modl.com
  target:
    kind: Deployment
    name: apiv2
>>>>>>> a41c3710
<|MERGE_RESOLUTION|>--- conflicted
+++ resolved
@@ -3,25 +3,21 @@
 
 namespace: apiv2
 resources:
-- ../../base
-- curibio-jwt-secret.yaml
-- curibio-users-creds.yaml
-- curibio-mantarray-creds.yaml
-- curibio-email-creds.yaml
+  - ../../base
+  - curibio-jwt-secret.yaml
+  - curibio-users-creds.yaml
+  - curibio-mantarray-creds.yaml
+  - curibio-email-creds.yaml
 
-<<<<<<< HEAD
-patchesJson6902:
-  - target:
-      kind: Ingress
-      name: apiv2-ingress
-    patch: |-
+patches:
+  - patch: |-
       - op: replace
         path: /spec/rules/0/host
         value: apiv2.curibio-modl.com
-  - target:
-      kind: Deployment
-      name: apiv2
-    patch: |-
+    target:
+      kind: Ingress
+      name: apiv2-ingress
+  - patch: |-
       - op: add
         path: /spec/template/spec/containers/0/image
         value: "725604423866.dkr.ecr.us-east-2.amazonaws.com/users:0.7.7"
@@ -32,7 +28,7 @@
           value: https://dashboard.curibio-modl.com
       - op: add
         path: /spec/template/spec/containers/1/image
-        value: "725604423866.dkr.ecr.us-east-2.amazonaws.com/mantarray:0.6.1"
+        value: "725604423866.dkr.ecr.us-east-2.amazonaws.com/mantarray:0.6.3"
       - op: replace
         path: /spec/template/spec/containers/1/env/0/value
         value: modl
@@ -41,36 +37,6 @@
         value:
           name: DASHBOARD_URL
           value: https://dashboard.curibio-modl.com
-=======
-patches:
-- patch: |-
-    - op: replace
-      path: /spec/rules/0/host
-      value: apiv2.curibio-modl.com
-  target:
-    kind: Ingress
-    name: apiv2-ingress
-- patch: |-
-    - op: add
-      path: /spec/template/spec/containers/0/image
-      value: "725604423866.dkr.ecr.us-east-2.amazonaws.com/users:0.7.7"
-    - op: add
-      path: /spec/template/spec/containers/0/env/0
-      value:
-        name: DASHBOARD_URL
-        value: https://dashboard.curibio-modl.com
-    - op: add
-      path: /spec/template/spec/containers/1/image
-      value: "725604423866.dkr.ecr.us-east-2.amazonaws.com/mantarray:0.6.3"
-    - op: replace
-      path: /spec/template/spec/containers/1/env/0/value
-      value: modl
-    - op: add
-      path: /spec/template/spec/containers/1/env/0
-      value:
-        name: DASHBOARD_URL
-        value: https://dashboard.curibio-modl.com
-  target:
-    kind: Deployment
-    name: apiv2
->>>>>>> a41c3710
+    target:
+      kind: Deployment
+      name: apiv2
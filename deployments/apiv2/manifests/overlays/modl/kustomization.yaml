apiVersion: kustomize.config.k8s.io/v1beta1
kind: Kustomization

namespace: apiv2
resources:
  - ../../base
  - curibio-jwt-secret.yaml
  - curibio-users-creds.yaml
  - curibio-mantarray-creds.yaml
  - curibio-email-creds.yaml

patchesJson6902:
  - target:
      kind: Ingress
      name: apiv2-ingress
    patch: |-
      - op: replace
        path: /spec/rules/0/host
        value: apiv2.curibio-modl.com
  - target:
      kind: Deployment
      name: apiv2
    patch: |-
      - op: add
        path: /spec/template/spec/containers/0/image
        value: "725604423866.dkr.ecr.us-east-2.amazonaws.com/users:0.7.7"
      - op: add
        path: /spec/template/spec/containers/0/env/0
        value:
          name: DASHBOARD_URL
          value: https://dashboard.curibio-modl.com
      - op: add
        path: /spec/template/spec/containers/1/image
<<<<<<< HEAD
        value: "725604423866.dkr.ecr.us-east-2.amazonaws.com/mantarray:0.6.1"
=======
        value: "725604423866.dkr.ecr.us-east-2.amazonaws.com/mantarray:0.6.2"
>>>>>>> 27777909
      - op: replace
        path: /spec/template/spec/containers/1/env/0/value
        value: modl
      - op: add
        path: /spec/template/spec/containers/1/env/0
        value:
          name: DASHBOARD_URL
          value: https://dashboard.curibio-modl.com<|MERGE_RESOLUTION|>--- conflicted
+++ resolved
@@ -31,11 +31,7 @@
           value: https://dashboard.curibio-modl.com
       - op: add
         path: /spec/template/spec/containers/1/image
-<<<<<<< HEAD
-        value: "725604423866.dkr.ecr.us-east-2.amazonaws.com/mantarray:0.6.1"
-=======
         value: "725604423866.dkr.ecr.us-east-2.amazonaws.com/mantarray:0.6.2"
->>>>>>> 27777909
       - op: replace
         path: /spec/template/spec/containers/1/env/0/value
         value: modl

--- conflicted
+++ resolved
@@ -3,34 +3,20 @@
 
 namespace: apiv2
 resources:
-- ../../base
-- curibio-jwt-secret.yaml
-- curibio-users-creds.yaml
-- curibio-mantarray-creds.yaml
-- curibio-email-creds.yaml
+  - ../../base
+  - curibio-jwt-secret.yaml
+  - curibio-users-creds.yaml
+  - curibio-mantarray-creds.yaml
+  - curibio-email-creds.yaml
 
-<<<<<<< HEAD
-patchesJson6902:
-  - target:
-      kind: Deployment
-      name: apiv2
-    patch: |-
+patches:
+  - patch: |-
       - op: add
         path: /spec/template/spec/containers/0/image
         value: "077346344852.dkr.ecr.us-east-2.amazonaws.com/users:0.7.7"
       - op: add
         path: /spec/template/spec/containers/1/image
-        value: "077346344852.dkr.ecr.us-east-2.amazonaws.com/mantarray:0.6.1"
-=======
-patches:
-- patch: |-
-    - op: add
-      path: /spec/template/spec/containers/0/image
-      value: "077346344852.dkr.ecr.us-east-2.amazonaws.com/users:0.7.7"
-    - op: add
-      path: /spec/template/spec/containers/1/image
-      value: "077346344852.dkr.ecr.us-east-2.amazonaws.com/mantarray:0.6.3"
-  target:
-    kind: Deployment
-    name: apiv2
->>>>>>> a41c3710
+        value: "077346344852.dkr.ecr.us-east-2.amazonaws.com/mantarray:0.6.3"
+    target:
+      kind: Deployment
+      name: apiv2
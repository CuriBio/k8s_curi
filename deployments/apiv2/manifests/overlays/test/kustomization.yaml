apiVersion: kustomize.config.k8s.io/v1beta1
kind: Kustomization

namespace: apiv2
resources:
  - ../../base
  - curibio-jwt-secret.yaml
  - curibio-users-creds.yaml
  - curibio-mantarray-creds.yaml
  - curibio-email-creds.yaml

patchesJson6902:
  - target:
      kind: Deployment
      name: apiv2
    patch: |-
      - op: add
        path: /spec/template/spec/containers/0/image
<<<<<<< HEAD
        value: "077346344852.dkr.ecr.us-east-2.amazonaws.com/users:0.6.3"
=======
        value: "077346344852.dkr.ecr.us-east-2.amazonaws.com/users:0.7.0"
>>>>>>> afd2a595
      - op: add
        path: /spec/template/spec/containers/1/image
        value: "077346344852.dkr.ecr.us-east-2.amazonaws.com/mantarray:0.5.0"<|MERGE_RESOLUTION|>--- conflicted
+++ resolved
@@ -16,11 +16,7 @@
     patch: |-
       - op: add
         path: /spec/template/spec/containers/0/image
-<<<<<<< HEAD
-        value: "077346344852.dkr.ecr.us-east-2.amazonaws.com/users:0.6.3"
-=======
-        value: "077346344852.dkr.ecr.us-east-2.amazonaws.com/users:0.7.0"
->>>>>>> afd2a595
+        value: "077346344852.dkr.ecr.us-east-2.amazonaws.com/users:0.7.1"
       - op: add
         path: /spec/template/spec/containers/1/image
         value: "077346344852.dkr.ecr.us-east-2.amazonaws.com/mantarray:0.5.0"
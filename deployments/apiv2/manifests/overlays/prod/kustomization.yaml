--- conflicted
+++ resolved
@@ -26,11 +26,7 @@
       value: "245339368379.dkr.ecr.us-east-2.amazonaws.com/users:0.2.0"
     - op: replace
       path: /spec/template/spec/containers/1/image
-<<<<<<< HEAD
-      value: "245339368379.dkr.ecr.us-east-2.amazonaws.com/mantarray:0.2.0"
-=======
       value: "245339368379.dkr.ecr.us-east-2.amazonaws.com/mantarray:0.2.1"
->>>>>>> c6b5cb2f
     - op: replace
       path: /spec/template/spec/containers/1/env/0/value
       value: prod

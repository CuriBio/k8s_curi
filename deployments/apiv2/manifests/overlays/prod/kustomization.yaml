--- conflicted
+++ resolved
@@ -26,11 +26,7 @@
       value: "245339368379.dkr.ecr.us-east-2.amazonaws.com/users:0.2.0"
     - op: replace
       path: /spec/template/spec/containers/1/image
-<<<<<<< HEAD
-      value: "245339368379.dkr.ecr.us-east-2.amazonaws.com/mantarray:0.2.0"
-=======
       value: "245339368379.dkr.ecr.us-east-2.amazonaws.com/mantarray:0.2.1"
->>>>>>> 8e691019
     - op: replace
       path: /spec/template/spec/containers/1/env/0/value
       value: prod

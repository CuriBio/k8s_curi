apiVersion: kustomize.config.k8s.io/v1beta1
kind: Kustomization

namespace: apiv2
resources:
  - ../../base
  - curibio-jwt-secret.yaml
  - curibio-users-creds.yaml
  - curibio-mantarray-creds.yaml
  - curibio-email-creds.yaml
  - curibio-event-broker-creds.yaml

patches:
  - patch: |-
      - op: replace
        path: /spec/rules/0/host
        value: "apiv2.curibio.com"
    target:
      kind: Ingress
      name: apiv2-ingress
  - patch: |-
      - op: add
        path: /spec/template/spec/containers/0/image
        value: "245339368379.dkr.ecr.us-east-2.amazonaws.com/users:0.9.4"
      - op: add
        path: /spec/template/spec/containers/0/env/0
        value:
          name: DASHBOARD_URL
          value: "https://dashboard.curibio.com"
      - op: add
        path: /spec/template/spec/containers/1/image
        value: "245339368379.dkr.ecr.us-east-2.amazonaws.com/mantarray:0.8.2"
      - op: replace
        path: /spec/template/spec/containers/1/env/0/value
        value: prod
      - op: add
        path: /spec/template/spec/containers/1/env/0
        value:
          name: DASHBOARD_URL
          value: "https://dashboard.curibio.com"
      - op: add
        path: /spec/template/spec/containers/2/image
        value: "245339368379.dkr.ecr.us-east-2.amazonaws.com/event-broker:0.1.0"
<<<<<<< HEAD
      - op: replace
        path: /spec/template/spec/containers/2/env/0/value
        value: prod
=======
>>>>>>> 810291bc
      - op: add
        path: /spec/template/spec/containers/2/env/0
        value:
          name: DASHBOARD_URL
          value: "https://dashboard.curibio.com"
    target:
      kind: Deployment
      name: apiv2<|MERGE_RESOLUTION|>--- conflicted
+++ resolved
@@ -41,12 +41,6 @@
       - op: add
         path: /spec/template/spec/containers/2/image
         value: "245339368379.dkr.ecr.us-east-2.amazonaws.com/event-broker:0.1.0"
-<<<<<<< HEAD
-      - op: replace
-        path: /spec/template/spec/containers/2/env/0/value
-        value: prod
-=======
->>>>>>> 810291bc
       - op: add
         path: /spec/template/spec/containers/2/env/0
         value:

--- conflicted
+++ resolved
@@ -3,42 +3,35 @@
 
 namespace: apiv2
 resources:
-- ../../base
-- curibio-jwt-secret.yaml
-- curibio-users-creds.yaml
-- curibio-mantarray-creds.yaml
-- curibio-email-creds.yaml
+  - ../../base
+  - curibio-jwt-secret.yaml
+  - curibio-users-creds.yaml
+  - curibio-mantarray-creds.yaml
+  - curibio-email-creds.yaml
 
 patchesJson6902:
-- target:
-    kind: Ingress
-    name: apiv2-ingress
-  patch: |-
-    - op: replace
-      path: /spec/rules/0/host
-      value: "apiv2.curibio.com"
-- target:
-    kind: Deployment
-    name: apiv2
-  patch: |-
-    - op: replace
-      path: /spec/template/spec/containers/0/image
-      value: "245339368379.dkr.ecr.us-east-2.amazonaws.com/users"
-    - op: replace
-      path: /spec/template/spec/containers/1/image
-      value: "245339368379.dkr.ecr.us-east-2.amazonaws.com/mantarray"
-    - op: replace
-      path: /spec/template/spec/containers/1/env/0/value
-      value: prod
-    - op: add
-<<<<<<< HEAD
-      path: /spec/template/spec/containers/0/env
-      value:
-        - name: DASHBOARD_URL
-          value: "https://dashboard.curibio.com"
-=======
-      path: /spec/template/spec/containers/0/env/0
-      value:
-        name: DASHBOARD_URL
-        value: "https://dashboard.curibio.com"
->>>>>>> 1bfd4fcb
+  - target:
+      kind: Ingress
+      name: apiv2-ingress
+    patch: |-
+      - op: replace
+        path: /spec/rules/0/host
+        value: "apiv2.curibio.com"
+  - target:
+      kind: Deployment
+      name: apiv2
+    patch: |-
+      - op: replace
+        path: /spec/template/spec/containers/0/image
+        value: "245339368379.dkr.ecr.us-east-2.amazonaws.com/users"
+      - op: replace
+        path: /spec/template/spec/containers/1/image
+        value: "245339368379.dkr.ecr.us-east-2.amazonaws.com/mantarray"
+      - op: replace
+        path: /spec/template/spec/containers/1/env/0/value
+        value: prod
+      - op: add
+        path: /spec/template/spec/containers/0/env/0
+        value:
+          name: DASHBOARD_URL
+          value: "https://dashboard.curibio.com"
kind: Deployment
apiVersion: apps/v1
metadata:
  name: apiv2
  labels:
    app: apiv2
spec:
  replicas: 1
  revisionHistoryLimit: 1
  selector:
    matchLabels:
      app: apiv2
  template:
    metadata:
      labels:
        app: apiv2
        version: latest
    spec:
      containers:
      - name: users
        image: 077346344852.dkr.ecr.us-east-2.amazonaws.com/users:0.2.0
        env:
        - name: POSTGRES_USER
          value: curibio_users
        - name: POSTGRES_PASSWORD
          valueFrom:
            secretKeyRef:
              name: curibio-users-creds
              key: curibio_users
        - name: POSTGRES_SERVER
          value: psql-rds.default
        - name: POSTGRES_DB
          value: curibio
        - name: JWT_SECRET_KEY
          valueFrom:
            secretKeyRef:
              name: curibio-jwt-secret
              key: jwt-secret
        - name: CURIBIO_EMAIL
          valueFrom:
            secretKeyRef:
              name: curibio-email-creds
              key: curibio-email
        - name: CURIBIO_EMAIL_PASSWORD
          valueFrom:
            secretKeyRef:
              name: curibio-email-creds
              key: curibio-email-password
        imagePullPolicy: Always
        ports:
        - containerPort: 9001
      - name: mantarray
<<<<<<< HEAD
        image: 077346344852.dkr.ecr.us-east-2.amazonaws.com/mantarray:0.2.0
=======
        image: 077346344852.dkr.ecr.us-east-2.amazonaws.com/mantarray:0.2.1
>>>>>>> c6b5cb2f
        env:
        - name: CLUSTER_NAME
          value: test
        - name: POSTGRES_USER
          value: curibio_mantarray_ro
        - name: POSTGRES_PASSWORD
          valueFrom:
            secretKeyRef:
              name: curibio-mantarray-creds
              key: curibio_mantarray_ro
        - name: POSTGRES_SERVER
          value: psql-rds.default
        - name: POSTGRES_DB
          value: curibio
        - name: JWT_SECRET_KEY
          valueFrom:
            secretKeyRef:
              name: curibio-jwt-secret
              key: jwt-secret
        imagePullPolicy: Always
        ports:
        - containerPort: 9000
---
apiVersion: networking.k8s.io/v1
kind: Ingress
metadata:
  name: apiv2-ingress
  annotations:
    kubernetes.io/ingress.class: nginx
    nginx.org/rewrites: serviceName=mantarray rewrite=/; serviceName=users rewrite=/
status:
  loadBalancer: {}
spec:
  rules:
  - host: apiv2.curibio-test.com
    http:
      paths:
      - path: /users/
        pathType: Prefix
        backend:
          service:
            name: users
            port:
              number: 80
      - path: /mantarray/
        pathType: Prefix
        backend:
          service:
            name: mantarray
            port:
              number: 80<|MERGE_RESOLUTION|>--- conflicted
+++ resolved
@@ -50,11 +50,7 @@
         ports:
         - containerPort: 9001
       - name: mantarray
-<<<<<<< HEAD
-        image: 077346344852.dkr.ecr.us-east-2.amazonaws.com/mantarray:0.2.0
-=======
         image: 077346344852.dkr.ecr.us-east-2.amazonaws.com/mantarray:0.2.1
->>>>>>> c6b5cb2f
         env:
         - name: CLUSTER_NAME
           value: test

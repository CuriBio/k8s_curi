--- conflicted
+++ resolved
@@ -11,18 +11,10 @@
 	docker buildx build -t mantarray . --platform linux/amd64 --load -f ${repo_root}/deployments/apiv2/services/mantarray/Dockerfile
 
 tag:
-<<<<<<< HEAD
 	docker tag mantarray:latest $(ecr_repo):0.8.0
-=======
-	docker tag mantarray:latest $(ecr_repo):0.7.0
->>>>>>> 22dbb287
 
 login:
 	aws ecr get-login-password --region us-east-2 | docker login --password-stdin --username AWS $(ecr_repo)
 
 push:
-<<<<<<< HEAD
-	docker push $(ecr_repo):0.8.0
-=======
-	docker push $(ecr_repo):0.7.0
->>>>>>> 22dbb287
+	docker push $(ecr_repo):0.8.0
import logging
import json
from typing import Union, List, Optional
import uuid
from datetime import datetime
from jobs import check_customer_quota
import jwt
from argon2 import PasswordHasher
from argon2.exceptions import VerifyMismatchError, InvalidHash
from asyncpg.exceptions import UniqueViolationError
from fastapi import FastAPI, Request, Depends, HTTPException, status, Response, Query
from fastapi.middleware.cors import CORSMiddleware
from jwt.exceptions import InvalidTokenError
from fastapi_mail import FastMail, MessageSchema, ConnectionConfig
from pydantic import EmailStr

from auth import (
    ProtectedAny,
    create_token,
    decode_token,
    CUSTOMER_SCOPES,
    split_scope_account_data,
    ACCOUNT_SCOPES,
    PULSE3D_PAID_USAGE,
)
from core.config import DATABASE_URL, CURIBIO_EMAIL, CURIBIO_EMAIL_PASSWORD, DASHBOARD_URL
from models.errors import LoginError, RegistrationError, EmailRegistrationError
from models.tokens import AuthTokens
from models.users import (
    CustomerLogin,
    UserLogin,
    CustomerCreate,
    UserCreate,
    CustomerProfile,
    UserProfile,
    UserAction,
    LoginResponse,
    PasswordModel,
    UnableToUpdateAccountResponse,
)
from utils.db import AsyncpgPoolDep
from fastapi.templating import Jinja2Templates

# logging is configured in log_config.yaml
logger = logging.getLogger(__name__)

asyncpg_pool = AsyncpgPoolDep(dsn=DATABASE_URL)

app = FastAPI(openapi_url=None)

CB_CUSTOMER_ID: uuid.UUID

TEMPLATES = Jinja2Templates(directory="templates")

app.add_middleware(
    CORSMiddleware,
    allow_origins=[DASHBOARD_URL],
    allow_credentials=True,
    allow_methods=["*"],
    allow_headers=["*"],
)


@app.middleware("http")
async def db_session_middleware(request: Request, call_next):
    request.state.pgpool = await asyncpg_pool()
    response = await call_next(request)
    return response


@app.on_event("startup")
async def startup():
    pool = await asyncpg_pool()
    async with pool.acquire() as con:
        # might be a better way to do this without using global
        global CB_CUSTOMER_ID
        CB_CUSTOMER_ID = await con.fetchval("SELECT id FROM customers WHERE email = 'software@curibio.com'")


@app.post("/login", response_model=LoginResponse)
async def login(request: Request, details: Union[UserLogin, CustomerLogin]):
    """Login a user or customer account.

    Logging in consists of validating the given credentials and, if valid,
    returning a JWT with the appropriate privileges.

    If no customer id is given, assume this is an attempt to login to a
    customer account which has admin privileges over its users, but cannot
    interact with any other services.

    Otherwise, attempt to login a regular user, which can interact with services
    like Pulse, Phenolearn, etc.
    """
    ph = PasswordHasher()
    failed_msg = "Invalid credentials"

    is_customer_login_attempt = type(details) is CustomerLogin

    if is_customer_login_attempt:
        account_type = "customer"
        email = details.email.lower()
        select_query = (
            "SELECT password, id, data->'scope' AS scope "
            "FROM customers WHERE deleted_at IS NULL AND email = $1"
        )
        select_query_params = (email,)
        customer_id = None

        update_last_login_query = (
            "UPDATE customers SET last_login = $1 WHERE deleted_at IS NULL AND email = $2"
        )
<<<<<<< HEAD
        update_last_login_params = (datetime.now(), details.email)
=======
        update_last_login_params = (datetime.now(), email)
>>>>>>> 0f3728d6
    else:
        account_type = "user"
        username = details.username.lower()
        # suspended is for deactivated accounts and verified is for new users needing to verify through email
        # select for service specific usage restrictions listed under the customer account
        select_query = "SELECT password, id, data->'scope' AS scope FROM users WHERE deleted_at IS NULL AND name=$1 AND customer_id=$2 AND suspended='f' AND verified='t'"
        select_query_params = (
            username,
            str(details.customer_id),
        )
        customer_id = details.customer_id

        update_last_login_query = "UPDATE users SET last_login = $1 WHERE deleted_at IS NULL AND name = $2 AND customer_id=$3 AND suspended='f' AND verified='t'"
<<<<<<< HEAD
        update_last_login_params = (datetime.now(), details.username.lower(), str(details.customer_id))
=======
        update_last_login_params = (datetime.now(), username, str(details.customer_id))
>>>>>>> 0f3728d6
    try:
        async with request.state.pgpool.acquire() as con:

            row = await con.fetchrow(select_query, *select_query_params)
            pw = details.password.get_secret_value()

            # if no record is returned by query then fetchrow will return None,
            # so need to set to a dict with a bad password hash
            if row is None:
                row = {"password": "x" * 100}

            try:
                # at this point, if no "password" key is present,
                # then there is an issue with the table in the database
                ph.verify(row["password"], pw)
            except VerifyMismatchError:
                raise LoginError(failed_msg)
            except InvalidHash:
                """
                The user or customer wasn't found but we don't want to leak info about valid users/customers
                through timing analysis so we still hash the supplied password before returning an error
                """
                ph.hash(pw)
                raise LoginError(failed_msg)
            else:
                # both users and customers have scopes
                # check account usage quotas
                cust_id = customer_id if customer_id is not None else row["id"]
                usage_quota = await check_customer_quota(con, str(cust_id), details.service)
                scope = json.loads(row.get("scope", "[]"))

                if is_customer_login_attempt:
                    # get tier of service scope in list of customer scopes
                    scope = [s for s in scope if details.service in s]
                    if not scope:
                        raise LoginError("No scope for service found in customer scopes")

                    # replace with customer scope
                    _, customer_tier = split_scope_account_data(scope[0])
                    scope[0] = f"customer:{customer_tier}"

                # if login was successful, then update last_login column to now
                await con.execute(update_last_login_query, *update_last_login_params)

                tokens = await _create_new_tokens(con, row["id"], customer_id, scope, account_type)
                return LoginResponse(tokens=tokens, usage_quota=usage_quota)

    except LoginError as e:
        raise HTTPException(status_code=status.HTTP_401_UNAUTHORIZED, detail=str(e))
    except Exception as e:
        logger.exception(f"login: Unexpected error {repr(e)}")
        raise HTTPException(status_code=status.HTTP_500_INTERNAL_SERVER_ERROR)


@app.post("/refresh", response_model=AuthTokens, status_code=status.HTTP_201_CREATED)
async def refresh(request: Request, token=Depends(ProtectedAny(refresh=True))):
    """Create a new access token and refresh token.

    The refresh token given in the request is first decoded and validated itself,
    then the refresh token stored in the DB for the user/customer making the request
    is decoded and validated, followed by checking that both tokens are the same.

    The value for the refresh token in the DB can either be null, an expired token, or a valid token.
    The client is considered logged out if the refresh token in the DB is null or expired and new tokens will
    not be generated in this case.

    In a successful request, the new refresh token will be stored in the DB for the given user/customer account
    """
    userid = uuid.UUID(hex=token["userid"])
    account_type = token["account_type"]

    if account_type == "customer":
        select_query = "SELECT refresh_token FROM customers WHERE id = $1"
    else:
        select_query = "SELECT refresh_token, customer_id FROM users WHERE id = $1"

    try:
        async with request.state.pgpool.acquire() as con:
            row = await con.fetchrow(select_query, userid)

            try:
                # decode and validate current refresh token
                current_token = decode_token(row["refresh_token"])
                # make sure the given token and the current token in the DB are the same
                assert token == current_token
            except (InvalidTokenError, AssertionError):
                raise HTTPException(
                    status_code=status.HTTP_401_UNAUTHORIZED,
                    detail="No authenticated user.",
                    headers={"WWW-Authenticate": "Bearer"},
                )

            return await _create_new_tokens(con, userid, row.get("customer_id"), token["scope"], account_type)

    except HTTPException:
        raise
    except Exception as e:
        logger.exception(f"refresh: Unexpected error {repr(e)}")
        raise HTTPException(status_code=status.HTTP_500_INTERNAL_SERVER_ERROR)


async def _create_new_tokens(db_con, userid, customer_id, scope, account_type):
    # create new tokens
    access = create_token(
        userid=userid, customer_id=customer_id, scope=scope, account_type=account_type, refresh=False
    )
    refresh = create_token(
        userid=userid, customer_id=customer_id, scope=scope, account_type=account_type, refresh=True
    )

    # insert refresh token into DB
    if account_type == "customer":
        update_query = "UPDATE customers SET refresh_token = $1 WHERE id = $2"
    else:
        update_query = "UPDATE users SET refresh_token = $1 WHERE id = $2"

    await db_con.execute(update_query, refresh.token, userid)

    # return token model
    return AuthTokens(access=access, refresh=refresh)


@app.post("/logout", status_code=status.HTTP_204_NO_CONTENT, response_class=Response)
async def logout(request: Request, token=Depends(ProtectedAny(check_scope=False))):
    """Logout the user/customer.

    The refresh token for the user/customer will be removed from the DB, so they will
    not be able to retrieve new tokens from /refresh. The only way to get new tokens at this point
    is through /login.

    This will not however affect their access token which will work fine until it expires.
    It is up to the client to discard the access token in order to truly logout the user.
    """
    userid = uuid.UUID(hex=token["userid"])

    if token["account_type"] == "customer":
        update_query = "UPDATE customers SET refresh_token = NULL WHERE id = $1"
    else:
        update_query = "UPDATE users SET refresh_token = NULL WHERE id = $1"

    try:
        async with request.state.pgpool.acquire() as con:
            await con.execute(update_query, userid)

    except Exception as e:
        logger.exception(f"logout: Unexpected error {repr(e)}")
        raise HTTPException(status_code=status.HTTP_500_INTERNAL_SERVER_ERROR)


@app.post(
    "/register", response_model=Union[UserProfile, CustomerProfile], status_code=status.HTTP_201_CREATED
)
async def register(
    request: Request,
    details: Union[CustomerCreate, UserCreate],
    token=Depends(ProtectedAny(scope=CUSTOMER_SCOPES)),
):
    """Register a user or customer account.

    Only customer accounts with admin privileges can register users, and only the Curi Bio customer account
    can create new customers.

    If the customer ID in the auth token matches the Curi Bio Customer ID *AND* no username is given,
    assume this is an attempt to register a new customer account.

    Otherwise, attempt to register a regular user under the customer ID in the auth token
    """
    customer_id = uuid.UUID(hex=token["userid"])
    # 'customer:paid' or 'customer:free'
    customer_scope = token["scope"]
    try:
        is_customer_registration_attempt = (
            customer_id == CB_CUSTOMER_ID and type(details) is CustomerCreate  # noqa: F821
        )

        register_type = "customer" if is_customer_registration_attempt else "user"
        logger.info(f"Attempting {register_type} registration")
        email = details.email.lower()
        # scope will not be sent in request body for both customer and user registration
        if is_customer_registration_attempt:
            ph = PasswordHasher()
            phash = ph.hash(details.password1.get_secret_value())
            scope = details.scope
<<<<<<< HEAD
            # usage_restrictions column is not currently being inserted into, will need to be manually added
=======
>>>>>>> 0f3728d6
            insert_query = "INSERT INTO customers (email, password, data, usage_restrictions) VALUES ($1, $2, $3, $4) RETURNING id"
            query_params = (
                email,
                phash,
                json.dumps({"scope": scope}),
                json.dumps(dict(PULSE3D_PAID_USAGE)),
            )
        else:
            # TODO add handling for multiple service scopes and exception handling if none found
            _, customer_tier = split_scope_account_data(customer_scope[0])  # 'free' or 'paid'
            # eventually scopes will be passed from FE, but for now just auto set to paid user
            user_scope = details.scope if details.scope is not None else ["pulse3d:paid"]
            username = details.username.lower()
            # suspended and verified get set to False by default
            insert_query = (
                "INSERT INTO users (name, email, account_type, data, customer_id) "
                "VALUES ($1, $2, $3, $4, $5) RETURNING id"
            )

            query_params = (
                username,
                email,
                customer_tier,
                json.dumps({"scope": user_scope}),
                customer_id,
            )

        async with request.state.pgpool.acquire() as con:
            async with con.transaction():
                try:
                    result = await con.fetchval(insert_query, *query_params)
                except UniqueViolationError as e:
                    if "customers_email_key" in str(e):
                        # Returning this message is currently ok since only the Curi customer account
                        # can register other customers. Consider removing this message if the permissions are
                        # ever changed to allow people outside of Curi to register customer accounts
                        failed_msg = "Email already in use"
                    elif "users_customer_id_name_key" in str(e):
                        # Returning this message is currently ok since duplicate usernames are only
                        # disallowed if tied to the same customer account ID, so no info about users under
                        # other customer accounts will be leaked
                        failed_msg = "Username already in use"
                    elif "users_email_key" in str(e):
                        failed_msg = "Email already in use"
                    else:
                        # default catch-all error message
                        failed_msg = "Account registration failed"
                    raise RegistrationError(failed_msg)

                # only send verification emails to new users, not new customers and if successful
                if not is_customer_registration_attempt:
                    await _create_user_email(
                        con=con,
                        type="verify",
                        user_id=result,
                        customer_id=customer_id,
                        scopes=["users:verify"],
                        name=username,
                        email=email,
                    )
                if is_customer_registration_attempt:
                    return CustomerProfile(email=email, user_id=result.hex, scope=details.scope)
                else:
                    return UserProfile(
                        username=username,
                        email=email,
                        user_id=result.hex,
                        account_type=customer_tier,
                        scope=user_scope,
                    )

    except EmailRegistrationError as e:
        raise HTTPException(status_code=status.HTTP_400_BAD_REQUEST, detail=str(e))
    except RegistrationError as e:
        raise HTTPException(status_code=status.HTTP_400_BAD_REQUEST, detail=str(e))
    except Exception as e:
        logger.exception(f"register: Unexpected error {repr(e)}")
        raise HTTPException(status_code=status.HTTP_500_INTERNAL_SERVER_ERROR)


@app.get("/email", status_code=status.HTTP_204_NO_CONTENT)
async def email_user(
    request: Request, email: EmailStr = Query(None), type: str = Query(None), user: bool = Query(None)
):
    """Send or resend user account emails.

    No token required for request. Currently sending reset password and new registration emails based on query type.
    """
    # EmailRegistrationError will be raised if random type param is added that isn't verify or reset
    try:
        async with request.state.pgpool.acquire() as con:
            query = (
                "SELECT id, customer_id, name FROM users WHERE email=$1"
                if user
                else "SELECT id FROM customers WHERE email=$1"
            )
            row = await con.fetchrow(query, email)
            # send email if found, otherwise return 204, doesn't need to raise an exception
            if row is not None:
                await _create_user_email(
                    con=con,
                    type=type,
                    user_id=row["id"],
                    customer_id=row.get("customer_id", None),
                    scopes=[f"{'users' if user else 'customer'}:{type}"],
                    name=row.get("name", None),
                    email=email,
                )

    except Exception as e:
        logger.exception(f"GET /email: Unexpected error {repr(e)}")
        raise HTTPException(status_code=status.HTTP_500_INTERNAL_SERVER_ERROR)


async def _create_user_email(
    *,
    con,
    type: str,
    user_id: uuid.UUID,
    customer_id: Optional[uuid.UUID],
    scopes: List[str],
    name: Optional[str],
    email: EmailStr,
):
    try:
        scope = scopes[0]
        if "user" in scope:
            account_type = "user"
            query = "UPDATE users SET pw_reset_verify_link=$1 WHERE id=$2"
        elif "customer" in scope:
            account_type = "customer"
            query = "UPDATE customers SET pw_reset_link=$1 WHERE id=$2"
        else:
            logger.exception(f"Scope {scope} is not allowed to make this request")
            raise Exception()
        # create email verification token, exp 24 hours
        jwt_token = create_token(
            userid=user_id, customer_id=customer_id, scope=scopes, account_type=account_type
        )
        url = f"{DASHBOARD_URL}/account/{type}?token={jwt_token.token}"

        # assign correct email template and redirect url based on request type
        if type == "reset":
            subject = "Reset your password"
            template = "reset_password.html"
        elif type == "verify":
            subject = "Please verify your email address"
            template = "registration.html"
        else:
            logger.exception(f"{type} is not a valid type allowed in this request")
            raise Exception()

        # add token to users table after no exception is raised
        # The token  has to be created with id being returned from insert query so it's updated separately
        await con.execute(query, jwt_token.token, user_id)

        # send email with reset token
        await _send_user_email(
            username=name,
            email=email,
            url=url,
            subject=subject,
            template=template,
        )
    except Exception as e:
        raise EmailRegistrationError(e)


async def _send_user_email(*, username: str, email: EmailStr, url: str, subject: str, template: str) -> None:

    conf = ConnectionConfig(
        MAIL_USERNAME=CURIBIO_EMAIL,
        MAIL_PASSWORD=CURIBIO_EMAIL_PASSWORD,
        MAIL_FROM=CURIBIO_EMAIL,
        MAIL_PORT=587,
        MAIL_SERVER="smtp.gmail.com",
        MAIL_FROM_NAME="Curi Bio Team",
        MAIL_TLS=True,
        MAIL_SSL=False,
        USE_CREDENTIALS=True,
        TEMPLATE_FOLDER="./templates",
    )
    message = MessageSchema(
        subject=subject,
        recipients=[email],
        template_body={
            "username": username if username is not None else "Admin",
            "url": url,
        },  # pass any variables you want to use in the email template
    )

    fm = FastMail(conf)
    await fm.send_message(message, template_name=template)


@app.put("/account")
async def update_accounts(
    request: Request,
    details: PasswordModel,
    token=Depends(ProtectedAny(scope=ACCOUNT_SCOPES)),
):
    """Confirm and verify new user and password.

    Used for both resetting new password or verifying new user accounts. Route will check if link has been used or if account has already been verified.
    """
    try:
        user_id = uuid.UUID(hex=token["userid"])
        is_customer = "customer:reset" in token["scope"]
        is_user = "users" in token["scope"][0]
        customer_id = None if is_customer else uuid.UUID(hex=token["customer_id"])

        ph = PasswordHasher()
        phash = ph.hash(details.password1.get_secret_value())

        async with request.state.pgpool.acquire() as con:
            async with con.transaction():
                # ProtectedAny will return 401 already if link has expired
                if is_customer:
                    row = await con.fetchrow(
                        "SELECT pw_reset_link FROM customers WHERE id=$1",
                        user_id,
                    )
                    # link in db gets replaced with NULL when it's been successfully used
                    if row["pw_reset_link"] is None:
                        return UnableToUpdateAccountResponse(message="Link has already been used")

                    await con.execute(
                        "UPDATE customers SET pw_reset_link=NULL, password=$1 WHERE id=$2",
                        phash,
                        user_id,
                    )
                # Luci (12/8/22) don't use catchall else statements with customer versus user conditionals
                elif is_user:
                    row = await con.fetchrow(
                        "SELECT verified, pw_reset_verify_link FROM users WHERE id=$1 AND customer_id=$2",
                        user_id,
                        customer_id,
                    )
                    # if the link is being used to verify account and the account has already been verified, then return message to display to user
                    if details.verify and row["verified"]:
                        return UnableToUpdateAccountResponse(message="Account has already been verified")

                    # link in db gets replaced with NULL when it's been successfully used
                    if row["pw_reset_verify_link"] is None:
                        return UnableToUpdateAccountResponse(message="Link has already been used")

                    # will set verified to True even if it already is to remove extra, unnecessary conditional
                    await con.execute(
                        "UPDATE users SET verified='t', pw_reset_verify_link=NULL, password=$1 WHERE id=$2 AND customer_id=$3",
                        phash,
                        user_id,
                        customer_id,
                    )

    except Exception as e:
        logger.exception(f"PUT /{user_id}: Unexpected error {repr(e)}")
        raise HTTPException(status_code=status.HTTP_500_INTERNAL_SERVER_ERROR)


@app.get("/")
async def get_all_users(
    request: Request,
    token=Depends(ProtectedAny(scope=CUSTOMER_SCOPES)),
):
    """Get info for all the users under the given customer account.

    List of users returned will be sorted with all active users showing up first, then all the suspended (deactivated) users
    """
    customer_id = uuid.UUID(hex=token["userid"])

    query = (
        "SELECT id, name, email, created_at, last_login, verified, suspended, pw_reset_verify_link "
        "FROM users "
        "WHERE customer_id=$1 AND deleted_at IS NULL "
        "ORDER BY suspended"
    )
    try:
        async with request.state.pgpool.acquire() as con:
            result = await con.fetch(query, customer_id)

        formatted_results = [dict(row) for row in result]

        for row in formatted_results:
            # unverified account should have a jwt token, otherwise will be None.
            # check expiration and if expired, return it as None, FE will handle telling user it's expired
            if row["pw_reset_verify_link"] is not None:
                try:
                    decode_token(row["pw_reset_verify_link"])
                except jwt.exceptions.ExpiredSignatureError:
                    row["pw_reset_verify_link"] = None

        return formatted_results

    except Exception as e:
        logger.exception(f"GET /: Unexpected error {repr(e)}")
        raise HTTPException(status_code=status.HTTP_500_INTERNAL_SERVER_ERROR)


# Luci (10/5/22) Following two routes need to be last otherwise will mess with the ProtectedAny scope used in Auth
# Please see https://fastapi.tiangolo.com/tutorial/path-params/#order-matters
@app.get("/{user_id}")
async def get_user(
    request: Request,
    user_id: uuid.UUID,
    token=Depends(ProtectedAny(scope=CUSTOMER_SCOPES)),
):
    """Get info for the user with the given under the given customer account."""
    customer_id = uuid.UUID(hex=token["userid"])

    query = (
        "SELECT id, name, email, created_at, last_login, suspended FROM users "
        "WHERE customer_id=$1 AND id=$2 AND deleted_at IS NULL"
    )
    try:
        async with request.state.pgpool.acquire() as con:
            row = await con.fetchrow(query, customer_id, user_id)

        if not row:
            raise HTTPException(
                status_code=status.HTTP_400_BAD_REQUEST,
                detail=f"User ID: {user_id} not found under Customer ID: {customer_id}",
            )

        return dict(row)

    except HTTPException:
        raise
    except Exception as e:
        logger.exception(f"GET /{user_id}: Unexpected error {repr(e)}")
        raise HTTPException(status_code=status.HTTP_500_INTERNAL_SERVER_ERROR)


@app.put("/{user_id}")
async def update_user(
    request: Request,
    details: UserAction,
    user_id: uuid.UUID,
    token=Depends(ProtectedAny(scope=CUSTOMER_SCOPES)),
):
    """Update a user's information in the database.

    The action to take on the user should be passed in the body of PUT request as action_type:
        - deactivate: set suspended field to true
        - delete: set deleted_at field to current time
    """
    action = details.action_type

    if action == "deactivate":
        update_query = "UPDATE users SET suspended='t' WHERE id=$1"
        query_args = (user_id,)
    elif action == "delete":
        update_query = "UPDATE users SET deleted_at=$1 WHERE id=$2"
        query_args = (datetime.now(), user_id)
    else:
        raise HTTPException(status_code=status.HTTP_400_BAD_REQUEST, detail="Invalid action type")

    try:
        async with request.state.pgpool.acquire() as con:
            await con.execute(update_query, *query_args)
    except Exception as e:
        logger.exception(f"PUT /{user_id}: Unexpected error {repr(e)}")
        raise HTTPException(status_code=status.HTTP_500_INTERNAL_SERVER_ERROR)<|MERGE_RESOLUTION|>--- conflicted
+++ resolved
@@ -109,11 +109,7 @@
         update_last_login_query = (
             "UPDATE customers SET last_login = $1 WHERE deleted_at IS NULL AND email = $2"
         )
-<<<<<<< HEAD
-        update_last_login_params = (datetime.now(), details.email)
-=======
         update_last_login_params = (datetime.now(), email)
->>>>>>> 0f3728d6
     else:
         account_type = "user"
         username = details.username.lower()
@@ -127,11 +123,7 @@
         customer_id = details.customer_id
 
         update_last_login_query = "UPDATE users SET last_login = $1 WHERE deleted_at IS NULL AND name = $2 AND customer_id=$3 AND suspended='f' AND verified='t'"
-<<<<<<< HEAD
-        update_last_login_params = (datetime.now(), details.username.lower(), str(details.customer_id))
-=======
         update_last_login_params = (datetime.now(), username, str(details.customer_id))
->>>>>>> 0f3728d6
     try:
         async with request.state.pgpool.acquire() as con:
 
@@ -315,10 +307,6 @@
             ph = PasswordHasher()
             phash = ph.hash(details.password1.get_secret_value())
             scope = details.scope
-<<<<<<< HEAD
-            # usage_restrictions column is not currently being inserted into, will need to be manually added
-=======
->>>>>>> 0f3728d6
             insert_query = "INSERT INTO customers (email, password, data, usage_restrictions) VALUES ($1, $2, $3, $4) RETURNING id"
             query_params = (
                 email,

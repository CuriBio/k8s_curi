--- conflicted
+++ resolved
@@ -42,15 +42,7 @@
 
 app.add_middleware(
     CORSMiddleware,
-<<<<<<< HEAD
     allow_origins=[DASHBOARD_URL],
-=======
-    allow_origins=[
-        # TODO use a single ENV var for this instead
-        "https://dashboard.curibio-test.com",
-        "https://dashboard.curibio.com",
-    ],
->>>>>>> ee41ac58
     allow_credentials=True,
     allow_methods=["*"],
     allow_headers=["*"],
@@ -343,7 +335,6 @@
         raise HTTPException(status_code=status.HTTP_500_INTERNAL_SERVER_ERROR)
 
 
-<<<<<<< HEAD
 async def _send_registration_email(username: str, email: EmailStr, verification_token: str) -> None:
     # Tried to use request.client.host to dynamically change this domain based on cluster env, but it only sends nginx domain
     verification_url = f"{DASHBOARD_URL}/verify?token={verification_token}"
@@ -377,8 +368,6 @@
         raise EmailRegistrationError(e)
 
 
-=======
->>>>>>> ee41ac58
 @app.get("/")
 async def get_all_users(request: Request, token=Depends(ProtectedAny(scope=["users:admin"]))):
     """Get info for all the users under the given customer account.
@@ -390,9 +379,8 @@
     query = (
         "SELECT id, name, email, created_at, last_login, suspended FROM users "
         "WHERE customer_id=$1 AND deleted_at IS NULL "
-<<<<<<< HEAD
+        "ORDER BY suspended"
     )
-
     try:
         async with request.state.pgpool.acquire() as con:
             result = await con.fetch(query, customer_id)
@@ -443,34 +431,6 @@
         async with request.state.pgpool.acquire() as con:
             row = await con.fetchrow(query, customer_id, user_id)
 
-=======
-        "ORDER BY suspended"
-    )
-    try:
-        async with request.state.pgpool.acquire() as con:
-            result = await con.fetch(query, customer_id)
-
-        return [dict(row) for row in result]
-
-    except Exception as e:
-        logger.exception(f"GET /: Unexpected error {repr(e)}")
-        raise HTTPException(status_code=status.HTTP_500_INTERNAL_SERVER_ERROR)
-
-
-@app.get("/{user_id}")
-async def get_user(request: Request, user_id: uuid.UUID, token=Depends(ProtectedAny(scope=["users:admin"]))):
-    """Get info for the user with the given under the given customer account."""
-    customer_id = uuid.UUID(hex=token["userid"])
-
-    query = (
-        "SELECT id, name, email, created_at, last_login, suspended FROM users "
-        "WHERE customer_id=$1 AND id=$2 AND deleted_at IS NULL"
-    )
-    try:
-        async with request.state.pgpool.acquire() as con:
-            row = await con.fetchrow(query, customer_id, user_id)
-
->>>>>>> ee41ac58
         if not row:
             raise HTTPException(
                 status_code=status.HTTP_400_BAD_REQUEST,

--- conflicted
+++ resolved
@@ -34,17 +34,11 @@
     get_account_scopes,
     get_user_authorization,
     AccountTypes,
-<<<<<<< HEAD
     COOKIE_MAX_AGE_SECONDS,
+    get_product_tags_of_admin,
 )
 from jobs import check_customer_quota
 from core.config import DATABASE_URL, CURIBIO_EMAIL, CURIBIO_EMAIL_PASSWORD, DASHBOARD_URL, DOMAIN
-=======
-    get_product_tags_of_admin,
-)
-from jobs import check_customer_quota
-from core.config import DATABASE_URL, CURIBIO_EMAIL, CURIBIO_EMAIL_PASSWORD, DASHBOARD_URL
->>>>>>> d80099c9
 from models.errors import LoginError, RegistrationError, EmailRegistrationError, UnableToUpdateAccountError
 from models.users import (
     AdminLogin,
@@ -1197,7 +1191,6 @@
                                 con, pw, row["previous_passwords"], update_query, query_params
                             )
                 else:
-<<<<<<< HEAD
                     raise HTTPException(
                         status_code=status.HTTP_400_BAD_REQUEST,
                         detail=f"Invalid admin-edit-self action: {action}",
@@ -1216,26 +1209,6 @@
                 else:
                     raise HTTPException(
                         status_code=status.HTTP_400_BAD_REQUEST,
-=======
-                    raise HTTPException(
-                        status_code=status.HTTP_400_BAD_REQUEST,
-                        detail=f"Invalid admin-edit-self action: {action}",
-                    )
-            else:
-                if action == "deactivate":
-                    update_query = "UPDATE users SET suspended='t' WHERE id=$1 AND customer_id=$2"
-                    query_args = (account_id, self_id)
-                elif action == "reactivate":
-                    # when reactivated, failed login attempts should be set back to 0.
-                    update_query = "UPDATE users SET suspended='f', failed_login_attempts=0 WHERE id=$1 AND customer_id=$2"
-                    query_args = (account_id, self_id)
-                elif action == "delete":
-                    update_query = "UPDATE users SET deleted_at=$1 WHERE id=$2 AND customer_id=$3"
-                    query_args = (datetime.now(), account_id, self_id)
-                else:
-                    raise HTTPException(
-                        status_code=status.HTTP_400_BAD_REQUEST,
->>>>>>> d80099c9
                         detail=f"Invalid admin-edit-user action: {action}",
                     )
 

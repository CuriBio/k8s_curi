--- conflicted
+++ resolved
@@ -47,7 +47,7 @@
     DASHBOARD_URL,
     MICROSOFT_SSO_KEYS_URI,
     MICROSOFT_SSO_APP_ID,
-    MICROSOFT_SSO_JWT_ALGORITHM
+    MICROSOFT_SSO_JWT_ALGORITHM,
 )
 from models.errors import LoginError, RegistrationError, EmailRegistrationError, UnableToUpdateAccountError
 from models.users import (
@@ -64,7 +64,6 @@
     UserScopesUpdate,
     UnableToUpdateAccountResponse,
     PreferencesUpdate,
-    LoginType,
 )
 from utils.db import AsyncpgPoolDep
 from utils.logging import setup_logger, bind_context_to_logger
@@ -150,7 +149,7 @@
                 "SELECT id, suspended "
                 "FROM customers WHERE deleted_at IS NULL AND email=$1 AND login_type!=$2",
                 email,
-                LoginType.PASSWORD
+                LoginType.PASSWORD,
             )
 
             if select_query_result is None:
@@ -162,11 +161,9 @@
             customer_id = select_query_result.get("id")
             bind_context_to_logger({"customer_id": str(customer_id)})
 
-<<<<<<< HEAD
-            login_response = await _build_admin_login_or_sso_response(con, customer_id, email)
-=======
-            login_response = await _build_admin_login_or_sso_response(con, customer_id, email, LoginType.SSO_MICROSOFT)
->>>>>>> 0bafcdc2
+            login_response = await _build_admin_login_or_sso_response(
+                con, customer_id, email, LoginType.SSO_MICROSOFT
+            )
             return login_response
     except LoginError as e:
         raise HTTPException(status_code=status.HTTP_401_UNAUTHORIZED, detail=str(e))
@@ -200,7 +197,7 @@
                 "FROM users u JOIN customers c ON u.customer_id=c.id "
                 "WHERE u.deleted_at IS NULL AND u.email=$1 AND u.login_type!=$2",
                 email,
-                LoginType.PASSWORD
+                LoginType.PASSWORD,
             )
 
             if select_query_result is None:
@@ -221,22 +218,21 @@
 
             # if login was successful, then update last_login column value to now
             await con.execute(
-                "UPDATE users SET last_login=$1 WHERE deleted_at IS NULL AND id=$2", datetime.now(), str(user_id),
-            )
-
-<<<<<<< HEAD
-            tokens = await create_new_tokens(con, user_id, customer_id, scopes, AccountTypes.USER)
-=======
+                "UPDATE users SET last_login=$1 WHERE deleted_at IS NULL AND id=$2",
+                datetime.now(),
+                str(user_id),
+            )
+
             tokens = await create_new_tokens(
                 con, user_id, customer_id, scopes, AccountTypes.USER, LoginType.SSO_MICROSOFT
             )
->>>>>>> 0bafcdc2
             return LoginResponse(tokens=tokens, usage_quota=None)
     except LoginError as e:
         raise HTTPException(status_code=status.HTTP_401_UNAUTHORIZED, detail=str(e))
     except Exception:
         logger.exception("POST /sso: Unexpected error")
         raise HTTPException(status_code=status.HTTP_500_INTERNAL_SERVER_ERROR)
+
 
 @app.post("/login/admin", response_model=LoginResponse)
 async def login_admin(request: Request, details: AdminLogin):
@@ -263,7 +259,7 @@
                 "SELECT password, id, failed_login_attempts, suspended "
                 "FROM customers WHERE deleted_at IS NULL AND email=$1 AND login_type=$2",
                 email,
-                LoginType.PASSWORD
+                LoginType.PASSWORD,
             )
 
             # query will return None if customer email is not found
@@ -281,11 +277,9 @@
             # verify password, else raise LoginError
             await _verify_password(con, account_type, pw, select_query_result)
 
-<<<<<<< HEAD
-            login_response = await _build_admin_login_or_sso_response(con, customer_id, email)
-=======
-            login_response = await _build_admin_login_or_sso_response(con, customer_id, email, LoginType.PASSWORD)
->>>>>>> 0bafcdc2
+            login_response = await _build_admin_login_or_sso_response(
+                con, customer_id, email, LoginType.PASSWORD
+            )
             return login_response
 
     except LoginError as e:
@@ -340,7 +334,9 @@
 
     try:
         async with request.state.pgpool.acquire() as con:
-            select_query_result = await con.fetchrow(select_query, username, str(details.customer_id), LoginType.PASSWORD)
+            select_query_result = await con.fetchrow(
+                select_query, username, str(details.customer_id), LoginType.PASSWORD
+            )
 
             # query will return None if username is not found
             # or if login_type is not "password"
@@ -379,7 +375,9 @@
                 str(customer_id),
             )
 
-            tokens = await create_new_tokens(con, user_id, customer_id, scopes, account_type, LoginType.PASSWORD)
+            tokens = await create_new_tokens(
+                con, user_id, customer_id, scopes, account_type, LoginType.PASSWORD
+            )
 
             return LoginResponse(tokens=tokens, usage_quota=usage_quota)
 
@@ -390,11 +388,7 @@
         raise HTTPException(status_code=status.HTTP_500_INTERNAL_SERVER_ERROR)
 
 
-<<<<<<< HEAD
-async def _build_admin_login_or_sso_response(con, customer_id, email):
-=======
 async def _build_admin_login_or_sso_response(con, customer_id, email, login_type: LoginType):
->>>>>>> 0bafcdc2
     # get scopes from account_scopes table
     scopes = await get_account_scopes(con, customer_id, True)
 
@@ -416,11 +410,7 @@
         email,
     )
 
-<<<<<<< HEAD
-    tokens = await create_new_tokens(con, None, customer_id, scopes, AccountTypes.ADMIN)
-=======
     tokens = await create_new_tokens(con, None, customer_id, scopes, AccountTypes.ADMIN, login_type)
->>>>>>> 0bafcdc2
 
     # TODO fix tests for this?
     return LoginResponse(
@@ -434,7 +424,9 @@
 async def _decode_and_verify_jwt(token):
     client = PyJWKClient(MICROSOFT_SSO_KEYS_URI)
     signing_key = client.get_signing_key_from_jwt(token)
-    payload = decode(token, signing_key.key, algorithms=[MICROSOFT_SSO_JWT_ALGORITHM], audience=MICROSOFT_SSO_APP_ID)
+    payload = decode(
+        token, signing_key.key, algorithms=[MICROSOFT_SSO_JWT_ALGORITHM], audience=MICROSOFT_SSO_APP_ID
+    )
     return payload
 
 
@@ -626,7 +618,7 @@
                         "INSERT INTO customers (email, usage_restrictions, login_type) VALUES ($1, $2, $3) RETURNING id",
                         email,
                         json.dumps(dict(PULSE3D_PAID_USAGE)),
-                        login_type
+                        login_type,
                     )
                     new_account_id = await con.fetchval(*insert_account_query_args)
                     bind_context_to_logger({"customer_id": str(new_account_id), "email": email})
@@ -665,7 +657,7 @@
                         email=email,
                         url=f"{DASHBOARD_URL}",
                         subject="Your Admin account has been created",
-                        template="registration_sso.html"
+                        template="registration_sso.html",
                     )
 
                 return AdminProfile(email=email, user_id=new_account_id.hex, scopes=details.scopes)
@@ -700,19 +692,12 @@
         async with request.state.pgpool.acquire() as con:
             async with con.transaction():
                 try:
-                    select_customer_login_type_query = ("SELECT login_type FROM customers WHERE id=$1", customer_id)
+                    select_customer_login_type_query = (
+                        "SELECT login_type FROM customers WHERE id=$1",
+                        customer_id,
+                    )
                     customer_login_type = await con.fetchval(*select_customer_login_type_query)
 
-<<<<<<< HEAD
-                    # suspended and verified get set to False by default
-                    # for SSO, we interpret verified as email-verified and we still set it to False since it's moot
-                    insert_account_query_args = (
-                        "INSERT INTO users (name, email, customer_id, login_type) VALUES ($1, $2, $3, $4) RETURNING id",
-                        username,
-                        email,
-                        customer_id,
-                        customer_login_type
-=======
                     # suspended gets set to False by default
                     # verified gets set to False for password users and to True for SSO users
                     insert_account_query_args = (
@@ -722,8 +707,7 @@
                         email,
                         customer_id,
                         customer_login_type,
-                        customer_login_type != LoginType.PASSWORD
->>>>>>> 0bafcdc2
+                        customer_login_type != LoginType.PASSWORD,
                     )
 
                     new_account_id = await con.fetchval(*insert_account_query_args)
@@ -764,7 +748,7 @@
                         email=email,
                         url=f"{DASHBOARD_URL}",
                         subject="Your User account has been created",
-                        template="registration_sso.html"
+                        template="registration_sso.html",
                     )
 
                 return UserProfile(

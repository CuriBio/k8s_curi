import logging
import json
import uuid
from datetime import datetime
from argon2 import PasswordHasher
from argon2.exceptions import VerifyMismatchError, InvalidHash
from asyncpg.exceptions import UniqueViolationError
from fastapi import FastAPI, Request, Depends, HTTPException, status, Response, Query
from fastapi.middleware.cors import CORSMiddleware
from jwt.exceptions import InvalidTokenError
from fastapi_mail import FastMail, MessageSchema, ConnectionConfig, MessageType
from pydantic import EmailStr
from auth import (
    ProtectedAny,
    create_token,
    decode_token,
    CUSTOMER_SCOPES,
    split_scope_account_data,
    ACCOUNT_SCOPES,
    PULSE3D_PAID_USAGE,
)
from jobs import check_customer_quota
from core.config import DATABASE_URL, CURIBIO_EMAIL, CURIBIO_EMAIL_PASSWORD, DASHBOARD_URL
from models.errors import LoginError, RegistrationError, EmailRegistrationError
from models.tokens import AuthTokens
from models.users import (
    CustomerLogin,
    UserLogin,
    CustomerCreate,
    UserCreate,
    CustomerProfile,
    UserProfile,
    AccountUpdateAction,
    LoginResponse,
    PasswordModel,
    UnableToUpdateAccountResponse,
)
from utils.db import AsyncpgPoolDep
from fastapi.templating import Jinja2Templates

# logging is configured in log_config.yaml
logger = logging.getLogger(__name__)

asyncpg_pool = AsyncpgPoolDep(dsn=DATABASE_URL)

app = FastAPI(openapi_url=None)

CB_CUSTOMER_ID: uuid.UUID
MAX_FAILED_LOGIN_ATTEMPTS = 10
TEMPLATES = Jinja2Templates(directory="templates")

app.add_middleware(
    CORSMiddleware,
    allow_origins=[DASHBOARD_URL],
    allow_credentials=True,
    allow_methods=["*"],
    allow_headers=["*"],
)


@app.middleware("http")
async def db_session_middleware(request: Request, call_next):
    request.state.pgpool = await asyncpg_pool()
    response = await call_next(request)
    return response


@app.on_event("startup")
async def startup():
    pool = await asyncpg_pool()
    async with pool.acquire() as con:
        # might be a better way to do this without using global
        global CB_CUSTOMER_ID
        CB_CUSTOMER_ID = await con.fetchval("SELECT id FROM customers WHERE email='software@curibio.com'")


@app.post("/login", response_model=LoginResponse)
async def login(request: Request, details: UserLogin | CustomerLogin):
    """Login a user or customer account.

    Logging in consists of validating the given credentials and, if valid,
    returning a JWT with the appropriate privileges.

    If no customer id is given, assume this is an attempt to login to a
    customer account which has admin privileges over its users, but cannot
    interact with any other services.

    Otherwise, attempt to login a regular user, which can interact with services
    like Pulse, Phenolearn, etc.
    """
    ph = PasswordHasher()

    # Tanner (7/24/23): checking the type instead of using isinstance here in case UserLogin and CustomerLogin are ever put into the class hierarchy which would cause the isinstance approach to fail in some cases
    is_customer_login_attempt = type(details) is CustomerLogin

    if is_customer_login_attempt:
        account_type = "customer"
        email = details.email.lower()
        select_query = (
<<<<<<< HEAD
            "SELECT password, id, data->'scope' AS scope "
=======
            "SELECT password, id, data->'scope' AS scope, failed_login_attempts, suspended "
>>>>>>> b250149d
            "FROM customers WHERE deleted_at IS NULL AND email=$1"
        )
        select_query_params = (email,)

<<<<<<< HEAD
        update_last_login_query = "UPDATE customers SET last_login=$1 WHERE deleted_at IS NULL AND email=$2"
=======
        update_last_login_query = "UPDATE customers SET last_login=$1, failed_login_attempts=0 WHERE deleted_at IS NULL AND email=$2"
>>>>>>> b250149d
        update_last_login_params = (datetime.now(), email)
    else:
        account_type = "user"
        username = details.username.lower()
        # select for service specific usage restrictions listed under the customer account
        # suspended is for deactivated accounts and verified is for new users needing to verify through email
        # Tanner (7/25/23): need to use separate queries since asyncpg will raise an error if the value passed in to be compared against customer_id is not a UUID
        if isinstance(details.customer_id, uuid.UUID):
            # if a UUID was given in the request then check against the customer ID
            select_query = (
<<<<<<< HEAD
                "SELECT password, id, data->'scope' AS scope, customer_id FROM users "
                "WHERE deleted_at IS NULL AND name=$1 AND customer_id=$2 AND suspended='f' AND verified='t'"
=======
                "SELECT password, id, data->'scope' AS scope, failed_login_attempts, suspended, customer_id FROM users "
                "WHERE deleted_at IS NULL AND name=$1 AND customer_id=$2 AND verified='t'"
>>>>>>> b250149d
            )
        else:
            # if no UUID given, the check against the customer account alias
            # TODO should make sure an alias is actually set here
            select_query = (
<<<<<<< HEAD
                "SELECT u.password, u.id, u.data->'scope' AS scope, u.customer_id "
                "FROM users AS u JOIN customers AS c ON u.customer_id=c.id "
                "WHERE u.deleted_at IS NULL AND u.name=$1 AND c.alias=$2 AND u.suspended='f' AND u.verified='t'"
=======
                "SELECT u.password, u.id, u.data->'scope' AS scope, u.failed_login_attempts, u.suspended, u.customer_id "
                "FROM users AS u JOIN customers AS c ON u.customer_id=c.id "
                "WHERE u.deleted_at IS NULL AND u.name=$1 AND c.alias=$2 AND u.verified='t'"
>>>>>>> b250149d
            )
        select_query_params = (username, str(details.customer_id))

        update_last_login_query = (
<<<<<<< HEAD
            "UPDATE users SET last_login=$1 "
            "WHERE deleted_at IS NULL AND name=$2 AND customer_id=$3 AND suspended='f' AND verified='t'"
=======
            "UPDATE users SET last_login=$1, failed_login_attempts=0 "
            "WHERE deleted_at IS NULL AND name=$2 AND customer_id=$3 AND verified='t'"
>>>>>>> b250149d
        )
        # the value for customer ID will be added later
        update_last_login_params = (datetime.now(), username)

    client_type = details.client_type if details.client_type else "unknown"
    logger.info(f"{account_type.title()} login attempt from client '{client_type}'")

    failed_msg = "Invalid credentials"
    account_locked_msg = "Account locked after too many failed login attempts"
    try:
        async with request.state.pgpool.acquire() as con:
            select_query_result = await con.fetchrow(select_query, *select_query_params)
            pw = details.password.get_secret_value()

<<<<<<< HEAD
            # if no record is returned by query then fetchrow will return None,
            # so need to set to a dict with a bad password hash
            if select_query_result is None:
=======
            if select_query_result is not None:
                # users can be suspended for other reasons, return None to replicate previous behavior
                if (
                    select_query_result["suspended"]
                    and select_query_result["failed_login_attempts"] < MAX_FAILED_LOGIN_ATTEMPTS
                ):
                    select_query_result = None
            else:
                # if no record is returned by query then fetchrow will return None,
                # so need to set to a dict with a bad password hash
>>>>>>> b250149d
                select_query_result = {"password": "x" * 100}

            try:
                # at this point, if no "password" key is present,
                # then there is an issue with the table in the database
                ph.verify(select_query_result["password"], pw)
            except VerifyMismatchError:
                # first check if account is already locked
                # should never be greater than maximum, but handling in case
                if select_query_result["failed_login_attempts"] >= MAX_FAILED_LOGIN_ATTEMPTS:
                    raise LoginError(account_locked_msg)

                # increment customer/user failed attempts
                logger.info(
                    f"Failed login attempt {select_query_result['failed_login_attempts'] + 1} for {account_type} id: {select_query_result['id']}"
                )
                updated_failed_attempts = select_query_result["failed_login_attempts"] + 1
                await _update_failed_login_attempts(
                    con, account_type, select_query_result["id"], updated_failed_attempts
                )
                # update login error if this failed attempt hits limit
                raise LoginError(
                    account_locked_msg if updated_failed_attempts == MAX_FAILED_LOGIN_ATTEMPTS else failed_msg
                )
            except InvalidHash:
                """
                The user or customer wasn't found but we don't want to leak info about valid users/customers
                through timing analysis so we still hash the supplied password before returning an error
                """
                ph.hash(pw)
                raise LoginError(failed_msg)
            else:
                # both users and customers have scopes
                # check account usage quotas
                customer_id = select_query_result["id" if is_customer_login_attempt else "customer_id"]
                usage_quota = await check_customer_quota(con, str(customer_id), details.service)
                scope = json.loads(select_query_result.get("scope", "[]"))

                if is_customer_login_attempt:
                    # get tier of service scope in list of customer scopes
                    scope = [s for s in scope if details.service in s]
                    if not scope:
                        raise LoginError("No scope for service found in customer scopes")

                    # replace with customer scope
                    _, customer_tier = split_scope_account_data(scope[0])
                    scope[0] = f"customer:{customer_tier}"
                    # customer account tokens don't require a customer ID
                    customer_id = None
                else:
                    # Tanner (7/25/23): using the customer ID returned from the select query since the customer ID
                    # field passed in with the request may contain an alias
                    update_last_login_params = (*update_last_login_params, str(customer_id))

                # if login was successful, then update last_login column value to now
                await con.execute(update_last_login_query, *update_last_login_params)

                tokens = await _create_new_tokens(
                    con, select_query_result["id"], customer_id, scope, account_type
                )
                return LoginResponse(tokens=tokens, usage_quota=usage_quota)

    except LoginError as e:
        raise HTTPException(status_code=status.HTTP_401_UNAUTHORIZED, detail=str(e))
    except Exception:
        logger.exception("POST /login: Unexpected error")
        raise HTTPException(status_code=status.HTTP_500_INTERNAL_SERVER_ERROR)


async def _update_failed_login_attempts(con, account_type: str, id: str, count: int) -> None:
    if count == MAX_FAILED_LOGIN_ATTEMPTS:
        # if max failed attempts is reached, then deactivate the account and increment count
        update_query = f"UPDATE {account_type}s SET suspended='t', failed_login_attempts=failed_login_attempts+1 where id=$1"
    else:
        # else increment failed attempts
        update_query = f"UPDATE {account_type}s SET failed_login_attempts=failed_login_attempts+1 where id=$1"

    await con.execute(update_query, id)


@app.post("/refresh", response_model=AuthTokens, status_code=status.HTTP_201_CREATED)
async def refresh(request: Request, token=Depends(ProtectedAny(refresh=True))):
    """Create a new access token and refresh token.

    The refresh token given in the request is first decoded and validated itself,
    then the refresh token stored in the DB for the user/customer making the request
    is decoded and validated, followed by checking that both tokens are the same.

    The value for the refresh token in the DB can either be null, an expired token, or a valid token.
    The client is considered logged out if the refresh token in the DB is null or expired and new tokens will
    not be generated in this case.

    In a successful request, the new refresh token will be stored in the DB for the given user/customer account
    """
    userid = uuid.UUID(hex=token["userid"])
    account_type = token["account_type"]

    if account_type == "customer":
        select_query = "SELECT refresh_token FROM customers WHERE id=$1"
    else:
        select_query = "SELECT refresh_token, customer_id FROM users WHERE id=$1"

    try:
        async with request.state.pgpool.acquire() as con:
            row = await con.fetchrow(select_query, userid)

            try:
                # decode and validate current refresh token
                current_token = decode_token(row["refresh_token"])
                # make sure the given token and the current token in the DB are the same
                assert token == current_token
            except (InvalidTokenError, AssertionError):
                raise HTTPException(
                    status_code=status.HTTP_401_UNAUTHORIZED,
                    detail="No authenticated user.",
                    headers={"WWW-Authenticate": "Bearer"},
                )

            return await _create_new_tokens(con, userid, row.get("customer_id"), token["scope"], account_type)

    except HTTPException:
        raise
    except Exception:
        logger.exception("POST /refresh: Unexpected error")
        raise HTTPException(status_code=status.HTTP_500_INTERNAL_SERVER_ERROR)


async def _create_new_tokens(db_con, userid, customer_id, scope, account_type):
    # create new tokens
    access = create_token(
        userid=userid, customer_id=customer_id, scope=scope, account_type=account_type, refresh=False
    )
    refresh = create_token(
        userid=userid, customer_id=customer_id, scope=scope, account_type=account_type, refresh=True
    )

    # insert refresh token into DB
    if account_type == "customer":
        update_query = "UPDATE customers SET refresh_token=$1 WHERE id=$2"
    else:
        update_query = "UPDATE users SET refresh_token=$1 WHERE id=$2"

    await db_con.execute(update_query, refresh.token, userid)

    # return token model
    return AuthTokens(access=access, refresh=refresh)


@app.post("/logout", status_code=status.HTTP_204_NO_CONTENT, response_class=Response)
async def logout(request: Request, token=Depends(ProtectedAny(check_scope=False))):
    """Logout the user/customer.

    The refresh token for the user/customer will be removed from the DB, so they will
    not be able to retrieve new tokens from /refresh. The only way to get new tokens at this point
    is through /login.

    This will not however affect their access token which will work fine until it expires.
    It is up to the client to discard the access token in order to truly logout the user.
    """
    userid = uuid.UUID(hex=token["userid"])

    if token["account_type"] == "customer":
        update_query = "UPDATE customers SET refresh_token = NULL WHERE id=$1"
    else:
        update_query = "UPDATE users SET refresh_token = NULL WHERE id=$1"

    try:
        async with request.state.pgpool.acquire() as con:
            await con.execute(update_query, userid)

    except Exception:
        logger.exception("POST /logout: Unexpected error")
        raise HTTPException(status_code=status.HTTP_500_INTERNAL_SERVER_ERROR)


@app.post("/register", response_model=UserProfile | CustomerProfile, status_code=status.HTTP_201_CREATED)
async def register(
    request: Request, details: CustomerCreate | UserCreate, token=Depends(ProtectedAny(scope=CUSTOMER_SCOPES))
):
    """Register a user or customer account.

    Only customer accounts with admin privileges can register users, and only the Curi Bio customer account
    can create new customers.

    If the customer ID in the auth token matches the Curi Bio Customer ID *AND* no username is given,
    assume this is an attempt to register a new customer account.

    Otherwise, attempt to register a regular user under the customer ID in the auth token
    """
    customer_id = uuid.UUID(hex=token["userid"])
    # 'customer:paid' or 'customer:free'
    customer_scope = token["scope"]
    try:
        is_customer_registration_attempt = (
            customer_id == CB_CUSTOMER_ID and type(details) is CustomerCreate  # noqa: F821
        )

        register_type = "customer" if is_customer_registration_attempt else "user"
        logger.info(f"Attempting {register_type} registration")
        email = details.email.lower()
        # scope will not be sent in request body for both customer and user registration
        if is_customer_registration_attempt:
            ph = PasswordHasher()
            phash = ph.hash(details.password1.get_secret_value())
            scope = details.scope
            insert_query = "INSERT INTO customers (email, password, previous_passwords, data, usage_restrictions) VALUES ($1, $2, ARRAY[$3], $4, $5) RETURNING id"
            query_params = (
                email,
                phash,
                phash,
                json.dumps({"scope": scope}),
                json.dumps(dict(PULSE3D_PAID_USAGE)),
            )
        else:
            # TODO add handling for multiple service scopes and exception handling if none found
            _, customer_tier = split_scope_account_data(customer_scope[0])  # 'free' or 'paid'
            # eventually scopes will be passed from FE, but for now just auto set to paid user
            user_scope = details.scope if details.scope is not None else ["pulse3d:paid"]
            username = details.username.lower()
            # suspended and verified get set to False by default
            insert_query = (
                "INSERT INTO users (name, email, account_type, data, customer_id) "
                "VALUES ($1, $2, $3, $4, $5) RETURNING id"
            )

            query_params = (username, email, customer_tier, json.dumps({"scope": user_scope}), customer_id)

        async with request.state.pgpool.acquire() as con:
            async with con.transaction():
                try:
                    result = await con.fetchval(insert_query, *query_params)
                except UniqueViolationError as e:
                    if "customers_email_key" in str(e):
                        # Returning this message is currently ok since only the Curi customer account
                        # can register other customers. Consider removing this message if the permissions are
                        # ever changed to allow people outside of Curi to register customer accounts
                        failed_msg = "Email already in use"
                    elif "users_customer_id_name_key" in str(e):
                        # Returning this message is currently ok since duplicate usernames are only
                        # disallowed if tied to the same customer account ID, so no info about users under
                        # other customer accounts will be leaked
                        failed_msg = "Username already in use"
                    elif "users_email_key" in str(e):
                        failed_msg = "Email already in use"
                    else:
                        # default catch-all error message
                        failed_msg = "Account registration failed"
                    raise RegistrationError(failed_msg)

                # only send verification emails to new users, not new customers and if successful
                if not is_customer_registration_attempt:
                    await _create_user_email(
                        con=con,
                        type="verify",
                        user_id=result,
                        customer_id=customer_id,
                        scopes=["users:verify"],
                        name=username,
                        email=email,
                    )
                if is_customer_registration_attempt:
                    return CustomerProfile(email=email, user_id=result.hex, scope=details.scope)
                else:
                    return UserProfile(
                        username=username,
                        email=email,
                        user_id=result.hex,
                        account_type=customer_tier,
                        scope=user_scope,
                    )

    except EmailRegistrationError as e:
        raise HTTPException(status_code=status.HTTP_400_BAD_REQUEST, detail=str(e))
    except RegistrationError as e:
        raise HTTPException(status_code=status.HTTP_400_BAD_REQUEST, detail=str(e))
    except Exception:
        logger.exception("POST /register: Unexpected error")
        raise HTTPException(status_code=status.HTTP_500_INTERNAL_SERVER_ERROR)


@app.get("/email", status_code=status.HTTP_204_NO_CONTENT)
async def email_user(
    request: Request, email: EmailStr = Query(None), type: str = Query(None), user: bool = Query(None)
):
    """Send or resend user account emails.

    No token required for request. Currently sending reset password and new registration emails based on query type.
    """
    # EmailRegistrationError will be raised if random type param is added that isn't verify or reset
    try:
        async with request.state.pgpool.acquire() as con:
            query = (
                "SELECT id, customer_id, name FROM users WHERE email=$1"
                if user
                else "SELECT id FROM customers WHERE email=$1"
            )
            row = await con.fetchrow(query, email)
            # send email if found, otherwise return 204, doesn't need to raise an exception
            if row is not None:
                await _create_user_email(
                    con=con,
                    type=type,
                    user_id=row["id"],
                    customer_id=row.get("customer_id", None),
                    scopes=[f"{'users' if user else 'customer'}:{type}"],
                    name=row.get("name", None),
                    email=email,
                )

    except Exception:
        logger.exception("GET /email: Unexpected error")
        raise HTTPException(status_code=status.HTTP_500_INTERNAL_SERVER_ERROR)


async def _create_user_email(
    *,
    con,
    type: str,
    user_id: uuid.UUID,
    customer_id: uuid.UUID | None,
    scopes: list[str],
    name: str | None,
    email: EmailStr,
):
    try:
        scope = scopes[0]
        if "user" in scope:
            account_type = "user"
        elif "customer" in scope:
            account_type = "customer"
        else:
            raise Exception(f"Scope {scope} is not allowed to make this request")

        query = f"UPDATE {account_type}s SET reset_token=$1 WHERE id=$2"

        # create email verification token, exp 24 hours
        jwt_token = create_token(
            userid=user_id, customer_id=customer_id, scope=scopes, account_type=account_type
        )

        url = f"{DASHBOARD_URL}/account/{type}?token={jwt_token.token}"

        # assign correct email template and redirect url based on request type
        if type == "reset":
            subject = "Reset your password"
            template = "reset_password.html"
        elif type == "verify":
            subject = "Please verify your email address"
            template = "registration.html"
        else:
            logger.error(f"{type} is not a valid type allowed in this request")
            raise Exception()

        # add token to users table after no exception is raised
        # The token  has to be created with id being returned from insert query so it's updated separately
        await con.execute(query, jwt_token.token, user_id)

        # send email with reset token
        await _send_user_email(username=name, email=email, url=url, subject=subject, template=template)
    except Exception as e:
        raise EmailRegistrationError(e)


async def _send_user_email(*, username: str, email: EmailStr, url: str, subject: str, template: str) -> None:
    conf = ConnectionConfig(
        MAIL_USERNAME=CURIBIO_EMAIL,
        MAIL_PASSWORD=CURIBIO_EMAIL_PASSWORD,
        MAIL_FROM=CURIBIO_EMAIL,
        MAIL_PORT=587,
        MAIL_SERVER="smtp.gmail.com",
        MAIL_FROM_NAME="Curi Bio Team",
        MAIL_STARTTLS=True,
        MAIL_SSL_TLS=False,
        USE_CREDENTIALS=True,
        TEMPLATE_FOLDER="./templates",
    )
    message = MessageSchema(
        subject=subject,
        recipients=[email],
        subtype=MessageType.html,
        template_body={
            "username": username if username is not None else "Admin",
            "url": url,
        },  # pass any variables you want to use in the email template
    )

    fm = FastMail(conf)
    await fm.send_message(message, template_name=template)


@app.put("/account")
async def update_accounts(
    request: Request, details: PasswordModel, token=Depends(ProtectedAny(scope=ACCOUNT_SCOPES))
):
    """Confirm and verify new user and password.

    Used for both resetting new password or verifying new user accounts. Route will check if the token has been used or if account has already been verified.
    """
    try:
        user_id = uuid.UUID(hex=token["userid"])

        is_customer = "customer:reset" in token["scope"]
        is_user = any("users" in scope for scope in token["scope"])
        # must be either a customer or user. Cannot be both or neither
        if not (is_customer ^ is_user):
            logger.error(f"PUT /{user_id}: Invalid scope(s): {token['scope']}")
            raise HTTPException(status_code=status.HTTP_401_UNAUTHORIZED)

        customer_id = None if is_customer else uuid.UUID(hex=token["customer_id"])

        pw = details.password1.get_secret_value()
        ph = PasswordHasher()
        phash = ph.hash(pw)

        async with request.state.pgpool.acquire() as con:
            async with con.transaction():
                # ProtectedAny will return 401 already if token has expired, so no need to check again

                # get necessary info from DB before making any changes or validating any data
                query = (
                    "SELECT reset_token, previous_passwords FROM customers WHERE id=$1"
                    if is_customer
                    else "SELECT verified, reset_token, previous_passwords FROM users WHERE id=$1 AND customer_id=$2"
                )
                query_params = [user_id]
                if is_user:
                    query_params.append(customer_id)
                row = await con.fetchrow(query, *query_params)

                # if the token is being used to verify the user account and the account has already been verified, then return message to display to user
                if is_user and details.verify and row["verified"]:
                    return UnableToUpdateAccountResponse(message="Account has already been verified")
                # token in db gets replaced with NULL when it's been successfully used
                if row["reset_token"] is None:
                    return UnableToUpdateAccountResponse(message="Link has already been used")

                # if there is a token present in the DB but it does not match the one provided to this route, then presumably a new one has been created and thus the one being used should be considered expired
                try:
                    # decode and validate current reset token
                    current_token = decode_token(row["reset_token"])
                    # make sure the given token and the current token in the DB are the same
                    assert token == current_token
                except (InvalidTokenError, AssertionError):
                    return UnableToUpdateAccountResponse(message="Link has expired")

                # make sure new password does not match any previous passwords on file
                for prev_pw in row["previous_passwords"]:
                    try:
                        ph.verify(prev_pw, pw)
                    except VerifyMismatchError:
                        # passwords don't match, nothing else to do
                        continue
                    else:
                        # passwords match, return msg indicating that this is the case
                        return UnableToUpdateAccountResponse(
                            message="Cannot set password to any of the previous 5 passwords"
                        )

                # Update the password of the account, and if it is a user also set the account as verified
                query = (
                    "UPDATE customers SET reset_token=NULL, password=$1, previous_passwords=array_prepend($1, previous_passwords[0:4]) WHERE id=$2"
                    if is_customer
                    else "UPDATE users SET verified='t', reset_token=NULL, password=$1, previous_passwords=array_prepend($1, previous_passwords[0:4]) WHERE id=$2 AND customer_id=$3"
                )
                query_params = [phash, user_id]
                if is_user:
                    query_params.append(customer_id)
                await con.execute(query, *query_params)

    except HTTPException:
        raise
    except Exception:
        logger.exception(f"PUT /{user_id}: Unexpected error")
        raise HTTPException(status_code=status.HTTP_500_INTERNAL_SERVER_ERROR)


@app.get("/")
async def get_all_users(request: Request, token=Depends(ProtectedAny(scope=CUSTOMER_SCOPES))):
    """Get info for all the users under the given customer account.

    List of users returned will be sorted with all active users showing up first, then all the suspended (deactivated) users
    """
    customer_id = uuid.UUID(hex=token["userid"])

    query = (
        "SELECT id, name, email, created_at, last_login, verified, suspended, reset_token "
        "FROM users "
        "WHERE customer_id=$1 AND deleted_at IS NULL "
        "ORDER BY suspended"
    )
    try:
        async with request.state.pgpool.acquire() as con:
            result = await con.fetch(query, customer_id)

        formatted_results = [dict(row) for row in result]

        for row in formatted_results:
            # unverified account should have a jwt token, otherwise will be None.
            # check expiration and if expired, return it as None, FE will handle telling user it's expired
            try:
                decode_token(row["reset_token"])
            except Exception:
                row["reset_token"] = None

        return formatted_results

    except Exception:
        logger.exception("GET /: Unexpected error")
        raise HTTPException(status_code=status.HTTP_500_INTERNAL_SERVER_ERROR)


# Luci (10/5/22) Following two routes need to be last otherwise will mess with the ProtectedAny scope used in Auth
# Please see https://fastapi.tiangolo.com/tutorial/path-params/#order-matters
@app.get("/{account_id}")
async def get_user(request: Request, account_id: uuid.UUID, token=Depends(ProtectedAny(check_scope=False))):
    """Get info for the account with the given ID.

    If the account is a user account, the ID must exist under the customer ID in the token
    """
    self_id = uuid.UUID(hex=token["userid"])
    is_customer_account = token["account_type"] == "customer"
    is_self_retrieval = self_id == account_id

    get_user_info_query = (
        "SELECT id, name, email, created_at, last_login, suspended FROM users "
        "WHERE customer_id=$1 AND id=$2 AND deleted_at IS NULL"
    )

    if is_customer_account:
        if is_self_retrieval:
            query = "SELECT id, created_at, alias FROM customers WHERE id=$1"
            query_args = (self_id,)
        else:
            # assume that account ID is a user ID since no customer account can retrieve details of another
            query = get_user_info_query
            query_args = (self_id, account_id)

        # this is only being set in case an error is raised later
        customer_id = self_id
    else:
        if not is_self_retrieval:
            raise HTTPException(
                status_code=status.HTTP_400_BAD_REQUEST,
                detail="User accounts cannot retrieve details of other accounts",
            )

        customer_id = uuid.UUID(hex=token["customer_id"])

        query = get_user_info_query
        query_args = (customer_id, account_id)

    try:
        async with request.state.pgpool.acquire() as con:
            row = await con.fetchrow(query, *query_args)

        if not row:
            if is_customer_account and self_id == account_id:
                raise HTTPException(
                    status_code=status.HTTP_500_INTERNAL_SERVER_ERROR,
                    detail="Error retrieving customer account details",
                )
            else:
                raise HTTPException(
                    status_code=status.HTTP_400_BAD_REQUEST,
                    detail=f"User ID: {account_id} not found under Customer ID: {customer_id}",
                )

        return dict(row)

    except HTTPException:
        raise
    except Exception:
        logger.exception(f"GET /{account_id}: Unexpected error")
        raise HTTPException(status_code=status.HTTP_500_INTERNAL_SERVER_ERROR)


@app.put("/{account_id}")
async def update_user(
    request: Request,
    details: AccountUpdateAction,
    account_id: uuid.UUID,
    token=Depends(ProtectedAny(check_scope=False)),
):
    """Update an account's information in the database.

    There are three classes of actions that can be taken:
        - a customer account updating one of its user accounts
        - a customer account updating itself
        - a user account updating itself (not yet available)

    The action to take on the user should be passed in the body of PUT request as action_type:
        - deactivate (customer->user): set suspended field to true
        - delete (customer->user): set deleted_at field to current time
        - set_alias (customer->self): set the alias field to the given value
    """
    self_id = uuid.UUID(hex=token["userid"])
    action = details.action_type

    is_customer_account = token["account_type"] == "customer"
    is_self_edit = self_id == account_id

    # TODO also need to check scope below once user self edit actions are added?

    if is_customer_account:
        if is_self_edit:
            if action == "set_alias":
                if details.new_alias is None:
                    raise HTTPException(
                        status_code=status.HTTP_400_BAD_REQUEST, detail="Alias must be provided"
                    )

                # if an empty string, need to convert to None for asyncpg
                new_alias = details.new_alias if details.new_alias else None

                update_query = "UPDATE customers SET alias=$1 WHERE id=$2"
                query_args = (new_alias, self_id)
            else:
                raise HTTPException(
                    status_code=status.HTTP_400_BAD_REQUEST,
                    detail=f"Invalid customer-edit-self action: {action}",
                )
        else:
<<<<<<< HEAD
            if action in ("deactivate", "reactivate"):
                suspended = action == "deactivate"
                update_query = "UPDATE users SET suspended=$1 WHERE id=$2 AND customer_id=$3"
                query_args = (suspended, account_id, self_id)
=======
            if action in ("deactivate"):
                update_query = "UPDATE users SET suspended='t' WHERE id=$1 AND customer_id=$2            # first check if account is locked"
                query_args = (account_id, self_id)
            elif action == "reactivate":
                # when reactivated, failed login attempts should be set back to 0.
                update_query = (
                    "UPDATE users SET suspended='f', failed_login_attempts=0 WHERE id=$1 AND customer_id=$2"
                )
                query_args = (account_id, self_id)
>>>>>>> b250149d
            elif action == "delete":
                update_query = "UPDATE users SET deleted_at=$1 WHERE id=$2 AND customer_id=$3"
                query_args = (datetime.now(), account_id, self_id)
            else:
                raise HTTPException(
                    status_code=status.HTTP_400_BAD_REQUEST,
                    detail=f"Invalid customer-edit-user action: {action}",
                )
    else:
        # TODO unit test this else branch
        if not is_self_edit:
            raise HTTPException(
                status_code=status.HTTP_400_BAD_REQUEST,
                detail="User accounts cannot edit details of other accounts",
            )

        # Tanner (7/25/23): there are currently no actions a user account can take on itself
        raise HTTPException(
            status_code=status.HTTP_400_BAD_REQUEST, detail=f"Invalid user-edit-self action: {action}"
        )

    try:
        async with request.state.pgpool.acquire() as con:
            await con.execute(update_query, *query_args)
    except Exception:
        logger.exception(f"PUT /{account_id}: Unexpected error")
        raise HTTPException(status_code=status.HTTP_500_INTERNAL_SERVER_ERROR)<|MERGE_RESOLUTION|>--- conflicted
+++ resolved
@@ -97,20 +97,12 @@
         account_type = "customer"
         email = details.email.lower()
         select_query = (
-<<<<<<< HEAD
-            "SELECT password, id, data->'scope' AS scope "
-=======
             "SELECT password, id, data->'scope' AS scope, failed_login_attempts, suspended "
->>>>>>> b250149d
             "FROM customers WHERE deleted_at IS NULL AND email=$1"
         )
         select_query_params = (email,)
 
-<<<<<<< HEAD
-        update_last_login_query = "UPDATE customers SET last_login=$1 WHERE deleted_at IS NULL AND email=$2"
-=======
         update_last_login_query = "UPDATE customers SET last_login=$1, failed_login_attempts=0 WHERE deleted_at IS NULL AND email=$2"
->>>>>>> b250149d
         update_last_login_params = (datetime.now(), email)
     else:
         account_type = "user"
@@ -121,38 +113,22 @@
         if isinstance(details.customer_id, uuid.UUID):
             # if a UUID was given in the request then check against the customer ID
             select_query = (
-<<<<<<< HEAD
-                "SELECT password, id, data->'scope' AS scope, customer_id FROM users "
-                "WHERE deleted_at IS NULL AND name=$1 AND customer_id=$2 AND suspended='f' AND verified='t'"
-=======
                 "SELECT password, id, data->'scope' AS scope, failed_login_attempts, suspended, customer_id FROM users "
                 "WHERE deleted_at IS NULL AND name=$1 AND customer_id=$2 AND verified='t'"
->>>>>>> b250149d
             )
         else:
             # if no UUID given, the check against the customer account alias
             # TODO should make sure an alias is actually set here
             select_query = (
-<<<<<<< HEAD
-                "SELECT u.password, u.id, u.data->'scope' AS scope, u.customer_id "
-                "FROM users AS u JOIN customers AS c ON u.customer_id=c.id "
-                "WHERE u.deleted_at IS NULL AND u.name=$1 AND c.alias=$2 AND u.suspended='f' AND u.verified='t'"
-=======
                 "SELECT u.password, u.id, u.data->'scope' AS scope, u.failed_login_attempts, u.suspended, u.customer_id "
                 "FROM users AS u JOIN customers AS c ON u.customer_id=c.id "
                 "WHERE u.deleted_at IS NULL AND u.name=$1 AND c.alias=$2 AND u.verified='t'"
->>>>>>> b250149d
             )
         select_query_params = (username, str(details.customer_id))
 
         update_last_login_query = (
-<<<<<<< HEAD
-            "UPDATE users SET last_login=$1 "
-            "WHERE deleted_at IS NULL AND name=$2 AND customer_id=$3 AND suspended='f' AND verified='t'"
-=======
             "UPDATE users SET last_login=$1, failed_login_attempts=0 "
             "WHERE deleted_at IS NULL AND name=$2 AND customer_id=$3 AND verified='t'"
->>>>>>> b250149d
         )
         # the value for customer ID will be added later
         update_last_login_params = (datetime.now(), username)
@@ -167,11 +143,6 @@
             select_query_result = await con.fetchrow(select_query, *select_query_params)
             pw = details.password.get_secret_value()
 
-<<<<<<< HEAD
-            # if no record is returned by query then fetchrow will return None,
-            # so need to set to a dict with a bad password hash
-            if select_query_result is None:
-=======
             if select_query_result is not None:
                 # users can be suspended for other reasons, return None to replicate previous behavior
                 if (
@@ -182,7 +153,6 @@
             else:
                 # if no record is returned by query then fetchrow will return None,
                 # so need to set to a dict with a bad password hash
->>>>>>> b250149d
                 select_query_result = {"password": "x" * 100}
 
             try:
@@ -805,14 +775,8 @@
                     detail=f"Invalid customer-edit-self action: {action}",
                 )
         else:
-<<<<<<< HEAD
-            if action in ("deactivate", "reactivate"):
-                suspended = action == "deactivate"
-                update_query = "UPDATE users SET suspended=$1 WHERE id=$2 AND customer_id=$3"
-                query_args = (suspended, account_id, self_id)
-=======
             if action in ("deactivate"):
-                update_query = "UPDATE users SET suspended='t' WHERE id=$1 AND customer_id=$2            # first check if account is locked"
+                update_query = "UPDATE users SET suspended='t' WHERE id=$1 AND customer_id=$2"
                 query_args = (account_id, self_id)
             elif action == "reactivate":
                 # when reactivated, failed login attempts should be set back to 0.
@@ -820,7 +784,6 @@
                     "UPDATE users SET suspended='f', failed_login_attempts=0 WHERE id=$1 AND customer_id=$2"
                 )
                 query_args = (account_id, self_id)
->>>>>>> b250149d
             elif action == "delete":
                 update_query = "UPDATE users SET deleted_at=$1 WHERE id=$2 AND customer_id=$3"
                 query_args = (datetime.now(), account_id, self_id)

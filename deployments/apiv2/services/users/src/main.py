--- conflicted
+++ resolved
@@ -359,11 +359,7 @@
                         type="verify",
                         user_id=result,
                         customer_id=customer_id,
-<<<<<<< HEAD
-                        scope=["users:verify"],
-=======
                         scopes=["users:verify"],
->>>>>>> 1e98114f
                         name=details.username,
                         email=details.email,
                     )
@@ -411,11 +407,7 @@
                     type=type,
                     user_id=row["id"],
                     customer_id=row.get("customer_id", None),
-<<<<<<< HEAD
-                    scope=[f"{'users' if user else 'customer'}:{type}"],
-=======
                     scopes=[f"{'users' if user else 'customer'}:{type}"],
->>>>>>> 1e98114f
                     name=row.get("name", None),
                     email=email,
                 )
@@ -431,20 +423,12 @@
     type: str,
     user_id: uuid.UUID,
     customer_id: Optional[uuid.UUID],
-<<<<<<< HEAD
-    scope: List[str],
-=======
     scopes: List[str],
->>>>>>> 1e98114f
     name: Optional[str],
     email: EmailStr,
 ):
     try:
-<<<<<<< HEAD
-        scope = scope[0]
-=======
         scope = scopes[0]
->>>>>>> 1e98114f
         if "user" in scope:
             account_type = "user"
             query = "UPDATE users SET pw_reset_verify_link=$1 WHERE id=$2"
@@ -456,11 +440,7 @@
             raise Exception()
         # create email verification token, exp 24 hours
         jwt_token = create_token(
-<<<<<<< HEAD
-            userid=user_id, customer_id=customer_id, scope=scope, account_type=account_type
-=======
             userid=user_id, customer_id=customer_id, scope=scopes, account_type=account_type
->>>>>>> 1e98114f
         )
         url = f"{DASHBOARD_URL}/account/{type}?token={jwt_token.token}"
 
@@ -516,7 +496,6 @@
 
     fm = FastMail(conf)
     await fm.send_message(message, template_name=template)
-<<<<<<< HEAD
 
 
 @app.put("/account")
@@ -535,26 +514,6 @@
         is_user = "users" in token["scope"][0]
         customer_id = None if is_customer else uuid.UUID(hex=token["customer_id"])
 
-=======
-
-
-@app.put("/account")
-async def update_accounts(
-    request: Request,
-    details: PasswordModel,
-    token=Depends(ProtectedAny(scope=ACCOUNT_SCOPES)),
-):
-    """Confirm and verify new user and password.
-
-    Used for both resetting new password or verifying new user accounts. Route will check if link has been used or if account has already been verified.
-    """
-    try:
-        user_id = uuid.UUID(hex=token["userid"])
-        is_customer = "customer:reset" in token["scope"]
-        is_user = "users" in token["scope"][0]
-        customer_id = None if is_customer else uuid.UUID(hex=token["customer_id"])
-
->>>>>>> 1e98114f
         ph = PasswordHasher()
         phash = ph.hash(details.password1.get_secret_value())
 

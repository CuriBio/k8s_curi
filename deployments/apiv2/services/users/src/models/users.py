import re
from typing import Optional, List, Dict
from uuid import UUID

from pydantic import BaseModel, EmailStr, SecretStr
from pydantic import constr, validator

<<<<<<< HEAD
=======
from models.tokens import AuthTokens

>>>>>>> 27a7b6f7
USERNAME_MIN_LEN = 3
USERNAME_MAX_LEN = 32
USERNAME_VALID_SPECIAL_CHARS = "_.+-"  # make sure that - is that last char so the regexes work
USERNAME_REGEX_STR = f"^[a-zA-Z]+[a-zA-Z0-9{USERNAME_VALID_SPECIAL_CHARS}]+$"

PASSWORD_REGEX = r"""(
    ^(?=.*[A-Z])
    (?=.*[a-z])
    (?=.*[!@#$%^&*><?_=+~-])
    (?=.*[0-9])
    .{10,}
    $)"""


class CustomerLogin(BaseModel):
    email: EmailStr
    password: SecretStr
    service: str


class UserLogin(BaseModel):
    customer_id: UUID
    username: str
    password: SecretStr
    service: str


class CustomerCreate(BaseModel):
    email: EmailStr
    password1: SecretStr
    password2: SecretStr
    scope: List[str]
    # adding this attr and its validator to force /register to use UserCreate if a username is given
    username: Optional[str]

    @validator("password1")
    def password_requirements(cls, v):
        valid = re.compile(PASSWORD_REGEX, re.VERBOSE)

        assert valid.search(
            v.get_secret_value()
        ), "Password must contain at least one uppercase, one lowercase, one number, one special character, and be at least ten characters long"
        return v

    @validator("password2")
    def passwords_match(cls, v, values, **kwargs):
        if pw1 := values.get("password1"):
            assert v.get_secret_value() == pw1.get_secret_value(), "Passwords do not match"

        return v

    @validator("username")
    def username_alphanumeric(cls, v):
        assert v is None
        return v


class UserCreate(CustomerCreate):
    username: str
    service: str
    scope: Optional[List[str]]

    @validator("username")
    def username_alphanumeric(cls, v):
        assert len(v) >= USERNAME_MIN_LEN, "Username does not meet min length"
        assert len(v) <= USERNAME_MAX_LEN, "Username exceeds max length"

        assert v[0].isalpha(), "Username must start with a letter"
        assert v[-1].isalnum(), "Username must end with a letter or number"

        assert re.match(
            USERNAME_REGEX_STR, v
        ), f"Username can only contain letters, numbers, and these special characters: {USERNAME_VALID_SPECIAL_CHARS}"
        assert not re.findall(
            f"[{USERNAME_VALID_SPECIAL_CHARS}]{{2,}}", v
        ), "Username cannot contain consecutive special characters"

        return v


class UserProfile(BaseModel):
    username: constr(min_length=USERNAME_MIN_LEN, max_length=USERNAME_MAX_LEN, regex=USERNAME_REGEX_STR)
    email: EmailStr
    user_id: str
    account_type: str
    scope: List[str]


class CustomerProfile(BaseModel):
    email: EmailStr
    user_id: str
    scope: List[str]


class UserAction(BaseModel):
    action_type: str


class LoginResponse(BaseModel):
    tokens: AuthTokens
    usage_quota: Optional[Dict[str, bool]]<|MERGE_RESOLUTION|>--- conflicted
+++ resolved
@@ -4,12 +4,8 @@
 
 from pydantic import BaseModel, EmailStr, SecretStr
 from pydantic import constr, validator
-
-<<<<<<< HEAD
-=======
 from models.tokens import AuthTokens
 
->>>>>>> 27a7b6f7
 USERNAME_MIN_LEN = 3
 USERNAME_MAX_LEN = 32
 USERNAME_VALID_SPECIAL_CHARS = "_.+-"  # make sure that - is that last char so the regexes work

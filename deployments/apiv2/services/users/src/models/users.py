import re
from typing import Any
from uuid import UUID
from pydantic import BaseModel, EmailStr, SecretStr, Field
from pydantic import constr, field_validator
from auth import AuthTokens, Scopes, ScopeConverter

USERNAME_MIN_LEN = 3
USERNAME_MAX_LEN = 32
USERNAME_VALID_SPECIAL_CHARS = "_.+-"  # make sure that - is that last char so the regexes work
USERNAME_REGEX_STR = f"^[a-zA-Z]+[a-zA-Z0-9{USERNAME_VALID_SPECIAL_CHARS}]+$"

PASSWORD_REGEX = r"""(
    ^(?=.*[A-Z])
    (?=.*[a-z])
    (?=.*[!@#$%^&*()~`|<>,.+=_"':;?/\\\[\]\{\}-])
    (?=.*[0-9])
    .{10,}
    $)"""


class AdminLogin(BaseModel):
    email: EmailStr
    password: SecretStr
    service: str | None = Field(
        default=None
    )  # TODO decide how to check usage for multiple products for a customer login
    client_type: str | None = Field(default=None)


class UserLogin(BaseModel):
    customer_id: UUID | str = Field(union_mode="left_to_right")
    username: str
    password: SecretStr
    service: str | None = Field(default=None)  # TODO remove after this key is removed from MA login request
    client_type: str | None = Field(default=None)


class PasswordModel(BaseModel):
    password1: SecretStr
    password2: SecretStr
    verify: bool | None = Field(default=None)

    @field_validator("password1")
    def password_requirements(cls, v):
        valid = re.compile(PASSWORD_REGEX, re.VERBOSE)

        assert valid.search(
            v.get_secret_value()
        ), "Password must contain at least one uppercase, one lowercase, one number, one special character, and be at least ten characters long"
        return v

    @field_validator("password2")
    def passwords_match(cls, v, values, **kwargs):
        if pw1 := values.data.get("password1"):
            assert v.get_secret_value() == pw1.get_secret_value(), "Passwords do not match"

        return v


class AdminCreate(ScopeConverter):
    email: EmailStr
    scopes: list[Scopes]


class UserCreate(ScopeConverter):
    email: EmailStr
    username: str
    scopes: list[Scopes]

    @field_validator("username")
    def username_alphanumeric(cls, v):
        assert len(v) >= USERNAME_MIN_LEN, "Username does not meet min length"
        assert len(v) <= USERNAME_MAX_LEN, "Username exceeds max length"

        assert v[0].isalpha(), "Username must start with a letter"
        assert v[-1].isalnum(), "Username must end with a letter or number"

        assert re.match(
            USERNAME_REGEX_STR, v
        ), f"Username can only contain letters, numbers, and these special characters: {USERNAME_VALID_SPECIAL_CHARS}"
        assert not re.findall(
            f"[{USERNAME_VALID_SPECIAL_CHARS}]{{2,}}", v
        ), "Username cannot contain consecutive special characters"

        return v


class UserProfile(BaseModel):
    username: constr(min_length=USERNAME_MIN_LEN, max_length=USERNAME_MAX_LEN, pattern=USERNAME_REGEX_STR)
    email: EmailStr
    user_id: str
    scopes: list[Scopes]


class AdminProfile(BaseModel):
    email: EmailStr
    user_id: str
    scopes: list[Scopes]


class AccountUpdateAction(BaseModel):
    action_type: str
    new_alias: str | None = Field(default=None)
    passwords: PasswordModel | None = Field(default=None)
<<<<<<< HEAD
=======
    usage: dict[str, Any] | None = Field(default=None)
    products: list[str] | None = Field(default=None)
>>>>>>> d80099c9


class UserScopesUpdate(ScopeConverter):
    scopes: list[Scopes]


class UnableToUpdateAccountResponse(BaseModel):
    message: str


class UsageQuota(BaseModel):
    current: dict[str, Any]
    limits: dict[str, Any]
    jobs_reached: bool
    uploads_reached: bool


class LoginResponse(BaseModel):
    tokens: AuthTokens
    usage_quota: UsageQuota | None = Field(default=None)
    user_scopes: dict[Scopes, Scopes | None] | None = Field(default=None)
    admin_scopes: dict[Scopes, Scopes | None] | None = Field(default=None)


class PreferencesUpdate(BaseModel):
    product: str
    changes: dict[str, Any]<|MERGE_RESOLUTION|>--- conflicted
+++ resolved
@@ -103,11 +103,8 @@
     action_type: str
     new_alias: str | None = Field(default=None)
     passwords: PasswordModel | None = Field(default=None)
-<<<<<<< HEAD
-=======
     usage: dict[str, Any] | None = Field(default=None)
     products: list[str] | None = Field(default=None)
->>>>>>> d80099c9
 
 
 class UserScopesUpdate(ScopeConverter):

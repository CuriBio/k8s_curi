--- conflicted
+++ resolved
@@ -321,11 +321,7 @@
 
     mocked_asyncpg_con.fetchval.assert_called_once_with(
         "INSERT INTO customers (email, password, data, usage_restrictions) VALUES ($1, $2, $3, $4) RETURNING id",
-<<<<<<< HEAD
-        registration_details["email"],
-=======
         registration_details["email"].lower(),
->>>>>>> 0f3728d6
         spied_pw_hasher.spy_return,
         json.dumps({"scope": expected_scope}),
         json.dumps(dict(PULSE3D_PAID_USAGE)),

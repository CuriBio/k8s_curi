ecr_repo = 077346344852.dkr.ecr.us-east-2.amazonaws.com/users
repo_root=$(shell git rev-parse --show-toplevel)

.PHONY: build buildx push tag apply
build:
	cd ${repo_root} && \
	docker build -t users . -f ${repo_root}/deployments/apiv2/services/users/Dockerfile

buildx:
	cd ${repo_root} && \
	docker buildx build -t users . -f ${repo_root}/deployments/apiv2/services/users/Dockerfile --platform linux/amd64 --load

tag:
<<<<<<< HEAD
	docker tag users:latest $(ecr_repo):0.3.3
=======
	docker tag users:latest $(ecr_repo):0.4.2
>>>>>>> 02f3b0ad

login:
	aws ecr get-login-password --region us-east-2 | docker login --password-stdin --username AWS $(ecr_repo)

push:
<<<<<<< HEAD
	docker push $(ecr_repo):0.3.3
=======
	docker push $(ecr_repo):0.4.2
>>>>>>> 02f3b0ad

apply:
	kubectl apply -f ./manifests/
<|MERGE_RESOLUTION|>--- conflicted
+++ resolved
@@ -11,21 +11,13 @@
 	docker buildx build -t users . -f ${repo_root}/deployments/apiv2/services/users/Dockerfile --platform linux/amd64 --load
 
 tag:
-<<<<<<< HEAD
-	docker tag users:latest $(ecr_repo):0.3.3
-=======
 	docker tag users:latest $(ecr_repo):0.4.2
->>>>>>> 02f3b0ad
 
 login:
 	aws ecr get-login-password --region us-east-2 | docker login --password-stdin --username AWS $(ecr_repo)
 
 push:
-<<<<<<< HEAD
-	docker push $(ecr_repo):0.3.3
-=======
 	docker push $(ecr_repo):0.4.2
->>>>>>> 02f3b0ad
 
 apply:
 	kubectl apply -f ./manifests/

from collections import defaultdict
from contextlib import asynccontextmanager
from datetime import datetime
import os
import time
from typing import Any
import uuid
from zoneinfo import ZoneInfo

from fastapi import FastAPI, Request, Response, Depends, status, HTTPException, Query
from fastapi.middleware.cors import CORSMiddleware
from fastapi.responses import StreamingResponse
from starlette_context import context, request_cycle_context
from stream_zip import stream_zip
import structlog
from structlog.contextvars import bind_contextvars, clear_contextvars
from uvicorn.protocols.utils import get_path_with_query_string

from auth import ProtectedAny, ScopeTags, get_product_tags_of_user
from jobs import (
    check_customer_advanced_analysis_usage,
    create_advanced_analysis_job,
    delete_advanced_analyses,
    get_advanced_analyses_for_admin,
    get_advanced_analyses_for_base_user,
    get_advanced_analyses_download_info_for_base_user,
    get_advanced_analyses_download_info_for_admin,
)
from utils.db import AsyncpgPoolDep
from utils.logging import setup_logger, bind_context_to_logger
from utils.s3 import yield_s3_objects, generate_presigned_url
from core.config import DATABASE_URL, DASHBOARD_URL, PULSE3D_UPLOADS_BUCKET
from models.models import (
    GetAdvancedAnalysesResponse,
    GetAdvancedAnalysisUsageResponse,
    PostAdvancedAnalysesRequest,
    PostAdvancedAnalysesDownloadRequest,
)

setup_logger()
logger = structlog.stdlib.get_logger("api.access")

asyncpg_pool = AsyncpgPoolDep(dsn=DATABASE_URL)


@asynccontextmanager
async def lifespan(app: FastAPI):
    await asyncpg_pool()
    yield


app = FastAPI(openapi_url=None, lifespan=lifespan)

app.add_middleware(
    CORSMiddleware,
    allow_origins=[DASHBOARD_URL],
    allow_credentials=True,
    allow_methods=["*"],
    allow_headers=["*"],
)


@app.middleware("http")
async def middleware(request: Request, call_next) -> Response:
    request.state.pgpool = await asyncpg_pool()
    # clear previous request variables
    clear_contextvars()
    # get request details for logging
    if (client_ip := request.headers.get("X-Forwarded-For")) is None:
        client_ip = f"{request.client.host}:{request.client.port}"

    url = get_path_with_query_string(request.scope)
    http_method = request.method
    http_version = request.scope["http_version"]
    start_time = time.perf_counter_ns()

    bind_contextvars(url=str(request.url), method=http_method, client_ip=client_ip)

    with request_cycle_context({}):
        response = await call_next(request)

        process_time = time.perf_counter_ns() - start_time
        status_code = response.status_code

        logger.info(
            f"""{client_ip} - "{http_method} {url} HTTP/{http_version}" {status_code}""",
            status_code=status_code,
            duration=process_time / 10**9,
            **context,
        )

    return response


# ROUTES


@app.get("/versions")
async def get_versions(request: Request):
    """Retrieve info of all the active advanced analysis releases listed in the DB."""
    try:
        async with request.state.pgpool.acquire() as con:
            rows = await con.fetch(
                "SELECT version, state, end_of_life_date FROM advanced_analysis_versions "
                "WHERE state != 'deprecated' OR NOW() < end_of_life_date ORDER BY created_at"
            )
        return [dict(row) for row in rows]

    except Exception:
        logger.exception("Failed to retrieve info of advanced analysis versions")
        raise HTTPException(status_code=status.HTTP_500_INTERNAL_SERVER_ERROR)


@app.get("/usage", response_model=GetAdvancedAnalysisUsageResponse)
async def get_usage(request: Request, token=Depends(ProtectedAny(tag=ScopeTags.ADVANCED_ANALYSIS_READ))):
    """Get the current usage and usage limit for the specific customer"""
    try:
        customer_id = str(uuid.UUID(token.customer_id))
        bind_context_to_logger({"customer_id": customer_id})

        async with request.state.pgpool.acquire() as con:
            return await check_customer_advanced_analysis_usage(con, customer_id)
    except Exception:
        logger.exception("Failed to fetch usage quota")
        raise HTTPException(status_code=status.HTTP_500_INTERNAL_SERVER_ERROR)


@app.get("/advanced-analyses", response_model=GetAdvancedAnalysesResponse)
async def get_advanced_analyses(
    request: Request,
    sort_field: str | None = Query(None),
    sort_direction: str | None = Query(None),
    skip: int = Query(0),
    limit: int = Query(300),
    token=Depends(ProtectedAny(tag=ScopeTags.ADVANCED_ANALYSIS_READ)),
):
    try:
        bind_context_to_logger({"user_id": token.userid, "customer_id": token.customer_id})

        filters = {
            filter_name: filter_value
            for filter_name in ("name", "id", "created_at_min", "created_at_max", "type")
            if (filter_value := request.query_params.get(filter_name))
        }

        async with request.state.pgpool.acquire() as con:
            return await _get_advanced_analyses_info(
                con,
                token,
                sort_field=sort_field,
                sort_direction=sort_direction,
                skip=skip,
                limit=limit,
                **filters,
            )
    except Exception:
        logger.exception("Failed to get advanced analyses")
        raise HTTPException(status_code=status.HTTP_500_INTERNAL_SERVER_ERROR)


@app.post("/advanced-analyses", status_code=status.HTTP_201_CREATED)
async def create_new_advanced_analysis(
    request: Request,
    details: PostAdvancedAnalysesRequest,
    token=Depends(ProtectedAny(tag=ScopeTags.ADVANCED_ANALYSIS_WRITE)),
):
    try:
        user_id = str(uuid.UUID(token.userid))
        customer_id = str(uuid.UUID(token.customer_id))
        sources = details.sources

        bind_context_to_logger({"user_id": user_id, "customer_id": customer_id})

        logger.info(f"Creating job with sources {sources} for user ID: {user_id}")
        logger.info(f"Details: {details.model_dump_json()}")

        params = ["experiment_start_time_utc", "local_tz_offset_hours"]
        details_dict = details.model_dump()
        analysis_params: dict[str, Any] = {param: details_dict[param] for param in params} | {
            "experiment_start_time_utc": details_dict["experiment_start_time_utc"].strftime(
                "%Y-%m-%d %H:%M:%S"
            )
        }
        job_meta = {
<<<<<<< HEAD
            "version": details.version + "rc7",  # TODO remove this once done with rc versions,
=======
            "version": details.version + "rc8",  # TODO remove this once done with rc versions,
>>>>>>> fadd5ab5
            "output_name": details.output_name,
            "platemap_overrides": details.platemap_overrides,
            "analysis_params": analysis_params,
        }
        queue = f"advanced-analysis-v{job_meta['version']}"

        priority = 10  # TODO make this a constant and share with p3d svc?
        async with request.state.pgpool.acquire() as con:
            usage = await check_customer_advanced_analysis_usage(con, customer_id)
            if usage["jobs_reached"]:
                raise HTTPException(
                    status_code=status.HTTP_403_FORBIDDEN,
                    detail="Usage limit reached and/or plan has expired",
                )
            await _validate_sources(con, token, details)
            await _validate_advanced_analysis_version(con, details.version)
            await create_advanced_analysis_job(
                con=con,
                sources=details.sources,
                queue=queue,
                priority=priority,
                meta=job_meta,
                user_id=user_id,
                customer_id=customer_id,
                job_type=details.job_type,
            )
    except HTTPException as e:
        logger.exception(f"Failed to create job: {e.detail}")
        raise
    except Exception:
        logger.exception("Failed to create job")
        raise HTTPException(status_code=status.HTTP_500_INTERNAL_SERVER_ERROR)


@app.delete("/advanced-analyses", status_code=status.HTTP_204_NO_CONTENT)
async def soft_delete_advanced_analysis(
    request: Request,
    job_ids: list[uuid.UUID] = Query(None),  # type: ignore
    token=Depends(ProtectedAny(tag=ScopeTags.ADVANCED_ANALYSIS_WRITE)),
):
    try:
        # make sure at least one job ID was given
        if not job_ids:
            raise HTTPException(status_code=status.HTTP_400_BAD_REQUEST, detail="No job IDs given")
        # need to convert UUIDs to str to avoid issues with DB
        job_ids: list[str] = [str(job_id) for job_id in job_ids]
        user_id = str(uuid.UUID(token.userid))
        bind_context_to_logger({"user_id": user_id, "customer_id": token.customer_id, "job_ids": job_ids})

        async with request.state.pgpool.acquire() as con:
            await delete_advanced_analyses(con=con, user_id=user_id, job_ids=job_ids)
    except HTTPException as e:
        logger.exception(f"Failed to soft delete jobs: {e.detail}")
        raise
    except Exception:
        logger.exception("Failed to soft delete jobs")
        raise HTTPException(status_code=status.HTTP_500_INTERNAL_SERVER_ERROR)


@app.post("/advanced-analyses/download")
async def download_advanced_analysis(
    request: Request,
    details: PostAdvancedAnalysesDownloadRequest,
    token=Depends(ProtectedAny(tag=ScopeTags.ADVANCED_ANALYSIS_READ)),
):
    try:
        job_ids = details.job_ids
        # make sure at least one job ID was given
        if not job_ids:
            raise HTTPException(status_code=status.HTTP_400_BAD_REQUEST, detail="No job IDs given")
        # need to convert UUIDs to str to avoid issues with DB
        job_ids = [str(job_id) for job_id in job_ids]
        user_id = str(uuid.UUID(token.userid))
        bind_context_to_logger({"user_id": user_id, "customer_id": token.customer_id, "job_ids": job_ids})

        async with request.state.pgpool.acquire() as con:
            jobs = await _get_advanced_analyses_download_info(con, token, job_ids=job_ids)

        if not jobs:
            raise HTTPException(status_code=status.HTTP_400_BAD_REQUEST, detail="Invalid job ID(s)")

        num_times_repeated = defaultdict(lambda: 0)

        filename_overrides = list()
        keys = list()

        for job in jobs:
            s3_prefix = job["s3_prefix"]
            filename = job["name"]
            obj_key = f"{s3_prefix}/{filename}"
            if not s3_prefix or not filename:
                logger.error(f"Invalid s3 prefix and or name for job: {obj_key}")
                continue
            keys.append(obj_key)

            filename_override = filename
            if details.timezone:
                try:
                    timestamp = job["created_at"]
                    timestamp = timestamp.astimezone(ZoneInfo(details.timezone)).strftime("%Y-%m-%d_%H-%M-%S")
                    filename_override = _add_timestamp_to_filename(obj_key.split("/")[-1], timestamp)
                except Exception:
                    logger.exception(
                        f"Error appending local timestamp download name: {filename=}, timezone={details.timezone} utc_timestamp={job.get('created_at')}"
                    )

            if filename_override in filename_overrides:
                num_times_repeated[filename_override] += 1
                duplicate_num = num_times_repeated[filename_override]
                # add duplicate num to differentiate duplicate filenames
                root, ext = os.path.splitext(filename_override)
                filename_override = f"{root}_({duplicate_num}){ext}"

            filename_overrides.append(filename_override)

        if len(jobs) == 1:
            # if only one file requested, return single presigned URL
            return {
                "url": generate_presigned_url(
                    PULSE3D_UPLOADS_BUCKET, keys[0], filename_override=filename_overrides[0]
                )
            }
        else:
            # Grab ZIP file from in-memory, make response with correct MIME-type
            return StreamingResponse(
                content=stream_zip(
                    yield_s3_objects(bucket=PULSE3D_UPLOADS_BUCKET, keys=keys, filenames=filename_overrides)
                ),
                media_type="application/zip",
            )
    except HTTPException as e:
        logger.exception(f"Failed to download jobs: {e.detail}")
        raise
    except Exception:
        logger.exception("Failed to download jobs")
        raise HTTPException(status_code=status.HTTP_500_INTERNAL_SERVER_ERROR)


# HELPERS


async def _get_advanced_analyses_info(con, token, **retrieval_info):
    logger.info(f"Retrieving job info for {token.account_type}: {token.account_id}")

    match token.account_type:
        case "user":
            return await get_advanced_analyses_for_base_user(con, user_id=str(token.userid), **retrieval_info)
        case "admin":
            return await get_advanced_analyses_for_admin(
                con, customer_id=str(token.customer_id), **retrieval_info
            )


async def _validate_sources(con, token, details: PostAdvancedAnalysesRequest):
    """Check that the user submitting this job has access to the source jobs, and that the source jobs have the correct type"""
    if details.input_type in get_product_tags_of_user(token.scopes, rw_all_only=True):
        rows = await con.fetch(
            "SELECT j.job_id FROM jobs_result j JOIN uploads u ON j.upload_id=u.id "
            "WHERE j.status!='deleted' AND u.deleted='f' AND j.customer_id=$1 AND j.job_id=ANY($2::uuid[]) AND j.type=$3",
            token.customer_id,
            details.sources,
            details.input_type,
        )
    else:
        rows = await con.fetch(
            "SELECT j.job_id FROM jobs_result j JOIN uploads u ON j.upload_id=u.id "
            "WHERE j.status!='deleted' AND u.deleted='f' AND u.user_id=$1 AND j.job_id=ANY($2::uuid[]) AND j.type=$3",
            token.userid,
            details.sources,
            details.input_type,
        )

    valid_sources = set(row["job_id"] for row in rows)
    if invalid_sources := set(details.sources) - valid_sources:
        raise HTTPException(
            status_code=status.HTTP_400_BAD_REQUEST, detail=f"Invalid source IDs: {invalid_sources}"
        )


async def _validate_advanced_analysis_version(con, version):
    version_status = await con.fetchrow(
        "SELECT state, end_of_life_date FROM advanced_analysis_versions WHERE version=$1", version
    )
    if version_status is None:
        raise HTTPException(status_code=status.HTTP_400_BAD_REQUEST, detail=f"Invalid version: {version}")

    status_name = version_status["state"]
    end_of_life_date = version_status["end_of_life_date"]
    if status_name == "deprecated" and (
        end_of_life_date is not None and datetime.strptime(end_of_life_date, "%Y-%m-%d") > datetime.now()
    ):
        raise HTTPException(status_code=status.HTTP_400_BAD_REQUEST, detail=f"Invalid version: {version}")


# TODO move this to core/utils and share with other services that use it too
def _add_timestamp_to_filename(filename: str, timestamp: str) -> str:
    name, ext = os.path.splitext(filename)
    return f"{name}__{timestamp}{ext}"


async def _get_advanced_analyses_download_info(con, token, job_ids) -> list[dict[str, Any]]:
    logger.info(f"Downloading job IDs {job_ids} for {token.account_type}: {token.account_id}")

    match token.account_type:
        case "user":
            return await get_advanced_analyses_download_info_for_base_user(
                con=con, user_id=str(token.userid), job_ids=job_ids
            )
        case "admin":
            return await get_advanced_analyses_download_info_for_admin(
                con=con, customer_id=str(token.customer_id), job_ids=job_ids
            )
        case invalid_account_type:
            raise Exception(f"Invalid account type: {invalid_account_type}")<|MERGE_RESOLUTION|>--- conflicted
+++ resolved
@@ -182,11 +182,7 @@
             )
         }
         job_meta = {
-<<<<<<< HEAD
-            "version": details.version + "rc7",  # TODO remove this once done with rc versions,
-=======
             "version": details.version + "rc8",  # TODO remove this once done with rc versions,
->>>>>>> fadd5ab5
             "output_name": details.output_name,
             "platemap_overrides": details.platemap_overrides,
             "analysis_params": analysis_params,

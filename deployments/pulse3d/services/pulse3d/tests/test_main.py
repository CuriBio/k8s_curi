from random import randint
from fastapi.testclient import TestClient
import json
import os
import uuid
import pandas as pd
import pytest
from semver import VersionInfo

from auth import create_token, PULSE3D_SCOPES
from utils.s3 import S3Error
from src import main

from labware_domain_models import LabwareDefinition
from pulse3D.constants import DEFAULT_BASELINE_WIDTHS, DEFAULT_PROMINENCE_FACTORS, DEFAULT_WIDTH_FACTORS
from src.models.models import UsageErrorResponse, UnauthorizedUserResponse

TWENTY_FOUR_WELL_PLATE = LabwareDefinition(row_count=4, column_count=6)


test_client = TestClient(main.app)


def random_semver(*, max_version="99.99.99"):
    version_components = max_version.split(".")
    if len(version_components) > 3:
        raise ValueError("max_version can only contain a major, minor, and patch version")

    return ".".join([str(randint(0, int(max))) for max in version_components])


def create_test_df(include_raw_data: bool = True):
    data = {}

    if include_raw_data:
        test_df_data = [1e4 * i for i in range(10)]
    else:
        test_df_data = [i for i in range(10)]

    data["Time (s)"] = pd.Series(test_df_data)

    for well_idx in range(24):
        well_name = TWENTY_FOUR_WELL_PLATE.get_well_name_from_well_index(well_idx)
        data[well_name] = pd.Series(test_df_data)
        if include_raw_data:
            data[f"{well_name}__raw"] = pd.Series(test_df_data)

    return pd.DataFrame(data)


def get_token(scope, account_type="user", userid=None, customer_id=None):
    if not userid:
        userid = uuid.uuid4()
    if account_type == "user" and not customer_id:
        customer_id = uuid.uuid4()
    return create_token(
        userid=userid, customer_id=customer_id, scope=scope, account_type=account_type, refresh=False
    ).token


@pytest.fixture(scope="function", name="mocked_asyncpg_con", autouse=True)
async def fixture_mocked_asyncpg_con(mocker):
    mocked_asyncpg_pool = mocker.patch.object(main, "asyncpg_pool", autospec=True)

    mocked_asyncpg_pool_coroutine = mocker.AsyncMock()
    mocked_asyncpg_pool_coroutine.return_value = mocker.MagicMock()
    mocked_asyncpg_pool.return_value = mocked_asyncpg_pool_coroutine()

    mocked_asyncpg_con = await mocked_asyncpg_pool_coroutine.return_value.acquire().__aenter__()
    yield mocked_asyncpg_con


def test_logs__post(mocker):
    expected_params = {"key": "val"}
    mocked_gpp = mocker.patch.object(
        main, "generate_presigned_post", autospec=True, return_value=expected_params
    )

    test_file_name = "log_file"
    test_user_id = uuid.uuid4()
    test_customer_id = uuid.uuid4()

    access_token = get_token(scope=["pulse3d:free"], customer_id=test_customer_id, userid=test_user_id)
    kwargs = {
        "headers": {"Authorization": f"Bearer {access_token}"},
        "json": {"filename": test_file_name, "upload_type": "logs"},
    }
    response = test_client.post("/logs", **kwargs)
    assert response.status_code == 200

    mocked_gpp.assert_called_once_with(
        bucket=main.MANTARRAY_LOGS_BUCKET,
        key=f"uploads/{test_customer_id}/{test_user_id}/{test_file_name}",
        md5s=None,
    )


@pytest.mark.parametrize(
    "test_token_scope",
    [[s] for s in PULSE3D_SCOPES],
)
@pytest.mark.parametrize(
    "test_upload_ids", [None, [], uuid.uuid4(), [uuid.uuid4()], [uuid.uuid4() for _ in range(3)]]
)
def test_uploads__get(test_token_scope, test_upload_ids, mocked_asyncpg_con, mocker):
    mocked_get_uploads = mocker.patch.object(main, "get_uploads", autospec=True, return_value=[])

    test_account_id = uuid.uuid4()
    account_type = "customer" if test_token_scope in (["customer:free"], ["customer:paid"]) else "user"
    test_customer_id = uuid.uuid4() if account_type != "customer" else None
    access_token = get_token(
        scope=test_token_scope,
        account_type=account_type,
        userid=test_account_id,
        customer_id=test_customer_id,
    )

    kwargs = {"headers": {"Authorization": f"Bearer {access_token}"}}
    # in None case, don't even pass a query param
    if test_upload_ids is not None:
        kwargs["params"] = {"upload_ids": test_upload_ids}

    response = test_client.get("/uploads", **kwargs)
    assert response.status_code == 200
    assert response.json() == mocked_get_uploads.return_value

    if test_upload_ids:
        if isinstance(test_upload_ids, uuid.UUID):
            # fastapi automatically converts a single UUID to a list
            test_upload_ids = [test_upload_ids]
        expected_upload_ids = [str(test_id) for test_id in test_upload_ids]
    else:
        # falsey query params are automatically converted to None
        expected_upload_ids = None

    if test_token_scope == ["pulse3d:rw_all_data"]:
        account_type = "dataUser"
        test_account_id = test_customer_id

    mocked_get_uploads.assert_called_once_with(
        con=mocked_asyncpg_con,
        account_type=account_type,
        account_id=str(test_account_id),
        upload_ids=expected_upload_ids,
    )


def test_uploads__post_if_customer_quota_has_not_been_reached(mocked_asyncpg_con, mocker):
    mocker.patch.object(
        main,
        "check_customer_quota",
        return_value={"jobs_reached": False, "uploads_reached": False},
        autospec=True,
    )
    mocked_asyncpg_con.transaction = mocker.MagicMock()

    expected_upload_id = uuid.uuid4()
    mocked_create_upload = mocker.patch.object(
        main, "create_upload", autospec=True, return_value=expected_upload_id
    )
    expected_params = {"key": "val"}
    mocked_gpp = mocker.patch.object(
        main, "generate_presigned_post", autospec=True, return_value=expected_params
    )

    test_file_name = "recording_file"
    test_md5s = "testhash"
    test_upload_type = "pulse3d"
    test_user_id = uuid.uuid4()
    test_customer_id = uuid.uuid4()

    access_token = get_token(scope=["pulse3d:paid"], customer_id=test_customer_id, userid=test_user_id)
    kwargs = {
        "headers": {"Authorization": f"Bearer {access_token}"},
        "json": {"filename": test_file_name, "md5s": test_md5s, "upload_type": test_upload_type},
    }
    response = test_client.post("/uploads", **kwargs)
    assert response.status_code == 200

    expected_upload_params = {
        "prefix": f"uploads/{test_customer_id}/{test_user_id}/{{upload_id}}",
        "filename": test_file_name,
        "md5": test_md5s,
        "user_id": str(test_user_id),
        "type": test_upload_type,
        "customer_id": str(test_customer_id),
    }

    mocked_create_upload.assert_called_once_with(con=mocked_asyncpg_con, upload_params=expected_upload_params)
    mocked_gpp.assert_called_once_with(
        bucket=main.PULSE3D_UPLOADS_BUCKET,
        key=f"uploads/{test_customer_id}/{test_user_id}/{expected_upload_id}/{test_file_name}",
        md5s=test_md5s,
    )


@pytest.mark.parametrize(
    "usage_dict",
    [{"jobs_reached": False, "uploads_reached": True}, {"jobs_reached": True, "uploads_reached": True}],
)
def test_uploads__post_if_customer_quota_has_been_reached(mocked_asyncpg_con, mocker, usage_dict):
    test_user_id = uuid.uuid4()
<<<<<<< HEAD
=======

>>>>>>> 8943103d
    mocked_usage_check = mocker.patch.object(
        main, "check_customer_quota", return_value=usage_dict, autospec=True
    )

    mocked_create_upload = mocker.spy(main, "create_upload")

    test_file_name = "recording_file"
    test_md5s = "testhash"
    test_upload_type = "pulse3d"
    test_customer_id = uuid.uuid4()

    access_token = get_token(scope=["pulse3d:free"], customer_id=test_customer_id, userid=test_user_id)
    kwargs = {
        "headers": {"Authorization": f"Bearer {access_token}"},
        "json": {"filename": test_file_name, "md5s": test_md5s, "upload_type": test_upload_type},
    }

    response = test_client.post("/uploads", **kwargs)
    assert response.status_code == 200
    assert response.json() == UsageErrorResponse(usage_error=mocked_usage_check.return_value)
    mocked_create_upload.assert_not_called()


@pytest.mark.parametrize(
    "test_token_scope",
    [[s] for s in PULSE3D_SCOPES],
)
@pytest.mark.parametrize("test_upload_ids", [uuid.uuid4(), [uuid.uuid4()], [uuid.uuid4() for _ in range(3)]])
def test_uploads__delete(test_token_scope, test_upload_ids, mocked_asyncpg_con, mocker):
    mocked_delete_uploads = mocker.patch.object(main, "delete_uploads", autospec=True)

    test_account_id = uuid.uuid4()
    account_type = "customer" if test_token_scope in (["customer:free"], ["customer:paid"]) else "user"
    access_token = get_token(scope=test_token_scope, account_type=account_type, userid=test_account_id)
    kwargs = {
        "headers": {"Authorization": f"Bearer {access_token}"},
        "params": {"upload_ids": test_upload_ids},
    }

    response = test_client.delete("/uploads", **kwargs)
    assert response.status_code == 200

    if isinstance(test_upload_ids, uuid.UUID):
        # fastapi automatically converts a single UUID to a list
        test_upload_ids = [test_upload_ids]

    expected_upload_ids = [str(test_id) for test_id in test_upload_ids]

    mocked_delete_uploads.assert_called_once_with(
        con=mocked_asyncpg_con,
        account_type=account_type,
        account_id=str(test_account_id),
        upload_ids=expected_upload_ids,
    )


@pytest.mark.parametrize("test_upload_ids", [None, []])
def test_uploads__delete__no_upload_ids_given(test_upload_ids, mocker):
    mocked_delete_uploads = mocker.patch.object(main, "delete_uploads", autospec=True)

    access_token = get_token(scope=["pulse3d:free"])
    kwargs = {"headers": {"Authorization": f"Bearer {access_token}"}}

    # in None case, don't even pass a query param
    if test_upload_ids is not None:
        kwargs["params"] = {"upload_ids": test_upload_ids}

    response = test_client.delete("/uploads", **kwargs)
    assert response.status_code == 400

    mocked_delete_uploads.assert_not_called()


def test_uploads__delete__failure_to_delete_uploads(mocker):
    mocker.patch.object(main, "delete_uploads", autospec=True, side_effect=Exception())

    test_user_id = uuid.uuid4()
    access_token = get_token(scope=["pulse3d:free"], userid=test_user_id)
    kwargs = {
        "headers": {"Authorization": f"Bearer {access_token}"},
        "params": {"upload_ids": [uuid.uuid4()]},
    }

    response = test_client.delete("/uploads", **kwargs)
    assert response.status_code == 500


@pytest.mark.parametrize("download", [True, False, None])
@pytest.mark.parametrize("test_token_scope", [[s] for s in PULSE3D_SCOPES])
@pytest.mark.parametrize(
    "test_job_ids", [None, [], uuid.uuid4(), [uuid.uuid4()], [uuid.uuid4() for _ in range(3)]]
)
def test_jobs__get__jobs_found(download, test_token_scope, test_job_ids, mocked_asyncpg_con, mocker):
    test_account_id = uuid.uuid4()
    account_type = "customer" if test_token_scope in (["customer:free"], ["customer:paid"]) else "user"
    test_customer_id = uuid.uuid4() if account_type != "customer" else None

    if test_job_ids:
        if isinstance(test_job_ids, uuid.UUID):
            # fastapi automatically converts a single UUID to a list
            expected_job_ids = [str(test_job_ids)]
        else:
            expected_job_ids = [str(test_id) for test_id in test_job_ids]
    else:
        # if no job IDs given, then all jobs are returned
        expected_job_ids = [str(uuid.uuid4()) for _ in range(3)]

    test_statuses = ["finished", "pending", "error"]
    test_job_rows = [
        {
            "status": status,
            "job_id": f"job{i}",
            "upload_id": str(job_id),
            "created_at": i,
            "job_meta": json.dumps({"error": f"e{i}"}),
            "object_key": f"obj{i}",
            "user_id": test_account_id,
        }
        for i, (status, job_id) in enumerate(zip(test_statuses, expected_job_ids))
    ]

    mocked_get_jobs = mocker.patch.object(main, "get_jobs", autospec=True, return_value=test_job_rows)
    mocked_generate = mocker.patch.object(main, "generate_presigned_url", autospec=True, return_value="url0")

    access_token = get_token(
        scope=test_token_scope,
        account_type=account_type,
        userid=test_account_id,
        customer_id=test_customer_id,
    )

    kwargs = {"headers": {"Authorization": f"Bearer {access_token}"}, "params": {}}
    # in None case, don't even pass a query param
    if test_job_ids is not None:
        kwargs["params"]["job_ids"] = test_job_ids
    if download is not None:
        kwargs["params"]["download"] = download

    response = test_client.get("/jobs", **kwargs)
    assert response.status_code == 200

    job0 = {"status": "finished"}
    if download is not False:
        # deafult value is True, so if download is True or None (not given) then a url will be returned
        job0["url"] = mocked_generate.return_value
    jobs = [job0]

    if expected_job_ids and len(expected_job_ids) > 1:
        jobs.extend([{"status": test_statuses[1]}, {"status": test_statuses[2], "error_info": "e2"}])
    for job, job_row in zip(jobs, test_job_rows):
        job.update(job_row)
        # rename keys
        job["id"] = job.pop("job_id")
        job["meta"] = job.pop("job_meta")
        job.pop("user_id")
        if account_type != "customer":
            job["owner"] = True

    # if all jobs are retrieved successfully, this should be the only key in the response dict
    assert list(response.json()) == ["jobs"]

    for response_job, expected_job in zip(response.json()["jobs"], jobs):
        assert response_job == expected_job
    # this changes after token creation

    if test_token_scope == ["pulse3d:rw_all_data"]:
        account_type = "dataUser"
        test_account_id = test_customer_id

    expected_job_id_arg = None if not test_job_ids else expected_job_ids
    mocked_get_jobs.assert_called_once_with(
        con=mocked_asyncpg_con,
        account_type=account_type,
        account_id=str(test_account_id),
        job_ids=expected_job_id_arg,
    )
    # download param defaults to true, so the only time this function won't be called is if False is explicity passed
    if download is False:
        mocked_generate.assert_not_called()
    else:
        mocked_generate.assert_called_once_with(main.PULSE3D_UPLOADS_BUCKET, test_job_rows[0]["object_key"])


def test_jobs__get__error_with_creating_presigned_url_for_single_file(mocked_asyncpg_con, mocker):
    test_num_jobs = 3
    test_user_id = uuid.uuid4()
    test_job_ids = [uuid.uuid4() for _ in range(test_num_jobs)]
    expected_job_ids = [str(test_id) for test_id in test_job_ids]
    # use job_ids as upload_ids to make testing easier
    test_job_rows = [
        {
            "status": "finished",
            "job_id": f"job{i}",
            "upload_id": str(job_id),
            "created_at": i,
            "job_meta": json.dumps({"error": f"e{i}"}),
            "object_key": f"obj{i}",
            "user_id": test_user_id,
        }
        for i, job_id in enumerate(test_job_ids)
    ]

    mocked_get_jobs = mocker.patch.object(main, "get_jobs", autospec=True, return_value=test_job_rows)
    mocked_generate = mocker.patch.object(
        main, "generate_presigned_url", autospec=True, side_effect=["url0", Exception(), "url2"]
    )

    access_token = get_token(scope=["pulse3d:free"], userid=test_user_id)

    kwargs = {
        "headers": {"Authorization": f"Bearer {access_token}"},
        "params": {"job_ids": test_job_ids, "download": True},
    }
    response = test_client.get("/jobs", **kwargs)
    assert response.status_code == 200

    jobs = [
        {"url": "url0"},
        {"url": "Error creating download link"},
        {"url": "url2"},
    ]
    for i, job in enumerate(jobs):
        job.update(test_job_rows[i])
        # rename keys
        job["id"] = job.pop("job_id")
        job["meta"] = job.pop("job_meta")
        job["owner"] = True
        job.pop("user_id")

    assert list(response.json()) == ["jobs"]
    for response_job, expected_job in zip(response.json()["jobs"], jobs):
        assert response_job == expected_job

    mocked_get_jobs.assert_called_once_with(
        con=mocked_asyncpg_con, account_type="user", account_id=str(test_user_id), job_ids=expected_job_ids
    )
    assert mocked_generate.call_args_list == [
        mocker.call(main.PULSE3D_UPLOADS_BUCKET, test_job_rows[i]["object_key"]) for i in range(test_num_jobs)
    ]


def test_jobs__get__no_jobs_found(mocked_asyncpg_con, mocker):
    # falsey query params are automatically converted to None
    expected_job_ids = None

    mocked_get_jobs = mocker.patch.object(main, "get_jobs", autospec=True, return_value=[])
    mocked_get_uploads = mocker.patch.object(main, "get_uploads", autospec=True)

    test_user_id = uuid.uuid4()
    access_token = get_token(scope=["pulse3d:free"], userid=test_user_id)

    kwargs = {"headers": {"Authorization": f"Bearer {access_token}"}}
    response = test_client.get("/jobs", **kwargs)
    assert response.status_code == 200
    assert response.json() == {"error": "No jobs found", "jobs": []}

    mocked_get_jobs.assert_called_once_with(
        con=mocked_asyncpg_con, account_type="user", account_id=str(test_user_id), job_ids=expected_job_ids
    )
    mocked_get_uploads.assert_not_called()


def test_jobs__post__no_params_given(mocked_asyncpg_con, mocker):
    expected_job_id = uuid.uuid4()
    expected_job_priority = 10
    test_upload_id = uuid.uuid4()
    test_user_id = uuid.uuid4()
    test_customer_id = uuid.uuid4()
    test_version = random_semver(max_version="0.24.0")

    access_token = get_token(scope=["pulse3d:free"], userid=test_user_id, customer_id=test_customer_id)
    mocked_asyncpg_con.fetchrow.return_value = {"user_id": test_user_id}

    mocked_create_job = mocker.patch.object(main, "create_job", autospec=True, return_value=expected_job_id)
    mocker.patch.object(
        main,
        "check_customer_quota",
        return_value={"jobs_reached": False, "uploads_reached": False},
        autospec=True,
    )
    kwargs = {
        "json": {"upload_id": str(test_upload_id), "version": test_version},
        "headers": {"Authorization": f"Bearer {access_token}"},
    }
    response = test_client.post("/jobs", **kwargs)
    assert response.status_code == 200
    assert response.json() == {
        "id": str(expected_job_id),
        "user_id": str(test_user_id),
        "upload_id": str(test_upload_id),
        "status": "pending",
        "priority": expected_job_priority,
    }

    expected_analysis_params = {
        param: None
        for param in (
            "baseline_widths_to_use",
            "prominence_factors",
            "width_factors",
            "twitch_widths",
            "start_time",
            "end_time",
        )
    }

    mocked_create_job.assert_called_once_with(
        con=mocked_asyncpg_con,
        upload_id=test_upload_id,
        queue=f"pulse3d-v{test_version}",
        priority=expected_job_priority,
        meta={"analysis_params": expected_analysis_params, "version": test_version},
        customer_id=str(test_customer_id),
        job_type="pulse3d",
    )


@pytest.mark.parametrize(
    "test_token_scope",
    [[s] for s in ["pulse3d:free", "pulse3d:paid"]],
)
def test_jobs__post__returns_unauthorized_error_if_user_ids_dont_match(mocked_asyncpg_con, test_token_scope):
    test_upload_id = uuid.uuid4()
    test_user_id = uuid.uuid4()
    diff_user_id = uuid.uuid4()
    test_customer_id = uuid.uuid4()
    test_version = random_semver(max_version="0.24.0")

    access_token = get_token(scope=test_token_scope, userid=test_user_id, customer_id=test_customer_id)
    mocked_asyncpg_con.fetchrow.return_value = {"user_id": diff_user_id}

    kwargs = {
        "json": {"upload_id": str(test_upload_id), "version": test_version},
        "headers": {"Authorization": f"Bearer {access_token}"},
    }
    response = test_client.post("/jobs", **kwargs)
    assert response.status_code == 200
    assert response.json() == UnauthorizedUserResponse(
        unauthorized_error="User does not have authorization to start this job."
    )


def test_jobs__post__basic_params_given(mocker, mocked_asyncpg_con):
    test_analysis_params = {"twitch_widths": [10, 20], "start_time": 0, "end_time": 1}
    test_user_id = uuid.uuid4()

    access_token = get_token(scope=["pulse3d:free"], userid=test_user_id, account_type="user")
    mocked_create_job = mocker.patch.object(main, "create_job", autospec=True, return_value=uuid.uuid4())
    mocked_asyncpg_con.fetchrow.return_value = {"user_id": test_user_id}
<<<<<<< HEAD

=======
>>>>>>> 8943103d
    mocker.patch.object(
        main,
        "check_customer_quota",
        return_value={"jobs_reached": False, "uploads_reached": False},
        autospec=True,
    )

    kwargs = {
        "json": {
            "upload_id": str(uuid.uuid4()),
            "version": random_semver(max_version="0.24.0"),
            **test_analysis_params,
        },
        "headers": {"Authorization": f"Bearer {access_token}"},
    }
    response = test_client.post("/jobs", **kwargs)
    assert response.status_code == 200

    expected_analysis_params = {
        param: None
        for param in (
            "baseline_widths_to_use",
            "prominence_factors",
            "width_factors",
            "twitch_widths",
            "start_time",
            "end_time",
        )
    }
    expected_analysis_params.update(test_analysis_params)

    mocked_create_job.assert_called_once()
    assert mocked_create_job.call_args[1]["meta"]["analysis_params"] == expected_analysis_params


@pytest.mark.parametrize(
    "usage_dict",
    [
        {"jobs_reached": True, "uploads_reached": True},
        {"jobs_reached": True, "uploads_reached": False},
    ],
)
def test_jobs__post__returns_error_dict_if_quota_has_been_reached(mocker, mocked_asyncpg_con, usage_dict):
    test_user_id = uuid.uuid4()
<<<<<<< HEAD
=======

>>>>>>> 8943103d
    mocked_usage_check = mocker.patch.object(
        main, "check_customer_quota", return_value=usage_dict, autospec=True
    )
    mocked_asyncpg_con.fetchrow.return_value = {"user_id": test_user_id}

    test_analysis_params = {"twitch_widths": [10, 20], "start_time": 0, "end_time": 1}
    access_token = get_token(scope=["pulse3d:free"], userid=test_user_id, account_type="user")
    spied_create_job = mocker.spy(main, "create_job")

    kwargs = {
        "json": {
            "upload_id": str(uuid.uuid4()),
            "version": random_semver(max_version="0.24.0"),
            **test_analysis_params,
        },
        "headers": {"Authorization": f"Bearer {access_token}"},
    }
    response = test_client.post("/jobs", **kwargs)
    assert response.status_code == 200
    assert response.json() == UsageErrorResponse(usage_error=mocked_usage_check.return_value)
    spied_create_job.assert_not_called()


@pytest.mark.parametrize("param_name", ["prominence_factors", "width_factors"])
@pytest.mark.parametrize("param_tuple", [(1, 2), (None, 2), (1, None), (None, None)])
def test_jobs__post__advanced_params_given(param_name, mocked_asyncpg_con, param_tuple, mocker):
    test_analysis_params = {param_name: param_tuple}
    test_user_id = uuid.uuid4()
    access_token = get_token(scope=["pulse3d:free"], userid=test_user_id)
    mocked_create_job = mocker.patch.object(main, "create_job", autospec=True, return_value=uuid.uuid4())
    mocker.patch.object(
        main,
        "check_customer_quota",
        return_value={"jobs_reached": False, "uploads_reached": False},
        autospec=True,
    )
    mocked_asyncpg_con.fetchrow.return_value = {"user_id": test_user_id}

    kwargs = {
        "json": {
            "upload_id": str(uuid.uuid4()),
            "version": random_semver(max_version="0.24.0"),
            **test_analysis_params,
        },
        "headers": {"Authorization": f"Bearer {access_token}"},
    }
    response = test_client.post("/jobs", **kwargs)
    assert response.status_code == 200

    expected_default_value_tuple = (
        DEFAULT_PROMINENCE_FACTORS if param_name == "prominence_factors" else DEFAULT_WIDTH_FACTORS
    )
    format_mapping = {
        (1, 2): (1, 2),
        (None, 2): (expected_default_value_tuple[0], 2),
        (1, None): (1, expected_default_value_tuple[1]),
        (None, None): None,
    }

    expected_analysis_params = {
        param: None
        for param in (
            "baseline_widths_to_use",
            "prominence_factors",
            "width_factors",
            "twitch_widths",
            "start_time",
            "end_time",
        )
    }
    expected_analysis_params.update({param_name: format_mapping[param_tuple]})

    mocked_create_job.assert_called_once()
    assert mocked_create_job.call_args[1]["meta"]["analysis_params"] == expected_analysis_params


@pytest.mark.parametrize("param_tuple", [(1, 2), (None, 2), (1, None), (None, None)])
def test_jobs__post__with_baseline_widths_to_use(param_tuple, mocked_asyncpg_con, mocker):
    mocker.patch.object(
        main,
        "check_customer_quota",
        return_value={"jobs_reached": False, "uploads_reached": False},
        autospec=True,
    )
<<<<<<< HEAD
=======
    test_user_id = uuid.uuid4()
    mocked_asyncpg_con.fetchrow.return_value = {"user_id": test_user_id}

    test_analysis_params = {"baseline_widths_to_use": param_tuple}
    access_token = get_token(scope=["pulse3d:free"], userid=test_user_id)
>>>>>>> 8943103d
    mocked_create_job = mocker.patch.object(main, "create_job", autospec=True, return_value=uuid.uuid4())

    test_user_id = uuid.uuid4()
    mocked_asyncpg_con.fetchrow.return_value = {"user_id": test_user_id}

    test_analysis_params = {"baseline_widths_to_use": param_tuple}
    access_token = get_token(scope=["pulse3d:free"], userid=test_user_id)

    kwargs = {
        "json": {
            "upload_id": str(uuid.uuid4()),
            "version": random_semver(max_version="0.24.0"),
            **test_analysis_params,
        },
        "headers": {"Authorization": f"Bearer {access_token}"},
    }
    response = test_client.post("/jobs", **kwargs)
    assert response.status_code == 200

    format_mapping = {
        (1, 2): (1, 2),
        (None, 2): (DEFAULT_BASELINE_WIDTHS[0], 2),
        (1, None): (1, DEFAULT_BASELINE_WIDTHS[1]),
        (None, None): None,
    }

    expected_analysis_params = {
        param: None
        for param in (
            "baseline_widths_to_use",
            "prominence_factors",
            "width_factors",
            "twitch_widths",
            "start_time",
            "end_time",
        )
    }

    expected_analysis_params.update({"baseline_widths_to_use": format_mapping[param_tuple]})

    mocked_create_job.assert_called_once()
    assert mocked_create_job.call_args[1]["meta"]["analysis_params"] == expected_analysis_params


@pytest.mark.parametrize("version", ["0.24.6", "0.25.0", "0.25.2", "0.25.4", "0.26.0"])
def test_jobs__post__omits_analysis_params_not_supported_by_the_selected_pulse3d_version(
    version, mocked_asyncpg_con, mocker
):
    test_user_id = uuid.uuid4()
    access_token = get_token(scope=["pulse3d:free"], userid=test_user_id)
    mocked_create_job = mocker.patch.object(main, "create_job", autospec=True, return_value=uuid.uuid4())
    mocked_asyncpg_con.fetchrow.return_value = {"user_id": test_user_id}
    mocker.patch.object(
        main,
        "check_customer_quota",
        return_value={"jobs_reached": False, "uploads_reached": False},
        autospec=True,
    )
    kwargs = {
        "json": {"upload_id": str(uuid.uuid4()), "version": version},
        "headers": {"Authorization": f"Bearer {access_token}"},
    }
    response = test_client.post("/jobs", **kwargs)
    assert response.status_code == 200

    expected_analysis_param_keys = [
        "baseline_widths_to_use",
        "prominence_factors",
        "width_factors",
        "twitch_widths",
        "start_time",
        "end_time",
    ]

    pulse3d_semver = VersionInfo.parse(version)
    if pulse3d_semver >= "0.25.0":
        expected_analysis_param_keys.append("max_y")
    if pulse3d_semver >= "0.25.2":
        expected_analysis_param_keys.append("peaks_valleys")
    if pulse3d_semver >= "0.25.4":
        expected_analysis_param_keys.append("normalize_y_axis")
    if pulse3d_semver >= "0.26.0":
        expected_analysis_param_keys.append("stiffness_factor")
    if pulse3d_semver >= "0.27.4":
        expected_analysis_param_keys.append("inverted_post_magnet_wells")
    if pulse3d_semver >= "0.28.1":
        expected_analysis_param_keys.append(
            "include_stim_protocols",
        )

    expected_analysis_params = {param: None for param in expected_analysis_param_keys}

    mocked_create_job.assert_called_once()
    assert mocked_create_job.call_args[1]["meta"]["analysis_params"] == expected_analysis_params


@pytest.mark.parametrize(
    "test_token_scope",
    [[s] for s in PULSE3D_SCOPES],
)
@pytest.mark.parametrize("test_job_ids", [uuid.uuid4(), [uuid.uuid4()], [uuid.uuid4() for _ in range(3)]])
def test_jobs__delete(test_token_scope, test_job_ids, mocked_asyncpg_con, mocker):
    mocked_delete_jobs = mocker.patch.object(main, "delete_jobs", autospec=True)

    test_account_id = uuid.uuid4()
    account_type = "customer" if test_token_scope in (["customer:free"], ["customer:paid"]) else "user"
    access_token = get_token(scope=test_token_scope, account_type=account_type, userid=test_account_id)
    kwargs = {
        "headers": {"Authorization": f"Bearer {access_token}"},
        "params": {"job_ids": test_job_ids},
    }

    response = test_client.delete("/jobs", **kwargs)
    assert response.status_code == 200

    if isinstance(test_job_ids, uuid.UUID):
        # fastapi automatically converts a single UUID to a list
        test_job_ids = [test_job_ids]

    expected_job_ids = [str(test_id) for test_id in test_job_ids]

    mocked_delete_jobs.assert_called_once_with(
        con=mocked_asyncpg_con,
        account_type=account_type,
        account_id=str(test_account_id),
        job_ids=expected_job_ids,
    )


@pytest.mark.parametrize("test_job_ids", [None, []])
def test_jobs__delete__no_job_ids_given(test_job_ids, mocker):
    mocked_delete_jobs = mocker.patch.object(main, "delete_jobs", autospec=True)

    test_user_id = uuid.uuid4()
    access_token = get_token(scope=["pulse3d:free"], userid=test_user_id)
    kwargs = {"headers": {"Authorization": f"Bearer {access_token}"}}

    # in None case, don't even pass a query param
    if test_job_ids is not None:
        kwargs["params"] = {"job_ids": test_job_ids}

    response = test_client.delete("/jobs", **kwargs)
    assert response.status_code == 400

    mocked_delete_jobs.assert_not_called()


def test_jobs__delete__failure_to_delete_jobs(mocker):
    mocker.patch.object(main, "delete_jobs", autospec=True, side_effect=Exception())

    test_user_id = uuid.uuid4()
    access_token = get_token(scope=["pulse3d:free"], userid=test_user_id)
    kwargs = {"headers": {"Authorization": f"Bearer {access_token}"}, "params": {"job_ids": [uuid.uuid4()]}}

    response = test_client.delete("/jobs", **kwargs)
    assert response.status_code == 500


@pytest.mark.parametrize(
    "test_token_scope",
    [[s] for s in PULSE3D_SCOPES],
)
@pytest.mark.parametrize("test_job_ids", [[uuid.uuid4() for _ in range(r)] for r in range(1, 4)])
def test_jobs_download__post__no_duplicate_analysis_file_names(
    test_token_scope, test_job_ids, mocked_asyncpg_con, mocker
):
    test_account_id = uuid.uuid4()
    account_type = "customer" if test_token_scope in (["customer:free"], ["customer:paid"]) else "user"
    test_customer_id = uuid.uuid4() if account_type != "customer" else None

    access_token = get_token(
        scope=test_token_scope,
        account_type=account_type,
        userid=test_account_id,
        customer_id=test_customer_id,
    )

    test_statuses = ["finished", "finished", "pending", "error"]
    test_job_rows = [
        {
            "status": status,
            "job_id": f"job{i}",
            "upload_id": str(job_id),
            "created_at": i,
            "job_meta": f"jmeta{i}",
            "object_key": f"/obj/prefix/file{i}.xlsx",
        }
        for i, (status, job_id) in enumerate(zip(test_statuses, test_job_ids))
    ]

    mocked_get_jobs = mocker.patch.object(main, "get_jobs", autospec=True, return_value=test_job_rows)
    mocked_yield_objs = mocker.patch.object(main, "_yield_s3_objects", autospec=True)

    test_job_ids_strs = [str(job_id) for job_id in test_job_ids]

    kwargs = {"headers": {"Authorization": f"Bearer {access_token}"}, "json": {"job_ids": test_job_ids_strs}}
    response = test_client.post("/jobs/download", **kwargs)
    assert response.status_code == 200
    assert response.headers["content-type"] == "application/zip"

    if "pulse3d:rw_all_data" in test_token_scope:
        account_type = "dataUser"
        test_account_id = test_customer_id

    mocked_get_jobs.assert_called_once_with(
        con=mocked_asyncpg_con,
        account_type=account_type,
        account_id=str(test_account_id),
        job_ids=test_job_ids_strs,
    )

    expected_keys = [job_row["object_key"] for job_row in test_job_rows if job_row["status"] == "finished"]
    mocked_yield_objs.assert_called_once_with(
        bucket="test-pulse3d-uploads",
        filenames=[os.path.basename(key) for key in expected_keys],
        keys=expected_keys,
    )


@pytest.mark.parametrize(
    "test_token_scope",
    [[s] for s in PULSE3D_SCOPES],
)
def test_jobs_download__post__duplicate_analysis_file_names(mocked_asyncpg_con, test_token_scope, mocker):
    test_account_id = uuid.uuid4()
    account_type = "customer" if test_token_scope in (["customer:free"], ["customer:paid"]) else "user"
    test_customer_id = uuid.uuid4() if account_type != "customer" else None

    access_token = get_token(
        scope=test_token_scope,
        account_type=account_type,
        userid=test_account_id,
        customer_id=test_customer_id,
    )

    test_job_ids = [uuid.uuid4() for _ in range(3)]

    test_job_rows = [
        {
            "status": "finished",
            "job_id": f"job{i}",
            "upload_id": str(job_id),
            "created_at": i,
            "job_meta": f"jmeta{i}",
            "object_key": f"/prefix/{i}/file.xlsx",
        }
        for i, job_id in enumerate(test_job_ids)
    ]

    mocked_get_jobs = mocker.patch.object(main, "get_jobs", autospec=True, return_value=test_job_rows)
    mocked_yield_objs = mocker.patch.object(main, "_yield_s3_objects", autospec=True)

    test_job_ids_strs = [str(job_id) for job_id in test_job_ids]

    kwargs = {"headers": {"Authorization": f"Bearer {access_token}"}, "json": {"job_ids": test_job_ids_strs}}
    response = test_client.post("/jobs/download", **kwargs)
    assert response.status_code == 200
    assert response.headers["content-type"] == "application/zip"

    if "pulse3d:rw_all_data" in test_token_scope:
        account_type = "dataUser"
        test_account_id = test_customer_id

    mocked_get_jobs.assert_called_once_with(
        con=mocked_asyncpg_con,
        account_type=account_type,
        account_id=str(test_account_id),
        job_ids=test_job_ids_strs,
    )

    expected_keys = [job_row["object_key"] for job_row in test_job_rows]
    mocked_yield_objs.assert_called_once_with(
        bucket="test-pulse3d-uploads",
        filenames=["file.xlsx", "file_(1).xlsx", "file_(2).xlsx"],
        keys=expected_keys,
    )


@pytest.mark.parametrize("test_job_ids,test_error_code", [(None, 422), ([], 400)])
def test_jobs_download__post__no_job_ids_given(test_job_ids, test_error_code, mocker):
    mocked_get_jobs = mocker.patch.object(main, "get_jobs", autospec=True)
    mocked_yield_objs = mocker.patch.object(main, "_yield_s3_objects", autospec=True)

    access_token = get_token(scope=["pulse3d:free"])

    kwargs = {"headers": {"Authorization": f"Bearer {access_token}"}}
    # in None case, don't even pass a param
    if test_job_ids is not None:
        kwargs["json"] = {"job_ids": test_job_ids}

    response = test_client.post("/jobs/download", **kwargs)
    assert response.status_code == test_error_code

    mocked_get_jobs.assert_not_called()
    mocked_yield_objs.assert_not_called()


@pytest.mark.parametrize("test_upload_ids,test_error_code", [(None, 422), ([], 400)])
def test_uploads_download__post__no_job_ids_given(test_upload_ids, test_error_code, mocker):
    mocked_get_uploads = mocker.patch.object(main, "get_uploads", autospec=True)
    mocked_yield_objs = mocker.patch.object(main, "_yield_s3_objects", autospec=True)

    access_token = get_token(scope=["pulse3d:free"])

    kwargs = {"headers": {"Authorization": f"Bearer {access_token}"}}
    # in None case, don't even pass a param
    if test_upload_ids is not None:
        kwargs["json"] = {"upload_ids": test_upload_ids}

    response = test_client.post("/uploads/download", **kwargs)
    assert response.status_code == test_error_code

    mocked_get_uploads.assert_not_called()
    mocked_yield_objs.assert_not_called()


@pytest.mark.parametrize(
    "test_token_scope",
    [[s] for s in PULSE3D_SCOPES],
)
def test_uploads_download__post__correctly_handles_single_file_downloads(
    test_token_scope, mocked_asyncpg_con, mocker
):
    test_account_id = uuid.uuid4()
    test_upload_ids = [uuid.uuid4()]
    account_type = "customer" if test_token_scope in (["customer:free"], ["customer:paid"]) else "user"
    test_customer_id = uuid.uuid4() if account_type != "customer" else None

    access_token = get_token(
        scope=test_token_scope,
        account_type=account_type,
        userid=test_account_id,
        customer_id=test_customer_id,
    )

    test_presigned_url = "https://s3.test-url.com/"
    test_upload_rows = [
        {
            "filename": f"file_{upload}zip",
            "prefix": "/obj/prefix/",
        }
        for upload in test_upload_ids
    ]

    mocked_get_uploads = mocker.patch.object(
        main, "get_uploads", autospec=True, return_value=test_upload_rows
    )
    mocked_yield_objs = mocker.patch.object(main, "_yield_s3_objects", autospec=True)
    mocked_presigned_url = mocker.patch.object(
        main, "generate_presigned_url", return_value=test_presigned_url, autospec=True
    )

    test_upload_ids_strs = [str(id) for id in test_upload_ids]

    kwargs = {
        "headers": {"Authorization": f"Bearer {access_token}"},
        "json": {"upload_ids": test_upload_ids_strs},
    }
    response = test_client.post("/uploads/download", **kwargs)
    assert response.status_code == 200
    assert response.headers["content-type"] == "application/json"
    assert response.json() == {
        "filename": mocked_get_uploads.return_value[0]["filename"],
        "url": mocked_presigned_url.return_value,
    }

    if "pulse3d:rw_all_data" in test_token_scope:
        account_type = "dataUser"
        test_account_id = test_customer_id

    mocked_get_uploads.assert_called_once_with(
        con=mocked_asyncpg_con,
        account_type=account_type,
        account_id=str(test_account_id),
        upload_ids=test_upload_ids_strs,
    )

    mocked_yield_objs.assert_not_called()


@pytest.mark.parametrize(
    "test_token_scope",
    [[s] for s in PULSE3D_SCOPES],
)
@pytest.mark.parametrize("test_upload_ids", [[uuid.uuid4() for _ in range(r)] for r in range(2, 4)])
def test_uploads_download__post__correctly_handles_multiple_file_downloads(
    test_token_scope, test_upload_ids, mocked_asyncpg_con, mocker
):
    test_account_id = uuid.uuid4()
    account_type = "customer" if test_token_scope in (["customer:free"], ["customer:paid"]) else "user"
    access_token = get_token(scope=["pulse3d:free"], account_type=account_type, userid=test_account_id)

    test_upload_rows = [
        {
            "filename": f"file_{upload}zip",
            "prefix": "/obj/prefix/",
        }
        for upload in test_upload_ids
    ]

    mocked_get_uploads = mocker.patch.object(
        main, "get_uploads", autospec=True, return_value=test_upload_rows
    )
    mocked_yield_objs = mocker.patch.object(main, "_yield_s3_objects", autospec=True)

    test_upload_ids_strs = [str(id) for id in test_upload_ids]

    kwargs = {
        "headers": {"Authorization": f"Bearer {access_token}"},
        "json": {"upload_ids": test_upload_ids_strs},
    }
    response = test_client.post("/uploads/download", **kwargs)
    assert response.status_code == 200
    assert response.headers["content-type"] == "application/zip"

    mocked_get_uploads.assert_called_once_with(
        con=mocked_asyncpg_con,
        account_type=account_type,
        account_id=str(test_account_id),
        upload_ids=test_upload_ids_strs,
    )

    expected_keys = [upload_row["prefix"] + "/" + upload_row["filename"] for upload_row in test_upload_rows]

    mocked_yield_objs.assert_called_once_with(
        bucket="test-pulse3d-uploads",
        filenames=[os.path.basename(key) for key in expected_keys],
        keys=expected_keys,
    )


@pytest.mark.parametrize("test_query_params", [f"upload_id={uuid.uuid4()}", f"job_id={uuid.uuid4()}"])
def test_waveform_data__get__no_job_or_upload_id_is_found(mocker, test_query_params):
    access_token = get_token(scope=["pulse3d:free"])
    kwargs = {"headers": {"Authorization": f"Bearer {access_token}"}}

    response = test_client.get(f"/jobs/waveform_data?{test_query_params}", **kwargs)

    assert response.status_code == 400


def test_waveform_data__get__getting_job_metadata_from_db_errors(mocker):
    mocker.patch.object(main, "get_jobs", autospec=True, return_value=S3Error())

    access_token = get_token(scope=["pulse3d:free"])
    kwargs = {"headers": {"Authorization": f"Bearer {access_token}"}}

    test_job_id = uuid.uuid4()
    test_upload_id = uuid.uuid4()

    response = test_client.get(
        f"/jobs/waveform_data?upload_id={test_upload_id}&job_id={test_job_id}", **kwargs
    )

    assert response.status_code == 500


@pytest.mark.parametrize("include_raw_data,expected_conversion", [[False, 1], [True, 1e4]])
def test_waveform_data__get__handles_time_unit_if_old_parquet_file(
    mocker, include_raw_data, expected_conversion
):
    test_user_id = uuid.uuid4()
    expected_analysis_params = {
        param: None
        for param in (
            "normalize_y_axis",
            "baseline_widths_to_use",
            "max_y",
            "include_stim_protocols",
            "prominence_factors",
            "width_factors",
            "twitch_widths",
            "start_time",
            "end_time",
        )
    }
    # empty for this test
    expected_analysis_params["peaks_valleys"] = {}
    test_jobs = [
        {"user_id": test_user_id, "job_meta": json.dumps({"analysis_params": expected_analysis_params})}
    ]

    # set up mocked df returned from parquet file
    mocker.patch.object(main, "get_jobs", autospec=True, return_value=test_jobs)
    mocker.patch.object(main, "download_directory_from_s3", autospec=True)

    mocked_read = mocker.patch.object(
        pd, "read_parquet", autospec=True, return_value=create_test_df(include_raw_data)
    )
    mocked_df = mocked_read.return_value
    expected_time = mocked_df["Time (s)"].tolist()

    access_token = get_token(scope=["pulse3d:free"], userid=test_user_id)
    kwargs = {"headers": {"Authorization": f"Bearer {access_token}"}}

    test_job_id = uuid.uuid4()
    test_upload_id = uuid.uuid4()

    response = test_client.get(
        f"/jobs/waveform_data?upload_id={test_upload_id}&job_id={test_job_id}", **kwargs
    )

    assert response.status_code == 200
    response_body = response.json()

    coordinates = response_body["coordinates"].values()
    # assert coordinates will be sent for each well
    assert len(coordinates) == 24
    for well_coords in response_body["coordinates"].values():
        # each time point should be contained
        assert len(well_coords) == len(expected_time)
        # old parquet time data is sent in seconds so no conversion should happen
        assert [i[0] * expected_conversion for i in enumerate(well_coords)] == expected_time


@pytest.mark.parametrize(
    "token",
    [
        get_token(["pulse3d:free"], account_type="user"),
        get_token(["customer:free"], account_type="customer"),
        get_token(["pulse3d:paid"], account_type="user"),
        get_token(["customer:paid"], account_type="customer"),
        None,
    ],
)
def test_versions__get(token, mocked_asyncpg_con):
    # arbitrary number of versions
    mocked_asyncpg_con.fetch.return_value = expected_version_dicts = [
        {"version": f"1.0.{i}", "state": f"state{i}"} for i in range(3)
    ]

    kwargs = {}
    if token:
        kwargs["headers"] = {"Authorization": f"Bearer {token}"}

    response = test_client.get("/versions", **kwargs)
    assert response.status_code == 200
    assert response.json() == expected_version_dicts

    mocked_asyncpg_con.fetch.assert_called_once_with(
        "SELECT version, state FROM pulse3d_versions WHERE state != 'deprecated' ORDER BY created_at"
    )<|MERGE_RESOLUTION|>--- conflicted
+++ resolved
@@ -200,10 +200,6 @@
 )
 def test_uploads__post_if_customer_quota_has_been_reached(mocked_asyncpg_con, mocker, usage_dict):
     test_user_id = uuid.uuid4()
-<<<<<<< HEAD
-=======
-
->>>>>>> 8943103d
     mocked_usage_check = mocker.patch.object(
         main, "check_customer_quota", return_value=usage_dict, autospec=True
     )
@@ -553,10 +549,6 @@
     access_token = get_token(scope=["pulse3d:free"], userid=test_user_id, account_type="user")
     mocked_create_job = mocker.patch.object(main, "create_job", autospec=True, return_value=uuid.uuid4())
     mocked_asyncpg_con.fetchrow.return_value = {"user_id": test_user_id}
-<<<<<<< HEAD
-
-=======
->>>>>>> 8943103d
     mocker.patch.object(
         main,
         "check_customer_quota",
@@ -601,10 +593,6 @@
 )
 def test_jobs__post__returns_error_dict_if_quota_has_been_reached(mocker, mocked_asyncpg_con, usage_dict):
     test_user_id = uuid.uuid4()
-<<<<<<< HEAD
-=======
-
->>>>>>> 8943103d
     mocked_usage_check = mocker.patch.object(
         main, "check_customer_quota", return_value=usage_dict, autospec=True
     )
@@ -689,22 +677,11 @@
         return_value={"jobs_reached": False, "uploads_reached": False},
         autospec=True,
     )
-<<<<<<< HEAD
-=======
     test_user_id = uuid.uuid4()
     mocked_asyncpg_con.fetchrow.return_value = {"user_id": test_user_id}
-
     test_analysis_params = {"baseline_widths_to_use": param_tuple}
     access_token = get_token(scope=["pulse3d:free"], userid=test_user_id)
->>>>>>> 8943103d
     mocked_create_job = mocker.patch.object(main, "create_job", autospec=True, return_value=uuid.uuid4())
-
-    test_user_id = uuid.uuid4()
-    mocked_asyncpg_con.fetchrow.return_value = {"user_id": test_user_id}
-
-    test_analysis_params = {"baseline_widths_to_use": param_tuple}
-    access_token = get_token(scope=["pulse3d:free"], userid=test_user_id)
-
     kwargs = {
         "json": {
             "upload_id": str(uuid.uuid4()),

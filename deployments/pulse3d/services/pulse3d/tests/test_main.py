from random import randint
from fastapi.testclient import TestClient
import json
import os
import uuid
import pandas as pd
import pytest
from semver import VersionInfo
import glob
from auth import create_token, PULSE3D_SCOPES
from utils.s3 import S3Error
from src import main
import numpy as np
import tempfile

from labware_domain_models import LabwareDefinition
from src.models.models import GenericErrorResponse

TWENTY_FOUR_WELL_PLATE = LabwareDefinition(row_count=4, column_count=6)
DEFAULT_BASELINE_WIDTHS = (10, 90)
DEFAULT_PROMINENCE_FACTORS = (6, 6)
DEFAULT_WIDTH_FACTORS = (7, 7)

test_client = TestClient(main.app)


def random_semver(*, max_version="99.99.99"):
    version_components = max_version.split(".")
    if len(version_components) > 3:
        raise ValueError("max_version can only contain a major, minor, and patch version")

    return ".".join([str(randint(0, int(max))) for max in version_components])


def create_test_df(include_raw_data: bool = True):
    data = {}

    if include_raw_data:
        test_df_data = [1e4 * i for i in range(10)]
    else:
        test_df_data = [i for i in range(10)]

    data["Time (s)"] = pd.Series(test_df_data)

    for well_idx in range(24):
        well_name = TWENTY_FOUR_WELL_PLATE.get_well_name_from_well_index(well_idx)
        data[well_name] = pd.Series(test_df_data)
        if include_raw_data:
            data[f"{well_name}__raw"] = pd.Series(test_df_data)

    return pd.DataFrame(data)


def get_token(scope, account_type="user", userid=None, customer_id=None):
    if not userid:
        userid = uuid.uuid4()
    if account_type == "user" and not customer_id:
        customer_id = uuid.uuid4()
    return create_token(
        userid=userid, customer_id=customer_id, scope=scope, account_type=account_type, refresh=False
    ).token


@pytest.fixture(scope="function", name="mocked_asyncpg_con", autouse=True)
async def fixture_mocked_asyncpg_con(mocker):
    mocked_asyncpg_pool = mocker.patch.object(main, "asyncpg_pool", autospec=True)

    mocked_asyncpg_pool_coroutine = mocker.AsyncMock()
    mocked_asyncpg_pool_coroutine.return_value = mocker.MagicMock()
    mocked_asyncpg_pool.return_value = mocked_asyncpg_pool_coroutine()

    mocked_asyncpg_con = await mocked_asyncpg_pool_coroutine.return_value.acquire().__aenter__()
    yield mocked_asyncpg_con


def test_logs__post(mocker):
    expected_params = {"key": "val"}
    mocked_gpp = mocker.patch.object(
        main, "generate_presigned_post", autospec=True, return_value=expected_params
    )

    test_file_name = "log_file"
    test_user_id = uuid.uuid4()
    test_customer_id = uuid.uuid4()

    access_token = get_token(scope=["pulse3d:free"], customer_id=test_customer_id, userid=test_user_id)
    kwargs = {
        "headers": {"Authorization": f"Bearer {access_token}"},
        "json": {"filename": test_file_name, "upload_type": "logs"},
    }
    response = test_client.post("/logs", **kwargs)
    assert response.status_code == 200

    mocked_gpp.assert_called_once_with(
        bucket=main.MANTARRAY_LOGS_BUCKET,
        key=f"uploads/{test_customer_id}/{test_user_id}/{test_file_name}",
        md5s=None,
    )


@pytest.mark.parametrize(
    "test_token_scope",
    [[s] for s in PULSE3D_SCOPES],
)
@pytest.mark.parametrize(
    "test_upload_ids", [None, [], uuid.uuid4(), [uuid.uuid4()], [uuid.uuid4() for _ in range(3)]]
)
def test_uploads__get(test_token_scope, test_upload_ids, mocked_asyncpg_con, mocker):
    mocked_get_uploads = mocker.patch.object(main, "get_uploads", autospec=True, return_value=[])

    test_account_id = uuid.uuid4()
    account_type = "customer" if test_token_scope in (["customer:free"], ["customer:paid"]) else "user"
    test_customer_id = uuid.uuid4() if account_type != "customer" else None
    access_token = get_token(
        scope=test_token_scope,
        account_type=account_type,
        userid=test_account_id,
        customer_id=test_customer_id,
    )

    kwargs = {"headers": {"Authorization": f"Bearer {access_token}"}}
    # in None case, don't even pass a query param
    if test_upload_ids is not None:
        kwargs["params"] = {"upload_ids": test_upload_ids}

    response = test_client.get("/uploads", **kwargs)
    assert response.status_code == 200
    assert response.json() == mocked_get_uploads.return_value

    if test_upload_ids:
        if isinstance(test_upload_ids, uuid.UUID):
            # fastapi automatically converts a single UUID to a list
            test_upload_ids = [test_upload_ids]
        expected_upload_ids = [str(test_id) for test_id in test_upload_ids]
    else:
        # falsey query params are automatically converted to None
        expected_upload_ids = None

    if test_token_scope == ["pulse3d:rw_all_data"]:
        account_type = "dataUser"
        test_account_id = test_customer_id

    mocked_get_uploads.assert_called_once_with(
        con=mocked_asyncpg_con,
        account_type=account_type,
        account_id=str(test_account_id),
        upload_ids=expected_upload_ids,
    )


def test_uploads__post_if_customer_quota_has_not_been_reached(mocked_asyncpg_con, mocker):
    mocker.patch.object(
        main,
        "check_customer_quota",
        return_value={"jobs_reached": False, "uploads_reached": False},
        autospec=True,
    )
    mocked_asyncpg_con.transaction = mocker.MagicMock()

    expected_upload_id = uuid.uuid4()
    mocked_create_upload = mocker.patch.object(
        main, "create_upload", autospec=True, return_value=expected_upload_id
    )
    expected_params = {"key": "val"}
    mocked_gpp = mocker.patch.object(
        main, "generate_presigned_post", autospec=True, return_value=expected_params
    )

    test_file_name = "recording_file"
    test_md5s = "testhash"
    test_upload_type = "pulse3d"
    test_user_id = uuid.uuid4()
    test_customer_id = uuid.uuid4()

    access_token = get_token(scope=["pulse3d:paid"], customer_id=test_customer_id, userid=test_user_id)
    kwargs = {
        "headers": {"Authorization": f"Bearer {access_token}"},
        "json": {"filename": test_file_name, "md5s": test_md5s, "upload_type": test_upload_type},
    }
    response = test_client.post("/uploads", **kwargs)
    assert response.status_code == 200

    expected_upload_params = {
        "prefix": f"uploads/{test_customer_id}/{test_user_id}/{{upload_id}}",
        "filename": test_file_name,
        "md5": test_md5s,
        "user_id": str(test_user_id),
        "type": test_upload_type,
        "customer_id": str(test_customer_id),
    }

    mocked_create_upload.assert_called_once_with(con=mocked_asyncpg_con, upload_params=expected_upload_params)
    mocked_gpp.assert_called_once_with(
        bucket=main.PULSE3D_UPLOADS_BUCKET,
        key=f"uploads/{test_customer_id}/{test_user_id}/{expected_upload_id}/{test_file_name}",
        md5s=test_md5s,
    )


@pytest.mark.parametrize(
    "usage_dict",
    [{"jobs_reached": False, "uploads_reached": True}, {"jobs_reached": True, "uploads_reached": True}],
)
def test_uploads__post_if_customer_quota_has_been_reached(mocked_asyncpg_con, mocker, usage_dict):
    test_user_id = uuid.uuid4()
    mocked_usage_check = mocker.patch.object(
        main, "check_customer_quota", return_value=usage_dict, autospec=True
    )

    mocked_create_upload = mocker.spy(main, "create_upload")

    test_file_name = "recording_file"
    test_md5s = "testhash"
    test_upload_type = "pulse3d"
    test_customer_id = uuid.uuid4()

    access_token = get_token(scope=["pulse3d:free"], customer_id=test_customer_id, userid=test_user_id)
    kwargs = {
        "headers": {"Authorization": f"Bearer {access_token}"},
        "json": {"filename": test_file_name, "md5s": test_md5s, "upload_type": test_upload_type},
    }

    response = test_client.post("/uploads", **kwargs)
    assert response.status_code == 200
    assert response.json() == GenericErrorResponse(
        message=mocked_usage_check.return_value, error="UsageError"
    )
    mocked_create_upload.assert_not_called()


@pytest.mark.parametrize(
    "test_token_scope",
    [[s] for s in PULSE3D_SCOPES],
)
@pytest.mark.parametrize("test_upload_ids", [uuid.uuid4(), [uuid.uuid4()], [uuid.uuid4() for _ in range(3)]])
def test_uploads__delete(test_token_scope, test_upload_ids, mocked_asyncpg_con, mocker):
    mocked_delete_uploads = mocker.patch.object(main, "delete_uploads", autospec=True)

    test_account_id = uuid.uuid4()
    account_type = "customer" if test_token_scope in (["customer:free"], ["customer:paid"]) else "user"
    access_token = get_token(scope=test_token_scope, account_type=account_type, userid=test_account_id)
    kwargs = {
        "headers": {"Authorization": f"Bearer {access_token}"},
        "params": {"upload_ids": test_upload_ids},
    }

    response = test_client.delete("/uploads", **kwargs)
    assert response.status_code == 200

    if isinstance(test_upload_ids, uuid.UUID):
        # fastapi automatically converts a single UUID to a list
        test_upload_ids = [test_upload_ids]

    expected_upload_ids = [str(test_id) for test_id in test_upload_ids]

    mocked_delete_uploads.assert_called_once_with(
        con=mocked_asyncpg_con,
        account_type=account_type,
        account_id=str(test_account_id),
        upload_ids=expected_upload_ids,
    )


@pytest.mark.parametrize("test_upload_ids", [None, []])
def test_uploads__delete__no_upload_ids_given(test_upload_ids, mocker):
    mocked_delete_uploads = mocker.patch.object(main, "delete_uploads", autospec=True)

    access_token = get_token(scope=["pulse3d:free"])
    kwargs = {"headers": {"Authorization": f"Bearer {access_token}"}}

    # in None case, don't even pass a query param
    if test_upload_ids is not None:
        kwargs["params"] = {"upload_ids": test_upload_ids}

    response = test_client.delete("/uploads", **kwargs)
    assert response.status_code == 400

    mocked_delete_uploads.assert_not_called()


def test_uploads__delete__failure_to_delete_uploads(mocker):
    mocker.patch.object(main, "delete_uploads", autospec=True, side_effect=Exception())

    test_user_id = uuid.uuid4()
    access_token = get_token(scope=["pulse3d:free"], userid=test_user_id)
    kwargs = {
        "headers": {"Authorization": f"Bearer {access_token}"},
        "params": {"upload_ids": [uuid.uuid4()]},
    }

    response = test_client.delete("/uploads", **kwargs)
    assert response.status_code == 500


@pytest.mark.parametrize("download", [True, False, None])
@pytest.mark.parametrize("test_token_scope", [[s] for s in PULSE3D_SCOPES])
@pytest.mark.parametrize(
    "test_job_ids", [None, [], uuid.uuid4(), [uuid.uuid4()], [uuid.uuid4() for _ in range(3)]]
)
def test_jobs__get__jobs_found(download, test_token_scope, test_job_ids, mocked_asyncpg_con, mocker):
    test_account_id = uuid.uuid4()
    account_type = "customer" if test_token_scope in (["customer:free"], ["customer:paid"]) else "user"
    test_customer_id = uuid.uuid4() if account_type != "customer" else None

    if test_job_ids:
        if isinstance(test_job_ids, uuid.UUID):
            # fastapi automatically converts a single UUID to a list
            expected_job_ids = [str(test_job_ids)]
        else:
            expected_job_ids = [str(test_id) for test_id in test_job_ids]
    else:
        # if no job IDs given, then all jobs are returned
        expected_job_ids = [str(uuid.uuid4()) for _ in range(3)]

    test_statuses = ["finished", "pending", "error"]
    test_job_rows = [
        {
            "status": status,
            "job_id": f"job{i}",
            "upload_id": str(job_id),
            "created_at": i,
            "job_meta": json.dumps({"error": f"e{i}"}),
            "object_key": f"obj{i}",
            "user_id": test_account_id,
        }
        for i, (status, job_id) in enumerate(zip(test_statuses, expected_job_ids))
    ]

    mocked_get_jobs = mocker.patch.object(main, "get_jobs", autospec=True, return_value=test_job_rows)
    mocked_generate = mocker.patch.object(main, "generate_presigned_url", autospec=True, return_value="url0")

    access_token = get_token(
        scope=test_token_scope,
        account_type=account_type,
        userid=test_account_id,
        customer_id=test_customer_id,
    )

    kwargs = {"headers": {"Authorization": f"Bearer {access_token}"}, "params": {}}
    # in None case, don't even pass a query param
    if test_job_ids is not None:
        kwargs["params"]["job_ids"] = test_job_ids
    if download is not None:
        kwargs["params"]["download"] = download

    response = test_client.get("/jobs", **kwargs)
    assert response.status_code == 200

    job0 = {"status": "finished"}
    if download is not False:
        # deafult value is True, so if download is True or None (not given) then a url will be returned
        job0["url"] = mocked_generate.return_value
    jobs = [job0]

    if expected_job_ids and len(expected_job_ids) > 1:
        jobs.extend([{"status": test_statuses[1]}, {"status": test_statuses[2], "error_info": "e2"}])
    for job, job_row in zip(jobs, test_job_rows):
        job.update(job_row)
        # rename keys
        job["id"] = job.pop("job_id")
        job["meta"] = job.pop("job_meta")
        job.pop("user_id")
        if account_type != "customer":
            job["owner"] = True

    # if all jobs are retrieved successfully, this should be the only key in the response dict
    assert list(response.json()) == ["jobs"]

    for response_job, expected_job in zip(response.json()["jobs"], jobs):
        assert response_job == expected_job
    # this changes after token creation

    if test_token_scope == ["pulse3d:rw_all_data"]:
        account_type = "dataUser"
        test_account_id = test_customer_id

    expected_job_id_arg = None if not test_job_ids else expected_job_ids
    mocked_get_jobs.assert_called_once_with(
        con=mocked_asyncpg_con,
        account_type=account_type,
        account_id=str(test_account_id),
        job_ids=expected_job_id_arg,
    )
    # download param defaults to true, so the only time this function won't be called is if False is explicity passed
    if download is False:
        mocked_generate.assert_not_called()
    else:
        mocked_generate.assert_called_once_with(main.PULSE3D_UPLOADS_BUCKET, test_job_rows[0]["object_key"])


def test_jobs__get__error_with_creating_presigned_url_for_single_file(mocked_asyncpg_con, mocker):
    test_num_jobs = 3
    test_user_id = uuid.uuid4()
    test_job_ids = [uuid.uuid4() for _ in range(test_num_jobs)]
    expected_job_ids = [str(test_id) for test_id in test_job_ids]
    # use job_ids as upload_ids to make testing easier
    test_job_rows = [
        {
            "status": "finished",
            "job_id": f"job{i}",
            "upload_id": str(job_id),
            "created_at": i,
            "job_meta": json.dumps({"error": f"e{i}"}),
            "object_key": f"obj{i}",
            "user_id": test_user_id,
        }
        for i, job_id in enumerate(test_job_ids)
    ]

    mocked_get_jobs = mocker.patch.object(main, "get_jobs", autospec=True, return_value=test_job_rows)
    mocked_generate = mocker.patch.object(
        main, "generate_presigned_url", autospec=True, side_effect=["url0", Exception(), "url2"]
    )

    access_token = get_token(scope=["pulse3d:free"], userid=test_user_id)

    kwargs = {
        "headers": {"Authorization": f"Bearer {access_token}"},
        "params": {"job_ids": test_job_ids, "download": True},
    }
    response = test_client.get("/jobs", **kwargs)
    assert response.status_code == 200

    jobs = [
        {"url": "url0"},
        {"url": "Error creating download link"},
        {"url": "url2"},
    ]
    for i, job in enumerate(jobs):
        job.update(test_job_rows[i])
        # rename keys
        job["id"] = job.pop("job_id")
        job["meta"] = job.pop("job_meta")
        job["owner"] = True
        job.pop("user_id")

    assert list(response.json()) == ["jobs"]
    for response_job, expected_job in zip(response.json()["jobs"], jobs):
        assert response_job == expected_job

    mocked_get_jobs.assert_called_once_with(
        con=mocked_asyncpg_con, account_type="user", account_id=str(test_user_id), job_ids=expected_job_ids
    )
    assert mocked_generate.call_args_list == [
        mocker.call(main.PULSE3D_UPLOADS_BUCKET, test_job_rows[i]["object_key"]) for i in range(test_num_jobs)
    ]


def test_jobs__get__no_jobs_found(mocked_asyncpg_con, mocker):
    # falsey query params are automatically converted to None
    expected_job_ids = None

    mocked_get_jobs = mocker.patch.object(main, "get_jobs", autospec=True, return_value=[])
    mocked_get_uploads = mocker.patch.object(main, "get_uploads", autospec=True)

    test_user_id = uuid.uuid4()
    access_token = get_token(scope=["pulse3d:free"], userid=test_user_id)

    kwargs = {"headers": {"Authorization": f"Bearer {access_token}"}}
    response = test_client.get("/jobs", **kwargs)
    assert response.status_code == 200
    assert response.json() == {"error": "No jobs found", "jobs": []}

    mocked_get_jobs.assert_called_once_with(
        con=mocked_asyncpg_con, account_type="user", account_id=str(test_user_id), job_ids=expected_job_ids
    )
    mocked_get_uploads.assert_not_called()


def test_jobs__post__no_params_given(mocked_asyncpg_con, mocker):
    expected_job_id = uuid.uuid4()
    expected_job_priority = 10
    test_upload_id = uuid.uuid4()
    test_user_id = uuid.uuid4()
    test_customer_id = uuid.uuid4()
    test_version = random_semver(max_version="0.24.0")

    access_token = get_token(scope=["pulse3d:free"], userid=test_user_id, customer_id=test_customer_id)
    mocked_asyncpg_con.fetchrow.return_value = {"user_id": test_user_id}

    mocked_create_job = mocker.patch.object(main, "create_job", autospec=True, return_value=expected_job_id)
    mocker.patch.object(
        main,
        "check_customer_quota",
        return_value={"jobs_reached": False, "uploads_reached": False},
        autospec=True,
    )
    kwargs = {
        "json": {"upload_id": str(test_upload_id), "version": test_version},
        "headers": {"Authorization": f"Bearer {access_token}"},
    }
    response = test_client.post("/jobs", **kwargs)
    assert response.status_code == 200
    assert response.json() == {
        "id": str(expected_job_id),
        "user_id": str(test_user_id),
        "upload_id": str(test_upload_id),
        "status": "pending",
        "priority": expected_job_priority,
    }

    expected_analysis_params = {
        param: None
        for param in (
            "baseline_widths_to_use",
            "prominence_factors",
            "width_factors",
            "twitch_widths",
            "start_time",
            "end_time",
        )
    }

    mocked_create_job.assert_called_once_with(
        con=mocked_asyncpg_con,
        upload_id=test_upload_id,
        queue=f"pulse3d-v{test_version}",
        priority=expected_job_priority,
        meta={"analysis_params": expected_analysis_params, "version": test_version},
        customer_id=str(test_customer_id),
        job_type="pulse3d",
    )


@pytest.mark.parametrize(
    "test_token_scope",
    [[s] for s in ["pulse3d:free", "pulse3d:paid"]],
)
def test_jobs__post__returns_unauthorized_error_if_user_ids_dont_match(mocked_asyncpg_con, test_token_scope):
    test_upload_id = uuid.uuid4()
    test_user_id = uuid.uuid4()
    diff_user_id = uuid.uuid4()
    test_customer_id = uuid.uuid4()
    test_version = random_semver(max_version="0.24.0")

    access_token = get_token(scope=test_token_scope, userid=test_user_id, customer_id=test_customer_id)
    mocked_asyncpg_con.fetchrow.return_value = {"user_id": diff_user_id}

    kwargs = {
        "json": {"upload_id": str(test_upload_id), "version": test_version},
        "headers": {"Authorization": f"Bearer {access_token}"},
    }
    response = test_client.post("/jobs", **kwargs)
    assert response.status_code == 200
    assert response.json() == GenericErrorResponse(
        message="User does not have authorization to start this job.", error="AuthorizationError"
    )


def test_jobs__post__basic_params_given(mocker, mocked_asyncpg_con):
    test_analysis_params = {"twitch_widths": [10, 20], "start_time": 0, "end_time": 1}
    test_user_id = uuid.uuid4()

    access_token = get_token(scope=["pulse3d:free"], userid=test_user_id, account_type="user")
    mocked_create_job = mocker.patch.object(main, "create_job", autospec=True, return_value=uuid.uuid4())
    mocked_asyncpg_con.fetchrow.return_value = {"user_id": test_user_id}
    mocker.patch.object(
        main,
        "check_customer_quota",
        return_value={"jobs_reached": False, "uploads_reached": False},
        autospec=True,
    )

    kwargs = {
        "json": {
            "upload_id": str(uuid.uuid4()),
            "version": random_semver(max_version="0.24.0"),
            **test_analysis_params,
        },
        "headers": {"Authorization": f"Bearer {access_token}"},
    }
    response = test_client.post("/jobs", **kwargs)
    assert response.status_code == 200

    expected_analysis_params = {
        param: None
        for param in (
            "baseline_widths_to_use",
            "prominence_factors",
            "width_factors",
            "twitch_widths",
            "start_time",
            "end_time",
        )
    }
    expected_analysis_params.update(test_analysis_params)

    mocked_create_job.assert_called_once()
    assert mocked_create_job.call_args[1]["meta"]["analysis_params"] == expected_analysis_params


def test_jobs__post__uploads_peaks_and_valleys_when_passed_into_request(mocker, mocked_asyncpg_con):
    test_peaks_valleys = dict()
    random_list = [int(x) for x in np.random.randint(low=0, high=100, size=5)]
    for x in range(24):
        test_peaks_valleys[TWENTY_FOUR_WELL_PLATE.get_well_name_from_well_index(x)] = [
            random_list,
            random_list,
        ]

    test_analysis_params = {
        "twitch_widths": [10, 20],
        "start_time": 0,
        "end_time": 1,
        "peaks_valleys": test_peaks_valleys,
    }
    test_user_id = uuid.uuid4()
    test_customer_id = uuid.uuid4()
    test_upload_id = uuid.uuid4()

    access_token = get_token(
        scope=["pulse3d:free"], userid=test_user_id, account_type="user", customer_id=test_customer_id
    )
    mocked_create_job = mocker.patch.object(main, "create_job", autospec=True, return_value=uuid.uuid4())
    mocked_upload_to_s3 = mocker.patch.object(main, "upload_file_to_s3", autospec=True)
    mocked_asyncpg_con.fetchrow.return_value = {"user_id": test_user_id}
    spied_tempdir = mocker.spy(tempfile, "TemporaryDirectory")
    mocker.patch.object(
        main,
        "check_customer_quota",
        return_value={"jobs_reached": False, "uploads_reached": False},
        autospec=True,
    )

    kwargs = {
        "json": {
            "upload_id": str(test_upload_id),
            "version": "0.28.0",
            **test_analysis_params,
        },
        "headers": {"Authorization": f"Bearer {access_token}"},
    }

    response = test_client.post("/jobs", **kwargs)
    assert response.status_code == 200

    mocked_create_job.assert_called_once()

    expected_s3_key = f"uploads/{test_customer_id}/{test_user_id}/{test_upload_id}/{mocked_create_job.return_value}/peaks_valleys.parquet"
    expected_parquet_path = os.path.join(spied_tempdir.spy_return.name, "peaks_valleys.parquet")

    mocked_upload_to_s3.assert_called_once_with(
        bucket="test-pulse3d-uploads", key=expected_s3_key, file=expected_parquet_path
    )


@pytest.mark.parametrize(
    "usage_dict",
    [
        {"jobs_reached": True, "uploads_reached": True},
        {"jobs_reached": True, "uploads_reached": False},
    ],
)
def test_jobs__post__returns_error_dict_if_quota_has_been_reached(mocker, mocked_asyncpg_con, usage_dict):
    test_user_id = uuid.uuid4()
    mocked_usage_check = mocker.patch.object(
        main, "check_customer_quota", return_value=usage_dict, autospec=True
    )
    mocked_asyncpg_con.fetchrow.return_value = {"user_id": test_user_id}

    test_analysis_params = {"twitch_widths": [10, 20], "start_time": 0, "end_time": 1}
    access_token = get_token(scope=["pulse3d:free"], userid=test_user_id, account_type="user")
    spied_create_job = mocker.spy(main, "create_job")

    kwargs = {
        "json": {
            "upload_id": str(uuid.uuid4()),
            "version": random_semver(max_version="0.24.0"),
            **test_analysis_params,
        },
        "headers": {"Authorization": f"Bearer {access_token}"},
    }
    response = test_client.post("/jobs", **kwargs)
    assert response.status_code == 200
    assert response.json() == GenericErrorResponse(
        message=mocked_usage_check.return_value, error="UsageError"
    )
    spied_create_job.assert_not_called()


@pytest.mark.parametrize("param_name", ["prominence_factors", "width_factors"])
@pytest.mark.parametrize("param_tuple", [(1, 2), (None, 2), (1, None), (None, None)])
def test_jobs__post__advanced_params_given(param_name, mocked_asyncpg_con, param_tuple, mocker):
    test_analysis_params = {param_name: param_tuple}
    test_user_id = uuid.uuid4()
    access_token = get_token(scope=["pulse3d:free"], userid=test_user_id)
    mocked_create_job = mocker.patch.object(main, "create_job", autospec=True, return_value=uuid.uuid4())
    mocker.patch.object(
        main,
        "check_customer_quota",
        return_value={"jobs_reached": False, "uploads_reached": False},
        autospec=True,
    )
    mocked_asyncpg_con.fetchrow.return_value = {"user_id": test_user_id}

    kwargs = {
        "json": {
            "upload_id": str(uuid.uuid4()),
            "version": random_semver(max_version="0.24.0"),
            **test_analysis_params,
        },
        "headers": {"Authorization": f"Bearer {access_token}"},
    }
    response = test_client.post("/jobs", **kwargs)
    assert response.status_code == 200

    expected_default_value_tuple = (
        DEFAULT_PROMINENCE_FACTORS if param_name == "prominence_factors" else DEFAULT_WIDTH_FACTORS
    )
    format_mapping = {
        (1, 2): (1, 2),
        (None, 2): (expected_default_value_tuple[0], 2),
        (1, None): (1, expected_default_value_tuple[1]),
        (None, None): None,
    }

    expected_analysis_params = {
        param: None
        for param in (
            "baseline_widths_to_use",
            "prominence_factors",
            "width_factors",
            "twitch_widths",
            "start_time",
            "end_time",
        )
    }
    expected_analysis_params.update({param_name: format_mapping[param_tuple]})

    mocked_create_job.assert_called_once()
    assert mocked_create_job.call_args[1]["meta"]["analysis_params"] == expected_analysis_params


@pytest.mark.parametrize("param_tuple", [(1, 2), (None, 2), (1, None), (None, None)])
def test_jobs__post__with_baseline_widths_to_use(param_tuple, mocked_asyncpg_con, mocker):
    mocker.patch.object(
        main,
        "check_customer_quota",
        return_value={"jobs_reached": False, "uploads_reached": False},
        autospec=True,
    )
    test_user_id = uuid.uuid4()
    mocked_asyncpg_con.fetchrow.return_value = {"user_id": test_user_id}
    test_analysis_params = {"baseline_widths_to_use": param_tuple}
    access_token = get_token(scope=["pulse3d:free"], userid=test_user_id)
    mocked_create_job = mocker.patch.object(main, "create_job", autospec=True, return_value=uuid.uuid4())
    kwargs = {
        "json": {
            "upload_id": str(uuid.uuid4()),
            "version": random_semver(max_version="0.24.0"),
            **test_analysis_params,
        },
        "headers": {"Authorization": f"Bearer {access_token}"},
    }
    response = test_client.post("/jobs", **kwargs)
    assert response.status_code == 200

    format_mapping = {
        (1, 2): (1, 2),
        (None, 2): (DEFAULT_BASELINE_WIDTHS[0], 2),
        (1, None): (1, DEFAULT_BASELINE_WIDTHS[1]),
        (None, None): None,
    }

    expected_analysis_params = {
        param: None
        for param in (
            "baseline_widths_to_use",
            "prominence_factors",
            "width_factors",
            "twitch_widths",
            "start_time",
            "end_time",
        )
    }

    expected_analysis_params.update({"baseline_widths_to_use": format_mapping[param_tuple]})

    mocked_create_job.assert_called_once()
    assert mocked_create_job.call_args[1]["meta"]["analysis_params"] == expected_analysis_params


<<<<<<< HEAD
@pytest.mark.parametrize("version", ["0.24.6", "0.25.0", "0.25.2", "0.25.4", "0.26.0", "0.28.1"])
=======
@pytest.mark.parametrize("version", ["0.24.6", "0.25.0", "0.25.2", "0.25.4", "0.26.0", "0.28.0"])
>>>>>>> c81dfb4e
def test_jobs__post__omits_analysis_params_not_supported_by_the_selected_pulse3d_version(
    version, mocked_asyncpg_con, mocker
):
    test_user_id = uuid.uuid4()
    access_token = get_token(scope=["pulse3d:free"], userid=test_user_id)
    mocked_create_job = mocker.patch.object(main, "create_job", autospec=True, return_value=uuid.uuid4())
    mocked_asyncpg_con.fetchrow.return_value = {"user_id": test_user_id}
    mocker.patch.object(
        main,
        "check_customer_quota",
        return_value={"jobs_reached": False, "uploads_reached": False},
        autospec=True,
    )
    kwargs = {
        "json": {"upload_id": str(uuid.uuid4()), "version": version},
        "headers": {"Authorization": f"Bearer {access_token}"},
    }
    response = test_client.post("/jobs", **kwargs)
    assert response.status_code == 200

    expected_analysis_param_keys = [
        "baseline_widths_to_use",
        "prominence_factors",
        "width_factors",
        "twitch_widths",
        "start_time",
        "end_time",
    ]

    pulse3d_semver = VersionInfo.parse(version)
    if pulse3d_semver >= "0.25.0":
        expected_analysis_param_keys.append("max_y")
    if pulse3d_semver >= "0.25.4":
        expected_analysis_param_keys.append("normalize_y_axis")
    if pulse3d_semver >= "0.26.0":
        expected_analysis_param_keys.append("stiffness_factor")
    if pulse3d_semver >= "0.27.4":
        expected_analysis_param_keys.append("inverted_post_magnet_wells")
<<<<<<< HEAD
    if pulse3d_semver >= "0.28.1":
        expected_analysis_param_keys.append(
            "include_stim_protocols",
        )
=======
    if "0.25.2" <= pulse3d_semver < "0.28.0":
        expected_analysis_param_keys.append("peaks_valleys")
>>>>>>> c81dfb4e

    expected_analysis_params = {param: None for param in expected_analysis_param_keys}

    mocked_create_job.assert_called_once()
    assert mocked_create_job.call_args[1]["meta"]["analysis_params"] == expected_analysis_params


@pytest.mark.parametrize(
    "test_token_scope",
    [[s] for s in PULSE3D_SCOPES],
)
@pytest.mark.parametrize("test_job_ids", [uuid.uuid4(), [uuid.uuid4()], [uuid.uuid4() for _ in range(3)]])
def test_jobs__delete(test_token_scope, test_job_ids, mocked_asyncpg_con, mocker):
    mocked_delete_jobs = mocker.patch.object(main, "delete_jobs", autospec=True)

    test_account_id = uuid.uuid4()
    account_type = "customer" if test_token_scope in (["customer:free"], ["customer:paid"]) else "user"
    access_token = get_token(scope=test_token_scope, account_type=account_type, userid=test_account_id)
    kwargs = {
        "headers": {"Authorization": f"Bearer {access_token}"},
        "params": {"job_ids": test_job_ids},
    }

    response = test_client.delete("/jobs", **kwargs)
    assert response.status_code == 200

    if isinstance(test_job_ids, uuid.UUID):
        # fastapi automatically converts a single UUID to a list
        test_job_ids = [test_job_ids]

    expected_job_ids = [str(test_id) for test_id in test_job_ids]

    mocked_delete_jobs.assert_called_once_with(
        con=mocked_asyncpg_con,
        account_type=account_type,
        account_id=str(test_account_id),
        job_ids=expected_job_ids,
    )


@pytest.mark.parametrize("test_job_ids", [None, []])
def test_jobs__delete__no_job_ids_given(test_job_ids, mocker):
    mocked_delete_jobs = mocker.patch.object(main, "delete_jobs", autospec=True)

    test_user_id = uuid.uuid4()
    access_token = get_token(scope=["pulse3d:free"], userid=test_user_id)
    kwargs = {"headers": {"Authorization": f"Bearer {access_token}"}}

    # in None case, don't even pass a query param
    if test_job_ids is not None:
        kwargs["params"] = {"job_ids": test_job_ids}

    response = test_client.delete("/jobs", **kwargs)
    assert response.status_code == 400

    mocked_delete_jobs.assert_not_called()


def test_jobs__delete__failure_to_delete_jobs(mocker):
    mocker.patch.object(main, "delete_jobs", autospec=True, side_effect=Exception())

    test_user_id = uuid.uuid4()
    access_token = get_token(scope=["pulse3d:free"], userid=test_user_id)
    kwargs = {"headers": {"Authorization": f"Bearer {access_token}"}, "params": {"job_ids": [uuid.uuid4()]}}

    response = test_client.delete("/jobs", **kwargs)
    assert response.status_code == 500


@pytest.mark.parametrize(
    "test_token_scope",
    [[s] for s in PULSE3D_SCOPES],
)
@pytest.mark.parametrize("test_job_ids", [[uuid.uuid4() for _ in range(r)] for r in range(1, 4)])
def test_jobs_download__post__no_duplicate_analysis_file_names(
    test_token_scope, test_job_ids, mocked_asyncpg_con, mocker
):
    test_account_id = uuid.uuid4()
    account_type = "customer" if test_token_scope in (["customer:free"], ["customer:paid"]) else "user"
    test_customer_id = uuid.uuid4() if account_type != "customer" else None

    access_token = get_token(
        scope=test_token_scope,
        account_type=account_type,
        userid=test_account_id,
        customer_id=test_customer_id,
    )

    test_statuses = ["finished", "finished", "pending", "error"]
    test_job_rows = [
        {
            "status": status,
            "job_id": f"job{i}",
            "upload_id": str(job_id),
            "created_at": i,
            "job_meta": f"jmeta{i}",
            "object_key": f"/obj/prefix/file{i}.xlsx",
        }
        for i, (status, job_id) in enumerate(zip(test_statuses, test_job_ids))
    ]

    mocked_get_jobs = mocker.patch.object(main, "get_jobs", autospec=True, return_value=test_job_rows)
    mocked_yield_objs = mocker.patch.object(main, "_yield_s3_objects", autospec=True)

    test_job_ids_strs = [str(job_id) for job_id in test_job_ids]

    kwargs = {"headers": {"Authorization": f"Bearer {access_token}"}, "json": {"job_ids": test_job_ids_strs}}
    response = test_client.post("/jobs/download", **kwargs)
    assert response.status_code == 200
    assert response.headers["content-type"] == "application/zip"

    if "pulse3d:rw_all_data" in test_token_scope:
        account_type = "dataUser"
        test_account_id = test_customer_id

    mocked_get_jobs.assert_called_once_with(
        con=mocked_asyncpg_con,
        account_type=account_type,
        account_id=str(test_account_id),
        job_ids=test_job_ids_strs,
    )

    expected_keys = [job_row["object_key"] for job_row in test_job_rows if job_row["status"] == "finished"]
    mocked_yield_objs.assert_called_once_with(
        bucket="test-pulse3d-uploads",
        filenames=[os.path.basename(key) for key in expected_keys],
        keys=expected_keys,
    )


@pytest.mark.parametrize(
    "test_token_scope",
    [[s] for s in PULSE3D_SCOPES],
)
def test_jobs_download__post__duplicate_analysis_file_names(mocked_asyncpg_con, test_token_scope, mocker):
    test_account_id = uuid.uuid4()
    account_type = "customer" if test_token_scope in (["customer:free"], ["customer:paid"]) else "user"
    test_customer_id = uuid.uuid4() if account_type != "customer" else None

    access_token = get_token(
        scope=test_token_scope,
        account_type=account_type,
        userid=test_account_id,
        customer_id=test_customer_id,
    )

    test_job_ids = [uuid.uuid4() for _ in range(3)]

    test_job_rows = [
        {
            "status": "finished",
            "job_id": f"job{i}",
            "upload_id": str(job_id),
            "created_at": i,
            "job_meta": f"jmeta{i}",
            "object_key": f"/prefix/{i}/file.xlsx",
        }
        for i, job_id in enumerate(test_job_ids)
    ]

    mocked_get_jobs = mocker.patch.object(main, "get_jobs", autospec=True, return_value=test_job_rows)
    mocked_yield_objs = mocker.patch.object(main, "_yield_s3_objects", autospec=True)

    test_job_ids_strs = [str(job_id) for job_id in test_job_ids]

    kwargs = {"headers": {"Authorization": f"Bearer {access_token}"}, "json": {"job_ids": test_job_ids_strs}}
    response = test_client.post("/jobs/download", **kwargs)
    assert response.status_code == 200
    assert response.headers["content-type"] == "application/zip"

    if "pulse3d:rw_all_data" in test_token_scope:
        account_type = "dataUser"
        test_account_id = test_customer_id

    mocked_get_jobs.assert_called_once_with(
        con=mocked_asyncpg_con,
        account_type=account_type,
        account_id=str(test_account_id),
        job_ids=test_job_ids_strs,
    )

    expected_keys = [job_row["object_key"] for job_row in test_job_rows]
    mocked_yield_objs.assert_called_once_with(
        bucket="test-pulse3d-uploads",
        filenames=["file.xlsx", "file_(1).xlsx", "file_(2).xlsx"],
        keys=expected_keys,
    )


@pytest.mark.parametrize("test_job_ids,test_error_code", [(None, 422), ([], 400)])
def test_jobs_download__post__no_job_ids_given(test_job_ids, test_error_code, mocker):
    mocked_get_jobs = mocker.patch.object(main, "get_jobs", autospec=True)
    mocked_yield_objs = mocker.patch.object(main, "_yield_s3_objects", autospec=True)

    access_token = get_token(scope=["pulse3d:free"])

    kwargs = {"headers": {"Authorization": f"Bearer {access_token}"}}
    # in None case, don't even pass a param
    if test_job_ids is not None:
        kwargs["json"] = {"job_ids": test_job_ids}

    response = test_client.post("/jobs/download", **kwargs)
    assert response.status_code == test_error_code

    mocked_get_jobs.assert_not_called()
    mocked_yield_objs.assert_not_called()


@pytest.mark.parametrize("test_upload_ids,test_error_code", [(None, 422), ([], 400)])
def test_uploads_download__post__no_job_ids_given(test_upload_ids, test_error_code, mocker):
    mocked_get_uploads = mocker.patch.object(main, "get_uploads", autospec=True)
    mocked_yield_objs = mocker.patch.object(main, "_yield_s3_objects", autospec=True)

    access_token = get_token(scope=["pulse3d:free"])

    kwargs = {"headers": {"Authorization": f"Bearer {access_token}"}}
    # in None case, don't even pass a param
    if test_upload_ids is not None:
        kwargs["json"] = {"upload_ids": test_upload_ids}

    response = test_client.post("/uploads/download", **kwargs)
    assert response.status_code == test_error_code

    mocked_get_uploads.assert_not_called()
    mocked_yield_objs.assert_not_called()


@pytest.mark.parametrize(
    "test_token_scope",
    [[s] for s in PULSE3D_SCOPES],
)
def test_uploads_download__post__correctly_handles_single_file_downloads(
    test_token_scope, mocked_asyncpg_con, mocker
):
    test_account_id = uuid.uuid4()
    test_upload_ids = [uuid.uuid4()]
    account_type = "customer" if test_token_scope in (["customer:free"], ["customer:paid"]) else "user"
    test_customer_id = uuid.uuid4() if account_type != "customer" else None

    access_token = get_token(
        scope=test_token_scope,
        account_type=account_type,
        userid=test_account_id,
        customer_id=test_customer_id,
    )

    test_presigned_url = "https://s3.test-url.com/"
    test_upload_rows = [
        {
            "filename": f"file_{upload}zip",
            "prefix": "/obj/prefix/",
        }
        for upload in test_upload_ids
    ]

    mocked_get_uploads = mocker.patch.object(
        main, "get_uploads", autospec=True, return_value=test_upload_rows
    )
    mocked_yield_objs = mocker.patch.object(main, "_yield_s3_objects", autospec=True)
    mocked_presigned_url = mocker.patch.object(
        main, "generate_presigned_url", return_value=test_presigned_url, autospec=True
    )

    test_upload_ids_strs = [str(id) for id in test_upload_ids]

    kwargs = {
        "headers": {"Authorization": f"Bearer {access_token}"},
        "json": {"upload_ids": test_upload_ids_strs},
    }
    response = test_client.post("/uploads/download", **kwargs)
    assert response.status_code == 200
    assert response.headers["content-type"] == "application/json"
    assert response.json() == {
        "filename": mocked_get_uploads.return_value[0]["filename"],
        "url": mocked_presigned_url.return_value,
    }

    if "pulse3d:rw_all_data" in test_token_scope:
        account_type = "dataUser"
        test_account_id = test_customer_id

    mocked_get_uploads.assert_called_once_with(
        con=mocked_asyncpg_con,
        account_type=account_type,
        account_id=str(test_account_id),
        upload_ids=test_upload_ids_strs,
    )

    mocked_yield_objs.assert_not_called()


@pytest.mark.parametrize(
    "test_token_scope",
    [[s] for s in PULSE3D_SCOPES],
)
@pytest.mark.parametrize("test_upload_ids", [[uuid.uuid4() for _ in range(r)] for r in range(2, 4)])
def test_uploads_download__post__correctly_handles_multiple_file_downloads(
    test_token_scope, test_upload_ids, mocked_asyncpg_con, mocker
):
    test_account_id = uuid.uuid4()
    account_type = "customer" if test_token_scope in (["customer:free"], ["customer:paid"]) else "user"
    access_token = get_token(scope=["pulse3d:free"], account_type=account_type, userid=test_account_id)

    test_upload_rows = [
        {
            "filename": f"file_{upload}zip",
            "prefix": "/obj/prefix/",
        }
        for upload in test_upload_ids
    ]

    mocked_get_uploads = mocker.patch.object(
        main, "get_uploads", autospec=True, return_value=test_upload_rows
    )
    mocked_yield_objs = mocker.patch.object(main, "_yield_s3_objects", autospec=True)

    test_upload_ids_strs = [str(id) for id in test_upload_ids]

    kwargs = {
        "headers": {"Authorization": f"Bearer {access_token}"},
        "json": {"upload_ids": test_upload_ids_strs},
    }
    response = test_client.post("/uploads/download", **kwargs)
    assert response.status_code == 200
    assert response.headers["content-type"] == "application/zip"

    mocked_get_uploads.assert_called_once_with(
        con=mocked_asyncpg_con,
        account_type=account_type,
        account_id=str(test_account_id),
        upload_ids=test_upload_ids_strs,
    )

    expected_keys = [upload_row["prefix"] + "/" + upload_row["filename"] for upload_row in test_upload_rows]

    mocked_yield_objs.assert_called_once_with(
        bucket="test-pulse3d-uploads",
        filenames=[os.path.basename(key) for key in expected_keys],
        keys=expected_keys,
    )


@pytest.mark.parametrize("test_query_params", [f"upload_id={uuid.uuid4()}", f"job_id={uuid.uuid4()}"])
def test_waveform_data__get__no_job_or_upload_id_is_found(mocker, test_query_params):
    access_token = get_token(scope=["pulse3d:free"])
    kwargs = {"headers": {"Authorization": f"Bearer {access_token}"}}

    response = test_client.get(f"/jobs/waveform_data?{test_query_params}", **kwargs)

    assert response.status_code == 400


def test_waveform_data__get__getting_job_metadata_from_db_errors(mocker):
    mocker.patch.object(main, "get_jobs", autospec=True, return_value=S3Error())

    access_token = get_token(scope=["pulse3d:free"])
    kwargs = {"headers": {"Authorization": f"Bearer {access_token}"}}

    test_job_id = uuid.uuid4()
    test_upload_id = uuid.uuid4()

    response = test_client.get(
        f"/jobs/waveform_data?upload_id={test_upload_id}&job_id={test_job_id}", **kwargs
    )

    assert response.status_code == 500


@pytest.mark.parametrize("pulse3d_version", ["0.28.0", "0.28.1"])
def test_waveform_data__get__handles_when_current_pulse3d_version_was_used(mocker, pulse3d_version):
    test_user_id = uuid.uuid4()
    test_inclusive_df = pd.DataFrame()

    for column in ("Time", "A1", "A1__raw", "A1__peaks", "A1__valleys"):
        test_inclusive_df[column] = pd.Series([1, 2, 3])

    mocker.patch.object(main, "glob", return_value=["/tmp/directory/recording"], autospec=True)
    mocker.patch.object(pd, "read_parquet", return_value=test_inclusive_df, autospec=True)

    expected_analysis_params = {
        param: None
        for param in (
            "normalize_y_axis",
            "baseline_widths_to_use",
            "max_y",
            "prominence_factors",
            "width_factors",
            "twitch_widths",
            "start_time",
            "end_time",
        )
    }

    test_jobs = [
        {
            "user_id": test_user_id,
            "job_meta": json.dumps({"version": pulse3d_version, "analysis_params": expected_analysis_params}),
        }
    ]
    mocker.patch.object(main, "get_jobs", autospec=True, return_value=test_jobs)

    access_token = get_token(scope=["pulse3d:free"], userid=test_user_id)
    kwargs = {"headers": {"Authorization": f"Bearer {access_token}"}}

    test_job_id = uuid.uuid4()
    test_upload_id = uuid.uuid4()

    response = test_client.get(
        f"/jobs/waveform_data?upload_id={test_upload_id}&job_id={test_job_id}", **kwargs
    )

    assert response.status_code == 200
    assert response.json() == {
        "coordinates": {"A1": [[1e-06, 1], [2e-06, 2], [3e-06, 3]]},
        "peaks_valleys": {"A1": [[1, 2, 3], [1, 2, 3]]},
    }


def test_waveform_data__get__handles_when_no_time_force_parquet_is_found(mocker):
    test_user_id = uuid.uuid4()
    expected_analysis_params = {
        param: None
        for param in (
            "normalize_y_axis",
            "baseline_widths_to_use",
            "max_y",
            "include_stim_protocols",
            "prominence_factors",
            "width_factors",
            "twitch_widths",
            "start_time",
            "end_time",
        )
    }

    test_jobs = [
        {
            "user_id": test_user_id,
            "job_meta": json.dumps({"version": "0.28.0", "analysis_params": expected_analysis_params}),
        }
    ]

    # set up mocked df returned from parquet file
    mocker.patch.object(main, "get_jobs", autospec=True, return_value=test_jobs)
    mocker.patch.object(main, "download_directory_from_s3", autospec=True)
    mocker.patch.object(glob, "glob", autospec=True)

    access_token = get_token(scope=["pulse3d:free"], userid=test_user_id)
    kwargs = {"headers": {"Authorization": f"Bearer {access_token}"}}

    test_job_id = uuid.uuid4()
    test_upload_id = uuid.uuid4()

    response = test_client.get(
        f"/jobs/waveform_data?upload_id={test_upload_id}&job_id={test_job_id}", **kwargs
    )

    assert response.status_code == 200
    assert response.json() == GenericErrorResponse(
        message="Time force parquet file was not found. Reanalysis required.", error="MissingDataError"
    )


@pytest.mark.parametrize(
    "token",
    [
        get_token(["pulse3d:free"], account_type="user"),
        get_token(["customer:free"], account_type="customer"),
        get_token(["pulse3d:paid"], account_type="user"),
        get_token(["customer:paid"], account_type="customer"),
        None,
    ],
)
def test_versions__get(token, mocked_asyncpg_con):
    # arbitrary number of versions
    mocked_asyncpg_con.fetch.return_value = expected_version_dicts = [
        {"version": f"1.0.{i}", "state": f"state{i}"} for i in range(3)
    ]

    kwargs = {}
    if token:
        kwargs["headers"] = {"Authorization": f"Bearer {token}"}

    response = test_client.get("/versions", **kwargs)
    assert response.status_code == 200
    assert response.json() == expected_version_dicts

    mocked_asyncpg_con.fetch.assert_called_once_with(
        "SELECT version, state FROM pulse3d_versions WHERE state != 'deprecated' ORDER BY created_at"
    )<|MERGE_RESOLUTION|>--- conflicted
+++ resolved
@@ -780,11 +780,7 @@
     assert mocked_create_job.call_args[1]["meta"]["analysis_params"] == expected_analysis_params
 
 
-<<<<<<< HEAD
-@pytest.mark.parametrize("version", ["0.24.6", "0.25.0", "0.25.2", "0.25.4", "0.26.0", "0.28.1"])
-=======
-@pytest.mark.parametrize("version", ["0.24.6", "0.25.0", "0.25.2", "0.25.4", "0.26.0", "0.28.0"])
->>>>>>> c81dfb4e
+@pytest.mark.parametrize("version", ["0.24.6", "0.25.0", "0.25.2", "0.25.4", "0.26.0", "0.28.0","0.28.1"])
 def test_jobs__post__omits_analysis_params_not_supported_by_the_selected_pulse3d_version(
     version, mocked_asyncpg_con, mocker
 ):
@@ -823,15 +819,13 @@
         expected_analysis_param_keys.append("stiffness_factor")
     if pulse3d_semver >= "0.27.4":
         expected_analysis_param_keys.append("inverted_post_magnet_wells")
-<<<<<<< HEAD
     if pulse3d_semver >= "0.28.1":
         expected_analysis_param_keys.append(
             "include_stim_protocols",
         )
-=======
     if "0.25.2" <= pulse3d_semver < "0.28.0":
         expected_analysis_param_keys.append("peaks_valleys")
->>>>>>> c81dfb4e
+
 
     expected_analysis_params = {param: None for param in expected_analysis_param_keys}
 

from random import randint
from fastapi.testclient import TestClient
import json
import os
import uuid
import pandas as pd
import pytest
from semver import VersionInfo
import glob
from auth import create_token, PULSE3D_SCOPES
from utils.s3 import S3Error
from src import main
import numpy as np
import tempfile

from labware_domain_models import LabwareDefinition
from pulse3D.constants import MICRO_TO_BASE_CONVERSION
from src.models.models import GenericErrorResponse

TWENTY_FOUR_WELL_PLATE = LabwareDefinition(row_count=4, column_count=6)
DEFAULT_BASELINE_WIDTHS = (10, 90)
DEFAULT_PROMINENCE_FACTORS = (6, 6)
DEFAULT_WIDTH_FACTORS = (7, 7)

test_client = TestClient(main.app)


def random_semver(*, max_version="99.99.99"):
    version_components = max_version.split(".")
    if len(version_components) > 3:
        raise ValueError("max_version can only contain a major, minor, and patch version")

    return ".".join([str(randint(0, int(max))) for max in version_components])


def create_test_df(include_raw_data: bool = True):
    data = {}

    if include_raw_data:
        test_df_data = [1e4 * i for i in range(10)]
    else:
        test_df_data = [i for i in range(10)]

    data["Time (s)"] = pd.Series(test_df_data)

    for well_idx in range(24):
        well_name = TWENTY_FOUR_WELL_PLATE.get_well_name_from_well_index(well_idx)
        data[well_name] = pd.Series(test_df_data)
        if include_raw_data:
            data[f"{well_name}__raw"] = pd.Series(test_df_data)

    return pd.DataFrame(data)


def get_token(scope, account_type="user", userid=None, customer_id=None):
    if not userid:
        userid = uuid.uuid4()
    if account_type == "user" and not customer_id:
        customer_id = uuid.uuid4()
    return create_token(
        userid=userid, customer_id=customer_id, scope=scope, account_type=account_type, refresh=False
    ).token


@pytest.fixture(scope="function", name="mocked_asyncpg_con", autouse=True)
async def fixture_mocked_asyncpg_con(mocker):
    mocked_asyncpg_pool = mocker.patch.object(main, "asyncpg_pool", autospec=True)

    mocked_asyncpg_pool_coroutine = mocker.AsyncMock()
    mocked_asyncpg_pool_coroutine.return_value = mocker.MagicMock()
    mocked_asyncpg_pool.return_value = mocked_asyncpg_pool_coroutine()

    mocked_asyncpg_con = await mocked_asyncpg_pool_coroutine.return_value.acquire().__aenter__()
    yield mocked_asyncpg_con


def test_logs__post(mocker):
    expected_params = {"key": "val"}
    mocked_gpp = mocker.patch.object(
        main, "generate_presigned_post", autospec=True, return_value=expected_params
    )

    test_file_name = "log_file"
    test_user_id = uuid.uuid4()
    test_customer_id = uuid.uuid4()

    access_token = get_token(scope=["pulse3d:free"], customer_id=test_customer_id, userid=test_user_id)
    kwargs = {
        "headers": {"Authorization": f"Bearer {access_token}"},
        "json": {"filename": test_file_name, "upload_type": "logs"},
    }
    response = test_client.post("/logs", **kwargs)
    assert response.status_code == 200

    mocked_gpp.assert_called_once_with(
        bucket=main.MANTARRAY_LOGS_BUCKET,
        key=f"uploads/{test_customer_id}/{test_user_id}/{test_file_name}",
        md5s=None,
    )


@pytest.mark.parametrize("test_token_scope", [[s] for s in PULSE3D_SCOPES])
@pytest.mark.parametrize(
    "test_upload_ids", [None, [], uuid.uuid4(), [uuid.uuid4()], [uuid.uuid4() for _ in range(3)]]
)
def test_uploads__get(test_token_scope, test_upload_ids, mocked_asyncpg_con, mocker):
    mocked_get_uploads = mocker.patch.object(main, "get_uploads", autospec=True, return_value=[])

    test_account_id = uuid.uuid4()
    account_type = "customer" if test_token_scope in (["customer:free"], ["customer:paid"]) else "user"
    test_customer_id = uuid.uuid4() if account_type != "customer" else None
    access_token = get_token(
        scope=test_token_scope,
        account_type=account_type,
        userid=test_account_id,
        customer_id=test_customer_id,
    )

    kwargs = {"headers": {"Authorization": f"Bearer {access_token}"}}
    # in None case, don't even pass a query param
    if test_upload_ids is not None:
        kwargs["params"] = {"upload_ids": test_upload_ids}

    response = test_client.get("/uploads", **kwargs)
    assert response.status_code == 200
    assert response.json() == mocked_get_uploads.return_value

    if test_upload_ids:
        if isinstance(test_upload_ids, uuid.UUID):
            # fastapi automatically converts a single UUID to a list
            test_upload_ids = [test_upload_ids]
        expected_upload_ids = [str(test_id) for test_id in test_upload_ids]
    else:
        # falsey query params are automatically converted to None
        expected_upload_ids = None

    if test_token_scope == ["pulse3d:rw_all_data"]:
        account_type = "dataUser"
        test_account_id = test_customer_id

    mocked_get_uploads.assert_called_once_with(
        con=mocked_asyncpg_con,
        account_type=account_type,
        account_id=str(test_account_id),
        upload_ids=expected_upload_ids,
    )


def test_uploads__post_if_customer_quota_has_not_been_reached(mocked_asyncpg_con, mocker):
    mocker.patch.object(
        main,
        "check_customer_quota",
        return_value={
            "current": {
                "uploads": "0",
                "jobs": "0",
            },
            "jobs_reached": False,
            "limits": {"expiration_date": "", "jobs": "-1", "uploads": "-1"},
            "uploads_reached": False,
        },
        autospec=True,
    )
    mocked_asyncpg_con.transaction = mocker.MagicMock()

    expected_upload_id = uuid.uuid4()
    mocked_create_upload = mocker.patch.object(
        main, "create_upload", autospec=True, return_value=expected_upload_id
    )
    expected_params = {"key": "val"}
    mocked_gpp = mocker.patch.object(
        main, "generate_presigned_post", autospec=True, return_value=expected_params
    )

    test_file_name = "recording_file"
    test_md5s = "testhash"
    test_upload_type = "pulse3d"
    test_user_id = uuid.uuid4()
    test_customer_id = uuid.uuid4()

    access_token = get_token(scope=["pulse3d:paid"], customer_id=test_customer_id, userid=test_user_id)
    kwargs = {
        "headers": {"Authorization": f"Bearer {access_token}"},
        "json": {"filename": test_file_name, "md5s": test_md5s, "upload_type": test_upload_type},
    }
    response = test_client.post("/uploads", **kwargs)
    assert response.status_code == 200

    expected_upload_params = {
        "prefix": f"uploads/{test_customer_id}/{test_user_id}/{{upload_id}}",
        "filename": test_file_name,
        "md5": test_md5s,
        "user_id": str(test_user_id),
        "type": test_upload_type,
        "customer_id": str(test_customer_id),
    }

    mocked_create_upload.assert_called_once_with(con=mocked_asyncpg_con, upload_params=expected_upload_params)
    mocked_gpp.assert_called_once_with(
        bucket=main.PULSE3D_UPLOADS_BUCKET,
        key=f"uploads/{test_customer_id}/{test_user_id}/{expected_upload_id}/{test_file_name}",
        md5s=test_md5s,
    )


@pytest.mark.parametrize(
    "usage_dict",
    [{"jobs_reached": False, "uploads_reached": True}, {"jobs_reached": True, "uploads_reached": True}],
)
def test_uploads__post_if_customer_quota_has_been_reached(mocked_asyncpg_con, mocker, usage_dict):
    test_user_id = uuid.uuid4()
    mocked_usage_check = mocker.patch.object(
        main, "check_customer_quota", return_value=usage_dict, autospec=True
    )

    mocked_create_upload = mocker.spy(main, "create_upload")

    test_file_name = "recording_file"
    test_md5s = "testhash"
    test_upload_type = "pulse3d"
    test_customer_id = uuid.uuid4()

    access_token = get_token(scope=["pulse3d:free"], customer_id=test_customer_id, userid=test_user_id)
    kwargs = {
        "headers": {"Authorization": f"Bearer {access_token}"},
        "json": {"filename": test_file_name, "md5s": test_md5s, "upload_type": test_upload_type},
    }

    response = test_client.post("/uploads", **kwargs)
    assert response.status_code == 200
    assert response.json() == GenericErrorResponse(
        message=mocked_usage_check.return_value, error="UsageError"
    )
    mocked_create_upload.assert_not_called()


@pytest.mark.parametrize("test_token_scope", [[s] for s in PULSE3D_SCOPES])
@pytest.mark.parametrize("test_upload_ids", [uuid.uuid4(), [uuid.uuid4()], [uuid.uuid4() for _ in range(3)]])
def test_uploads__delete(test_token_scope, test_upload_ids, mocked_asyncpg_con, mocker):
    mocked_delete_uploads = mocker.patch.object(main, "delete_uploads", autospec=True)

    test_account_id = uuid.uuid4()
    account_type = "customer" if test_token_scope in (["customer:free"], ["customer:paid"]) else "user"
    access_token = get_token(scope=test_token_scope, account_type=account_type, userid=test_account_id)
    kwargs = {
        "headers": {"Authorization": f"Bearer {access_token}"},
        "params": {"upload_ids": test_upload_ids},
    }

    response = test_client.delete("/uploads", **kwargs)
    assert response.status_code == 200

    if isinstance(test_upload_ids, uuid.UUID):
        # fastapi automatically converts a single UUID to a list
        test_upload_ids = [test_upload_ids]

    expected_upload_ids = [str(test_id) for test_id in test_upload_ids]

    mocked_delete_uploads.assert_called_once_with(
        con=mocked_asyncpg_con,
        account_type=account_type,
        account_id=str(test_account_id),
        upload_ids=expected_upload_ids,
    )


@pytest.mark.parametrize("test_upload_ids", [None, []])
def test_uploads__delete__no_upload_ids_given(test_upload_ids, mocker):
    mocked_delete_uploads = mocker.patch.object(main, "delete_uploads", autospec=True)

    access_token = get_token(scope=["pulse3d:free"])
    kwargs = {"headers": {"Authorization": f"Bearer {access_token}"}}

    # in None case, don't even pass a query param
    if test_upload_ids is not None:
        kwargs["params"] = {"upload_ids": test_upload_ids}

    response = test_client.delete("/uploads", **kwargs)
    assert response.status_code == 400

    mocked_delete_uploads.assert_not_called()


def test_uploads__delete__failure_to_delete_uploads(mocker):
    mocker.patch.object(main, "delete_uploads", autospec=True, side_effect=Exception())

    test_user_id = uuid.uuid4()
    access_token = get_token(scope=["pulse3d:free"], userid=test_user_id)
    kwargs = {
        "headers": {"Authorization": f"Bearer {access_token}"},
        "params": {"upload_ids": [uuid.uuid4()]},
    }

    response = test_client.delete("/uploads", **kwargs)
    assert response.status_code == 500


@pytest.mark.parametrize("download", [True, False, None])
@pytest.mark.parametrize("test_token_scope", [[s] for s in PULSE3D_SCOPES])
@pytest.mark.parametrize(
    "test_job_ids", [None, [], uuid.uuid4(), [uuid.uuid4()], [uuid.uuid4() for _ in range(3)]]
)
def test_jobs__get__jobs_found(download, test_token_scope, test_job_ids, mocked_asyncpg_con, mocker):
    test_account_id = uuid.uuid4()
    account_type = "customer" if test_token_scope in (["customer:free"], ["customer:paid"]) else "user"
    test_customer_id = uuid.uuid4() if account_type != "customer" else None

    if test_job_ids:
        if isinstance(test_job_ids, uuid.UUID):
            # fastapi automatically converts a single UUID to a list
            expected_job_ids = [str(test_job_ids)]
        else:
            expected_job_ids = [str(test_id) for test_id in test_job_ids]
    else:
        # if no job IDs given, then all jobs are returned
        expected_job_ids = [str(uuid.uuid4()) for _ in range(3)]

    test_statuses = ["finished", "pending", "error"]
    test_job_rows = [
        {
            "status": status,
            "job_id": f"job{i}",
            "upload_id": str(job_id),
            "created_at": i,
            "job_meta": json.dumps({"error": f"e{i}"}),
            "object_key": f"obj{i}",
            "user_id": test_account_id,
        }
        for i, (status, job_id) in enumerate(zip(test_statuses, expected_job_ids))
    ]

    mocked_get_jobs = mocker.patch.object(main, "get_jobs", autospec=True, return_value=test_job_rows)
    mocked_generate = mocker.patch.object(main, "generate_presigned_url", autospec=True, return_value="url0")

    access_token = get_token(
        scope=test_token_scope,
        account_type=account_type,
        userid=test_account_id,
        customer_id=test_customer_id,
    )

    kwargs = {"headers": {"Authorization": f"Bearer {access_token}"}, "params": {}}
    # in None case, don't even pass a query param
    if test_job_ids is not None:
        kwargs["params"]["job_ids"] = test_job_ids
    if download is not None:
        kwargs["params"]["download"] = download

    response = test_client.get("/jobs", **kwargs)
    assert response.status_code == 200

    job0 = {"status": "finished"}
    if download is not False:
        # deafult value is True, so if download is True or None (not given) then a url will be returned
        job0["url"] = mocked_generate.return_value
    jobs = [job0]

    if expected_job_ids and len(expected_job_ids) > 1:
        jobs.extend([{"status": test_statuses[1]}, {"status": test_statuses[2], "error_info": "e2"}])
    for job, job_row in zip(jobs, test_job_rows):
        job.update(job_row)
        # rename keys
        job["id"] = job.pop("job_id")
        job["meta"] = job.pop("job_meta")
        job.pop("user_id")
        if account_type != "customer":
            job["owner"] = True

    # if all jobs are retrieved successfully, this should be the only key in the response dict
    assert list(response.json()) == ["jobs"]

    for response_job, expected_job in zip(response.json()["jobs"], jobs):
        assert response_job == expected_job
    # this changes after token creation

    if test_token_scope == ["pulse3d:rw_all_data"]:
        account_type = "dataUser"
        test_account_id = test_customer_id

    expected_job_id_arg = None if not test_job_ids else expected_job_ids
    mocked_get_jobs.assert_called_once_with(
        con=mocked_asyncpg_con,
        account_type=account_type,
        account_id=str(test_account_id),
        job_ids=expected_job_id_arg,
    )
    # download param defaults to true, so the only time this function won't be called is if False is explicity passed
    if download is False:
        mocked_generate.assert_not_called()
    else:
        mocked_generate.assert_called_once_with(main.PULSE3D_UPLOADS_BUCKET, test_job_rows[0]["object_key"])


def test_jobs__get__error_with_creating_presigned_url_for_single_file(mocked_asyncpg_con, mocker):
    test_num_jobs = 3
    test_user_id = uuid.uuid4()
    test_job_ids = [uuid.uuid4() for _ in range(test_num_jobs)]
    expected_job_ids = [str(test_id) for test_id in test_job_ids]
    # use job_ids as upload_ids to make testing easier
    test_job_rows = [
        {
            "status": "finished",
            "job_id": f"job{i}",
            "upload_id": str(job_id),
            "created_at": i,
            "job_meta": json.dumps({"error": f"e{i}"}),
            "object_key": f"obj{i}",
            "user_id": test_user_id,
        }
        for i, job_id in enumerate(test_job_ids)
    ]

    mocked_get_jobs = mocker.patch.object(main, "get_jobs", autospec=True, return_value=test_job_rows)
    mocked_generate = mocker.patch.object(
        main, "generate_presigned_url", autospec=True, side_effect=["url0", Exception(), "url2"]
    )

    access_token = get_token(scope=["pulse3d:free"], userid=test_user_id)

    kwargs = {
        "headers": {"Authorization": f"Bearer {access_token}"},
        "params": {"job_ids": test_job_ids, "download": True},
    }
    response = test_client.get("/jobs", **kwargs)
    assert response.status_code == 200

    jobs = [
        {"url": "url0"},
        {"url": "Error creating download link"},
        {"url": "url2"},
    ]
    for i, job in enumerate(jobs):
        job.update(test_job_rows[i])
        # rename keys
        job["id"] = job.pop("job_id")
        job["meta"] = job.pop("job_meta")
        job["owner"] = True
        job.pop("user_id")

    assert list(response.json()) == ["jobs"]
    for response_job, expected_job in zip(response.json()["jobs"], jobs):
        assert response_job == expected_job

    mocked_get_jobs.assert_called_once_with(
        con=mocked_asyncpg_con, account_type="user", account_id=str(test_user_id), job_ids=expected_job_ids
    )
    assert mocked_generate.call_args_list == [
        mocker.call(main.PULSE3D_UPLOADS_BUCKET, test_job_rows[i]["object_key"]) for i in range(test_num_jobs)
    ]


def test_jobs__get__no_jobs_found(mocked_asyncpg_con, mocker):
    # falsey query params are automatically converted to None
    expected_job_ids = None

    mocked_get_jobs = mocker.patch.object(main, "get_jobs", autospec=True, return_value=[])
    mocked_get_uploads = mocker.patch.object(main, "get_uploads", autospec=True)

    test_user_id = uuid.uuid4()
    access_token = get_token(scope=["pulse3d:free"], userid=test_user_id)

    kwargs = {"headers": {"Authorization": f"Bearer {access_token}"}}
    response = test_client.get("/jobs", **kwargs)
    assert response.status_code == 200
    assert response.json() == {"error": "No jobs found", "jobs": []}

    mocked_get_jobs.assert_called_once_with(
        con=mocked_asyncpg_con, account_type="user", account_id=str(test_user_id), job_ids=expected_job_ids
    )
    mocked_get_uploads.assert_not_called()


def test_jobs__post__no_params_given(mocked_asyncpg_con, mocker):
    expected_job_id = uuid.uuid4()
    expected_job_priority = 10
    test_upload_id = uuid.uuid4()
    test_user_id = uuid.uuid4()
    test_customer_id = uuid.uuid4()
    test_version = random_semver(max_version="0.24.0")

    access_token = get_token(scope=["pulse3d:free"], userid=test_user_id, customer_id=test_customer_id)
    mocked_asyncpg_con.fetchrow.return_value = {"user_id": test_user_id}

    mocked_create_job = mocker.patch.object(main, "create_job", autospec=True, return_value=expected_job_id)
    mocker.patch.object(
        main,
        "check_customer_quota",
        return_value={
            "current": {
                "uploads": "0",
                "jobs": "0",
            },
            "jobs_reached": False,
            "limits": {"expiration_date": "", "jobs": "-1", "uploads": "-1"},
            "uploads_reached": False,
        },
        autospec=True,
    )
    kwargs = {
        "json": {"upload_id": str(test_upload_id), "version": test_version},
        "headers": {"Authorization": f"Bearer {access_token}"},
    }
    response = test_client.post("/jobs", **kwargs)
    assert response.status_code == 200
    assert response.json() == {
        "id": str(expected_job_id),
        "user_id": str(test_user_id),
        "upload_id": str(test_upload_id),
        "status": "pending",
        "priority": expected_job_priority,
        "usage_quota": {
            "current": {
                "uploads": "0",
                "jobs": "0",
            },
            "jobs_reached": False,
            "limits": {"expiration_date": "", "jobs": "-1", "uploads": "-1"},
            "uploads_reached": False,
        },
    }

    expected_analysis_params = {
        param: None
        for param in (
            "baseline_widths_to_use",
            "prominence_factors",
            "width_factors",
            "twitch_widths",
            "start_time",
            "end_time",
        )
    }

    mocked_create_job.assert_called_once_with(
        con=mocked_asyncpg_con,
        upload_id=test_upload_id,
        queue=f"pulse3d-v{test_version}",
        priority=expected_job_priority,
        meta={"analysis_params": expected_analysis_params, "version": test_version},
        customer_id=str(test_customer_id),
        job_type="pulse3d",
    )


@pytest.mark.parametrize(
    "test_token_scope",
    [[s] for s in ["pulse3d:free", "pulse3d:paid"]],
)
def test_jobs__post__returns_unauthorized_error_if_user_ids_dont_match(mocked_asyncpg_con, test_token_scope):
    test_upload_id = uuid.uuid4()
    test_user_id = uuid.uuid4()
    diff_user_id = uuid.uuid4()
    test_customer_id = uuid.uuid4()
    test_version = random_semver(max_version="0.24.0")

    access_token = get_token(scope=test_token_scope, userid=test_user_id, customer_id=test_customer_id)
    mocked_asyncpg_con.fetchrow.return_value = {"user_id": diff_user_id}

    kwargs = {
        "json": {"upload_id": str(test_upload_id), "version": test_version},
        "headers": {"Authorization": f"Bearer {access_token}"},
    }
    response = test_client.post("/jobs", **kwargs)
    assert response.status_code == 200
    assert response.json() == GenericErrorResponse(
        message="User does not have authorization to start this job.", error="AuthorizationError"
    )


def test_jobs__post__basic_params_given(mocker, mocked_asyncpg_con):
    test_analysis_params = {"twitch_widths": [10, 20], "start_time": 0, "end_time": 1}
    test_user_id = uuid.uuid4()

    access_token = get_token(scope=["pulse3d:free"], userid=test_user_id, account_type="user")
    mocked_create_job = mocker.patch.object(main, "create_job", autospec=True, return_value=uuid.uuid4())
    mocked_asyncpg_con.fetchrow.return_value = {"user_id": test_user_id}
    mocker.patch.object(
        main,
        "check_customer_quota",
        return_value={
            "current": {
                "uploads": "0",
                "jobs": "0",
            },
            "jobs_reached": False,
            "limits": {"expiration_date": "", "jobs": "-1", "uploads": "-1"},
            "uploads_reached": False,
        },
        autospec=True,
    )

    kwargs = {
        "json": {
            "upload_id": str(uuid.uuid4()),
            "version": random_semver(max_version="0.24.0"),
            **test_analysis_params,
        },
        "headers": {"Authorization": f"Bearer {access_token}"},
    }
    response = test_client.post("/jobs", **kwargs)
    assert response.status_code == 200

    expected_analysis_params = {
        param: None
        for param in (
            "baseline_widths_to_use",
            "prominence_factors",
            "width_factors",
            "twitch_widths",
            "start_time",
            "end_time",
        )
    }
    expected_analysis_params.update(test_analysis_params)

    mocked_create_job.assert_called_once()
    assert mocked_create_job.call_args[1]["meta"]["analysis_params"] == expected_analysis_params


@pytest.mark.parametrize(
    "previous_version,version,expected_diff",
    [("0.28.3", "0.28.2", -1), ("0.28.2", "0.28.3", 1), ("0.28.3", "0.28.3", 0), ("0.28.2", "0.28.2", 0)],
)
def test_jobs__post__correctly_updates_peak_valley_indices_based_on_differing_pulse3d_versions_greater_than_0_28_2(
    mocker, mocked_asyncpg_con, previous_version, version, expected_diff
):
    mocker.patch.object(main, "create_job", autospec=True, return_value=uuid.uuid4())
    mocker.patch.object(main, "upload_file_to_s3", autospec=True)
    spied_dataframe = mocker.spy(pd, "DataFrame")

    initial_peaks_valleys = {"A1": [[1, 3, 5], [2, 4]], "B1": [[6, 8], [7]]}
    test_analysis_params = {
        "previous_version": previous_version,
        "version": version,
        "peaks_valleys": initial_peaks_valleys,
    }

    test_user_id = uuid.uuid4()
    access_token = get_token(scope=["pulse3d:free"], userid=test_user_id, account_type="user")
    mocked_asyncpg_con.fetchrow.return_value = {"user_id": test_user_id}

    mocker.patch.object(
        main,
        "check_customer_quota",
        return_value={
            "current": {
                "uploads": "0",
                "jobs": "0",
            },
            "jobs_reached": False,
            "limits": {"expiration_date": "", "jobs": "-1", "uploads": "-1"},
            "uploads_reached": False,
        },
        autospec=True,
    )

    kwargs = {
        "json": {
            "upload_id": str(uuid.uuid4()),
            "version": random_semver(max_version="0.24.0"),
            **test_analysis_params,
        },
        "headers": {"Authorization": f"Bearer {access_token}"},
    }
    response = test_client.post("/jobs", **kwargs)
    assert response.status_code == 200

    for well, peaks_valleys in initial_peaks_valleys.items():
        assert spied_dataframe.spy_return[f"{well}__peaks"].dropna().tolist() == [
            p + expected_diff for p in peaks_valleys[0]
        ]
        assert spied_dataframe.spy_return[f"{well}__valleys"].dropna().tolist() == [
            v + expected_diff for v in peaks_valleys[1]
        ]


@pytest.mark.parametrize(
    "previous_version,version,expected_peaks_valleys",
    [
        ("0.28.3", "0.28.0", {"A1": [[0, 2, 4], [1, 3]], "B1": [[5, 7], [6]]}),
        ("0.27.1", "0.28.0", {"A1": [[1, 3, 5], [2, 4]], "B1": [[6, 8], [7]]}),
        ("0.25.4", "0.25.4", {"A1": [[1, 3, 5], [2, 4]], "B1": [[6, 8], [7]]}),
        ("0.28.0", "0.28.2", True),
        ("0.28.0", "0.28.3", True),
    ],
)
def test_jobs__post__correctly_updates_peak_valley_indices_based_on_differing_pulse3d_versions_less_than_0_28_2(
    mocker, mocked_asyncpg_con, previous_version, version, expected_peaks_valleys
):
    mocked_create_job = mocker.patch.object(main, "create_job", autospec=True, return_value=uuid.uuid4())
    mocker.patch.object(main, "upload_file_to_s3", autospec=True)

    initial_peaks_valleys = {"A1": [[1, 3, 5], [2, 4]], "B1": [[6, 8], [7]]}
    test_analysis_params = {
        "previous_version": previous_version,
        "version": version,
        "peaks_valleys": initial_peaks_valleys,
    }

    test_user_id = uuid.uuid4()
    test_customer_id = uuid.uuid4()
    access_token = get_token(
        scope=["pulse3d:free"], userid=test_user_id, account_type="user", customer_id=test_customer_id
    )
    mocked_asyncpg_con.fetchrow.return_value = {"user_id": test_user_id}

    mocker.patch.object(
        main,
        "check_customer_quota",
        return_value={
<<<<<<< HEAD
            "current": {
                "uploads": "0",
                "jobs": "0",
            },
=======
            "current": {"uploads": "0", "jobs": "0"},
>>>>>>> 02f3b0ad
            "jobs_reached": False,
            "limits": {"expiration_date": "", "jobs": "-1", "uploads": "-1"},
            "uploads_reached": False,
        },
        autospec=True,
    )

    test_upload_id = uuid.uuid4()
    kwargs = {
        "json": {
            "upload_id": str(test_upload_id),
            "version": random_semver(max_version="0.24.0"),
            **test_analysis_params,
        },
        "headers": {"Authorization": f"Bearer {access_token}"},
    }
    response = test_client.post("/jobs", **kwargs)
    assert response.status_code == 200

    expected_analysis_param_keys = [
        "baseline_widths_to_use",
        "prominence_factors",
        "width_factors",
        "twitch_widths",
        "start_time",
        "end_time",
    ]

    pulse3d_semver = VersionInfo.parse(version)
    if pulse3d_semver >= "0.25.0":
        expected_analysis_param_keys.append("max_y")
    if pulse3d_semver >= "0.25.4":
        expected_analysis_param_keys.append("normalize_y_axis")
    if pulse3d_semver >= "0.28.1":
        expected_analysis_param_keys.append("include_stim_protocols")
    if pulse3d_semver >= "0.30.1":
        expected_analysis_param_keys.append("stiffness_factor")
        expected_analysis_param_keys.append("inverted_post_magnet_wells")

    expected_analysis_params = {param: None for param in expected_analysis_param_keys}

    expected_analysis_params["peaks_valleys"] = expected_peaks_valleys

    mocked_create_job.assert_called_with(
        con=mocked_asyncpg_con,
        upload_id=test_upload_id,
        queue=f"pulse3d-v{version}",
        priority=10,
        meta={"analysis_params": expected_analysis_params, "version": version},
        customer_id=str(test_customer_id),
        job_type="pulse3d",
    )


def test_jobs__post__uploads_peaks_and_valleys_when_passed_into_request(mocker, mocked_asyncpg_con):
    test_peaks_valleys = dict()
    random_list = [int(x) for x in np.random.randint(low=0, high=100, size=5)]
    for x in range(24):
        test_peaks_valleys[TWENTY_FOUR_WELL_PLATE.get_well_name_from_well_index(x)] = [
            random_list,
            random_list,
        ]

    test_analysis_params = {
        "twitch_widths": [10, 20],
        "start_time": 0,
        "end_time": 1,
        "peaks_valleys": test_peaks_valleys,
    }
    test_user_id = uuid.uuid4()
    test_customer_id = uuid.uuid4()
    test_upload_id = uuid.uuid4()

    access_token = get_token(
        scope=["pulse3d:free"], userid=test_user_id, account_type="user", customer_id=test_customer_id
    )
    mocked_create_job = mocker.patch.object(main, "create_job", autospec=True, return_value=uuid.uuid4())
    mocked_upload_to_s3 = mocker.patch.object(main, "upload_file_to_s3", autospec=True)
    mocked_asyncpg_con.fetchrow.return_value = {"user_id": test_user_id}
    spied_tempdir = mocker.spy(tempfile, "TemporaryDirectory")
    mocker.patch.object(
        main,
        "check_customer_quota",
        return_value={
            "current": {
                "uploads": "0",
                "jobs": "0",
            },
            "jobs_reached": False,
            "limits": {"expiration_date": "", "jobs": "-1", "uploads": "-1"},
            "uploads_reached": False,
        },
        autospec=True,
    )

    kwargs = {
        "json": {
            "upload_id": str(test_upload_id),
            "version": "0.28.2",
            **test_analysis_params,
        },
        "headers": {"Authorization": f"Bearer {access_token}"},
    }

    response = test_client.post("/jobs", **kwargs)
    assert response.status_code == 200

    mocked_create_job.assert_called_once()

    expected_s3_key = f"uploads/{test_customer_id}/{test_user_id}/{test_upload_id}/{mocked_create_job.return_value}/peaks_valleys.parquet"
    expected_parquet_path = os.path.join(spied_tempdir.spy_return.name, "peaks_valleys.parquet")

    mocked_upload_to_s3.assert_called_once_with(
        bucket="test-pulse3d-uploads", key=expected_s3_key, file=expected_parquet_path
    )


@pytest.mark.parametrize(
    "usage_dict",
    [
        {"jobs_reached": True, "uploads_reached": True},
        {"jobs_reached": True, "uploads_reached": False},
    ],
)
def test_jobs__post__returns_error_dict_if_quota_has_been_reached(mocker, mocked_asyncpg_con, usage_dict):
    test_user_id = uuid.uuid4()
    mocked_usage_check = mocker.patch.object(
        main, "check_customer_quota", return_value=usage_dict, autospec=True
    )
    mocked_asyncpg_con.fetchrow.return_value = {"user_id": test_user_id}

    test_analysis_params = {"twitch_widths": [10, 20], "start_time": 0, "end_time": 1}
    access_token = get_token(scope=["pulse3d:free"], userid=test_user_id, account_type="user")
    spied_create_job = mocker.spy(main, "create_job")

    kwargs = {
        "json": {
            "upload_id": str(uuid.uuid4()),
            "version": random_semver(max_version="0.24.0"),
            **test_analysis_params,
        },
        "headers": {"Authorization": f"Bearer {access_token}"},
    }
    response = test_client.post("/jobs", **kwargs)
    assert response.status_code == 200
    assert response.json() == GenericErrorResponse(
        message=mocked_usage_check.return_value, error="UsageError"
    )
    spied_create_job.assert_not_called()


@pytest.mark.parametrize("param_name", ["prominence_factors", "width_factors"])
@pytest.mark.parametrize("param_tuple", [(1, 2), (None, 2), (1, None), (None, None)])
def test_jobs__post__advanced_params_given(param_name, mocked_asyncpg_con, param_tuple, mocker):
    test_analysis_params = {param_name: param_tuple}
    test_user_id = uuid.uuid4()
    access_token = get_token(scope=["pulse3d:free"], userid=test_user_id)
    mocked_create_job = mocker.patch.object(main, "create_job", autospec=True, return_value=uuid.uuid4())
    mocker.patch.object(
        main,
        "check_customer_quota",
        return_value={
            "current": {
                "uploads": "0",
                "jobs": "0",
            },
            "jobs_reached": False,
            "limits": {"expiration_date": "", "jobs": "-1", "uploads": "-1"},
            "uploads_reached": False,
        },
        autospec=True,
    )
    mocked_asyncpg_con.fetchrow.return_value = {"user_id": test_user_id}

    kwargs = {
        "json": {
            "upload_id": str(uuid.uuid4()),
            "version": random_semver(max_version="0.24.0"),
            **test_analysis_params,
        },
        "headers": {"Authorization": f"Bearer {access_token}"},
    }
    response = test_client.post("/jobs", **kwargs)
    assert response.status_code == 200

    expected_default_value_tuple = (
        DEFAULT_PROMINENCE_FACTORS if param_name == "prominence_factors" else DEFAULT_WIDTH_FACTORS
    )
    format_mapping = {
        (1, 2): (1, 2),
        (None, 2): (expected_default_value_tuple[0], 2),
        (1, None): (1, expected_default_value_tuple[1]),
        (None, None): None,
    }

    expected_analysis_params = {
        param: None
        for param in (
            "baseline_widths_to_use",
            "prominence_factors",
            "width_factors",
            "twitch_widths",
            "start_time",
            "end_time",
        )
    }
    expected_analysis_params.update({param_name: format_mapping[param_tuple]})

    mocked_create_job.assert_called_once()
    assert mocked_create_job.call_args[1]["meta"]["analysis_params"] == expected_analysis_params


@pytest.mark.parametrize("param_tuple", [(1, 2), (None, 2), (1, None), (None, None)])
def test_jobs__post__with_baseline_widths_to_use(param_tuple, mocked_asyncpg_con, mocker):
    mocker.patch.object(
        main,
        "check_customer_quota",
        return_value={
            "current": {
                "uploads": "0",
                "jobs": "0",
            },
            "jobs_reached": False,
            "limits": {"expiration_date": "", "jobs": "-1", "uploads": "-1"},
            "uploads_reached": False,
        },
        autospec=True,
    )
    test_user_id = uuid.uuid4()
    mocked_asyncpg_con.fetchrow.return_value = {"user_id": test_user_id}
    test_analysis_params = {"baseline_widths_to_use": param_tuple}
    access_token = get_token(scope=["pulse3d:free"], userid=test_user_id)
    mocked_create_job = mocker.patch.object(main, "create_job", autospec=True, return_value=uuid.uuid4())
    kwargs = {
        "json": {
            "upload_id": str(uuid.uuid4()),
            "version": random_semver(max_version="0.24.0"),
            **test_analysis_params,
        },
        "headers": {"Authorization": f"Bearer {access_token}"},
    }
    response = test_client.post("/jobs", **kwargs)
    assert response.status_code == 200

    format_mapping = {
        (1, 2): (1, 2),
        (None, 2): (DEFAULT_BASELINE_WIDTHS[0], 2),
        (1, None): (1, DEFAULT_BASELINE_WIDTHS[1]),
        (None, None): None,
    }

    expected_analysis_params = {
        param: None
        for param in (
            "baseline_widths_to_use",
            "prominence_factors",
            "width_factors",
            "twitch_widths",
            "start_time",
            "end_time",
        )
    }

    expected_analysis_params.update({"baseline_widths_to_use": format_mapping[param_tuple]})

    mocked_create_job.assert_called_once()
    assert mocked_create_job.call_args[1]["meta"]["analysis_params"] == expected_analysis_params


# Tanner (3/13/23): only really need to test versions that are live in prod are being tested in test cluster
@pytest.mark.parametrize("version", ["0.25.2", "0.25.4", "0.28.0", "0.28.2", "0.28.3", "0.30.4", "0.30.4"])
def test_jobs__post__omits_analysis_params_not_supported_by_the_selected_pulse3d_version(
    version, mocked_asyncpg_con, mocker
):
    test_user_id = uuid.uuid4()
    access_token = get_token(scope=["pulse3d:free"], userid=test_user_id)
    mocked_create_job = mocker.patch.object(main, "create_job", autospec=True, return_value=uuid.uuid4())
    mocked_asyncpg_con.fetchrow.return_value = {"user_id": test_user_id}
    mocker.patch.object(
        main,
        "check_customer_quota",
        return_value={
            "current": {
                "uploads": "0",
                "jobs": "0",
            },
            "jobs_reached": False,
            "limits": {"expiration_date": "", "jobs": "-1", "uploads": "-1"},
            "uploads_reached": False,
        },
        autospec=True,
    )
    kwargs = {
        "json": {"upload_id": str(uuid.uuid4()), "version": version},
        "headers": {"Authorization": f"Bearer {access_token}"},
    }
    response = test_client.post("/jobs", **kwargs)
    assert response.status_code == 200

    expected_analysis_param_keys = [
        "baseline_widths_to_use",
        "prominence_factors",
        "width_factors",
        "twitch_widths",
        "start_time",
        "end_time",
    ]

    pulse3d_semver = VersionInfo.parse(version)
    if pulse3d_semver >= "0.25.0":
        expected_analysis_param_keys.append("max_y")
    if pulse3d_semver >= "0.25.4":
        expected_analysis_param_keys.append("normalize_y_axis")
    if pulse3d_semver >= "0.28.1":
<<<<<<< HEAD
        expected_analysis_param_keys.append(
            "include_stim_protocols",
        )
    if pulse3d_semver >= "0.30.1":
        expected_analysis_param_keys.append("stiffness_factor")
        expected_analysis_param_keys.append("inverted_post_magnet_wells")
=======
        expected_analysis_param_keys.append("include_stim_protocols")
    if pulse3d_semver >= "0.30.1":
        expected_analysis_param_keys.append("stiffness_factor")
        expected_analysis_param_keys.append("inverted_post_magnet_wells")
    if pulse3d_semver >= "0.30.3":
        expected_analysis_param_keys.append("well_groups")
    if pulse3d_semver >= "0.30.5":
        expected_analysis_param_keys.append("stim_waveform_format")

>>>>>>> 02f3b0ad
    if "0.25.2" <= pulse3d_semver <= "0.28.0":
        expected_analysis_param_keys.append("peaks_valleys")

    expected_analysis_params = {param: None for param in expected_analysis_param_keys}

    mocked_create_job.assert_called_once()
    assert mocked_create_job.call_args[1]["meta"]["analysis_params"] == expected_analysis_params


@pytest.mark.parametrize("test_token_scope", [[s] for s in PULSE3D_SCOPES])
@pytest.mark.parametrize("test_job_ids", [uuid.uuid4(), [uuid.uuid4()], [uuid.uuid4() for _ in range(3)]])
def test_jobs__delete(test_token_scope, test_job_ids, mocked_asyncpg_con, mocker):
    mocked_delete_jobs = mocker.patch.object(main, "delete_jobs", autospec=True)

    test_account_id = uuid.uuid4()
    account_type = "customer" if test_token_scope in (["customer:free"], ["customer:paid"]) else "user"
    access_token = get_token(scope=test_token_scope, account_type=account_type, userid=test_account_id)
    kwargs = {
        "headers": {"Authorization": f"Bearer {access_token}"},
        "params": {"job_ids": test_job_ids},
    }

    response = test_client.delete("/jobs", **kwargs)
    assert response.status_code == 200

    if isinstance(test_job_ids, uuid.UUID):
        # fastapi automatically converts a single UUID to a list
        test_job_ids = [test_job_ids]

    expected_job_ids = [str(test_id) for test_id in test_job_ids]

    mocked_delete_jobs.assert_called_once_with(
        con=mocked_asyncpg_con,
        account_type=account_type,
        account_id=str(test_account_id),
        job_ids=expected_job_ids,
    )


@pytest.mark.parametrize("test_job_ids", [None, []])
def test_jobs__delete__no_job_ids_given(test_job_ids, mocker):
    mocked_delete_jobs = mocker.patch.object(main, "delete_jobs", autospec=True)

    test_user_id = uuid.uuid4()
    access_token = get_token(scope=["pulse3d:free"], userid=test_user_id)
    kwargs = {"headers": {"Authorization": f"Bearer {access_token}"}}

    # in None case, don't even pass a query param
    if test_job_ids is not None:
        kwargs["params"] = {"job_ids": test_job_ids}

    response = test_client.delete("/jobs", **kwargs)
    assert response.status_code == 400

    mocked_delete_jobs.assert_not_called()


def test_jobs__delete__failure_to_delete_jobs(mocker):
    mocker.patch.object(main, "delete_jobs", autospec=True, side_effect=Exception())

    test_user_id = uuid.uuid4()
    access_token = get_token(scope=["pulse3d:free"], userid=test_user_id)
    kwargs = {"headers": {"Authorization": f"Bearer {access_token}"}, "params": {"job_ids": [uuid.uuid4()]}}

    response = test_client.delete("/jobs", **kwargs)
    assert response.status_code == 500


@pytest.mark.parametrize("test_token_scope", [[s] for s in PULSE3D_SCOPES])
@pytest.mark.parametrize("test_job_ids", [[uuid.uuid4() for _ in range(r)] for r in range(1, 4)])
def test_jobs_download__post__no_duplicate_analysis_file_names(
    test_token_scope, test_job_ids, mocked_asyncpg_con, mocker
):
    test_account_id = uuid.uuid4()
    account_type = "customer" if test_token_scope in (["customer:free"], ["customer:paid"]) else "user"
    test_customer_id = uuid.uuid4() if account_type != "customer" else None

    access_token = get_token(
        scope=test_token_scope,
        account_type=account_type,
        userid=test_account_id,
        customer_id=test_customer_id,
    )

    test_statuses = ["finished", "finished", "pending", "error"]
    test_job_rows = [
        {
            "status": status,
            "job_id": f"job{i}",
            "upload_id": str(job_id),
            "created_at": i,
            "job_meta": f"jmeta{i}",
            "object_key": f"/obj/prefix/file{i}.xlsx",
        }
        for i, (status, job_id) in enumerate(zip(test_statuses, test_job_ids))
    ]

    mocked_get_jobs = mocker.patch.object(main, "get_jobs", autospec=True, return_value=test_job_rows)
    mocked_yield_objs = mocker.patch.object(main, "_yield_s3_objects", autospec=True)

    test_job_ids_strs = [str(job_id) for job_id in test_job_ids]

    kwargs = {"headers": {"Authorization": f"Bearer {access_token}"}, "json": {"job_ids": test_job_ids_strs}}
    response = test_client.post("/jobs/download", **kwargs)
    assert response.status_code == 200
    assert response.headers["content-type"] == "application/zip"

    if "pulse3d:rw_all_data" in test_token_scope:
        account_type = "dataUser"
        test_account_id = test_customer_id

    mocked_get_jobs.assert_called_once_with(
        con=mocked_asyncpg_con,
        account_type=account_type,
        account_id=str(test_account_id),
        job_ids=test_job_ids_strs,
    )

    expected_keys = [job_row["object_key"] for job_row in test_job_rows if job_row["status"] == "finished"]
    mocked_yield_objs.assert_called_once_with(
        bucket="test-pulse3d-uploads",
        filenames=[os.path.basename(key) for key in expected_keys],
        keys=expected_keys,
    )


@pytest.mark.parametrize("test_token_scope", [[s] for s in PULSE3D_SCOPES])
def test_jobs_download__post__duplicate_analysis_file_names(mocked_asyncpg_con, test_token_scope, mocker):
    test_account_id = uuid.uuid4()
    account_type = "customer" if test_token_scope in (["customer:free"], ["customer:paid"]) else "user"
    test_customer_id = uuid.uuid4() if account_type != "customer" else None

    access_token = get_token(
        scope=test_token_scope,
        account_type=account_type,
        userid=test_account_id,
        customer_id=test_customer_id,
    )

    test_job_ids = [uuid.uuid4() for _ in range(3)]

    test_job_rows = [
        {
            "status": "finished",
            "job_id": f"job{i}",
            "upload_id": str(job_id),
            "created_at": i,
            "job_meta": f"jmeta{i}",
            "object_key": f"/prefix/{i}/file.xlsx",
        }
        for i, job_id in enumerate(test_job_ids)
    ]

    mocked_get_jobs = mocker.patch.object(main, "get_jobs", autospec=True, return_value=test_job_rows)
    mocked_yield_objs = mocker.patch.object(main, "_yield_s3_objects", autospec=True)

    test_job_ids_strs = [str(job_id) for job_id in test_job_ids]

    kwargs = {"headers": {"Authorization": f"Bearer {access_token}"}, "json": {"job_ids": test_job_ids_strs}}
    response = test_client.post("/jobs/download", **kwargs)
    assert response.status_code == 200
    assert response.headers["content-type"] == "application/zip"

    if "pulse3d:rw_all_data" in test_token_scope:
        account_type = "dataUser"
        test_account_id = test_customer_id

    mocked_get_jobs.assert_called_once_with(
        con=mocked_asyncpg_con,
        account_type=account_type,
        account_id=str(test_account_id),
        job_ids=test_job_ids_strs,
    )

    expected_keys = [job_row["object_key"] for job_row in test_job_rows]
    mocked_yield_objs.assert_called_once_with(
        bucket="test-pulse3d-uploads",
        filenames=["file.xlsx", "file_(1).xlsx", "file_(2).xlsx"],
        keys=expected_keys,
    )


@pytest.mark.parametrize("test_job_ids,test_error_code", [(None, 422), ([], 400)])
def test_jobs_download__post__no_job_ids_given(test_job_ids, test_error_code, mocker):
    mocked_get_jobs = mocker.patch.object(main, "get_jobs", autospec=True)
    mocked_yield_objs = mocker.patch.object(main, "_yield_s3_objects", autospec=True)

    access_token = get_token(scope=["pulse3d:free"])

    kwargs = {"headers": {"Authorization": f"Bearer {access_token}"}}
    # in None case, don't even pass a param
    if test_job_ids is not None:
        kwargs["json"] = {"job_ids": test_job_ids}

    response = test_client.post("/jobs/download", **kwargs)
    assert response.status_code == test_error_code

    mocked_get_jobs.assert_not_called()
    mocked_yield_objs.assert_not_called()


@pytest.mark.parametrize("test_upload_ids,test_error_code", [(None, 422), ([], 400)])
def test_uploads_download__post__no_job_ids_given(test_upload_ids, test_error_code, mocker):
    mocked_get_uploads = mocker.patch.object(main, "get_uploads", autospec=True)
    mocked_yield_objs = mocker.patch.object(main, "_yield_s3_objects", autospec=True)

    access_token = get_token(scope=["pulse3d:free"])

    kwargs = {"headers": {"Authorization": f"Bearer {access_token}"}}
    # in None case, don't even pass a param
    if test_upload_ids is not None:
        kwargs["json"] = {"upload_ids": test_upload_ids}

    response = test_client.post("/uploads/download", **kwargs)
    assert response.status_code == test_error_code

    mocked_get_uploads.assert_not_called()
    mocked_yield_objs.assert_not_called()


@pytest.mark.parametrize("test_token_scope", [[s] for s in PULSE3D_SCOPES])
def test_uploads_download__post__correctly_handles_single_file_downloads(
    test_token_scope, mocked_asyncpg_con, mocker
):
    test_account_id = uuid.uuid4()
    test_upload_ids = [uuid.uuid4()]
    account_type = "customer" if test_token_scope in (["customer:free"], ["customer:paid"]) else "user"
    test_customer_id = uuid.uuid4() if account_type != "customer" else None

    access_token = get_token(
        scope=test_token_scope,
        account_type=account_type,
        userid=test_account_id,
        customer_id=test_customer_id,
    )

    test_presigned_url = "https://s3.test-url.com/"
    test_upload_rows = [
        {"filename": f"file_{upload}zip", "prefix": "/obj/prefix/"} for upload in test_upload_ids
    ]

    mocked_get_uploads = mocker.patch.object(
        main, "get_uploads", autospec=True, return_value=test_upload_rows
    )
    mocked_yield_objs = mocker.patch.object(main, "_yield_s3_objects", autospec=True)
    mocked_presigned_url = mocker.patch.object(
        main, "generate_presigned_url", return_value=test_presigned_url, autospec=True
    )

    test_upload_ids_strs = [str(id) for id in test_upload_ids]

    kwargs = {
        "headers": {"Authorization": f"Bearer {access_token}"},
        "json": {"upload_ids": test_upload_ids_strs},
    }
    response = test_client.post("/uploads/download", **kwargs)
    assert response.status_code == 200
    assert response.headers["content-type"] == "application/json"
    assert response.json() == {
        "filename": mocked_get_uploads.return_value[0]["filename"],
        "url": mocked_presigned_url.return_value,
    }

    if "pulse3d:rw_all_data" in test_token_scope:
        account_type = "dataUser"
        test_account_id = test_customer_id

    mocked_get_uploads.assert_called_once_with(
        con=mocked_asyncpg_con,
        account_type=account_type,
        account_id=str(test_account_id),
        upload_ids=test_upload_ids_strs,
    )

    mocked_yield_objs.assert_not_called()


@pytest.mark.parametrize("test_token_scope", [[s] for s in PULSE3D_SCOPES])
@pytest.mark.parametrize("test_upload_ids", [[uuid.uuid4() for _ in range(r)] for r in range(2, 4)])
def test_uploads_download__post__correctly_handles_multiple_file_downloads(
    test_token_scope, test_upload_ids, mocked_asyncpg_con, mocker
):
    test_account_id = uuid.uuid4()
    account_type = "customer" if test_token_scope in (["customer:free"], ["customer:paid"]) else "user"
    access_token = get_token(scope=["pulse3d:free"], account_type=account_type, userid=test_account_id)

    test_upload_rows = [
        {
            "filename": f"file_{upload}zip",
            "prefix": "/obj/prefix/",
        }
        for upload in test_upload_ids
    ]

    mocked_get_uploads = mocker.patch.object(
        main, "get_uploads", autospec=True, return_value=test_upload_rows
    )
    mocked_yield_objs = mocker.patch.object(main, "_yield_s3_objects", autospec=True)

    test_upload_ids_strs = [str(id) for id in test_upload_ids]

    kwargs = {
        "headers": {"Authorization": f"Bearer {access_token}"},
        "json": {"upload_ids": test_upload_ids_strs},
    }
    response = test_client.post("/uploads/download", **kwargs)
    assert response.status_code == 200
    assert response.headers["content-type"] == "application/zip"

    mocked_get_uploads.assert_called_once_with(
        con=mocked_asyncpg_con,
        account_type=account_type,
        account_id=str(test_account_id),
        upload_ids=test_upload_ids_strs,
    )

    expected_keys = [upload_row["prefix"] + "/" + upload_row["filename"] for upload_row in test_upload_rows]

    mocked_yield_objs.assert_called_once_with(
        bucket="test-pulse3d-uploads",
        filenames=[os.path.basename(key) for key in expected_keys],
        keys=expected_keys,
    )


@pytest.mark.parametrize("test_query_params", [f"upload_id={uuid.uuid4()}", f"job_id={uuid.uuid4()}"])
def test_waveform_data__get__no_job_or_upload_id_is_found(mocker, test_query_params):
    access_token = get_token(scope=["pulse3d:free"])
    kwargs = {"headers": {"Authorization": f"Bearer {access_token}"}}

    response = test_client.get(f"/jobs/waveform_data?{test_query_params}", **kwargs)

    assert response.status_code == 400


def test_waveform_data__get__getting_job_metadata_from_db_errors(mocker):
    mocker.patch.object(main, "get_jobs", autospec=True, return_value=S3Error())

    access_token = get_token(scope=["pulse3d:free"])
    kwargs = {"headers": {"Authorization": f"Bearer {access_token}"}}

    test_job_id = uuid.uuid4()
    test_upload_id = uuid.uuid4()

    response = test_client.get(
        f"/jobs/waveform_data?upload_id={test_upload_id}&job_id={test_job_id}", **kwargs
    )

    assert response.status_code == 500


@pytest.mark.parametrize("pulse3d_version", [None, "1.2.3"])
def test_waveform_data__get__time_force_parquet_found(mocker, pulse3d_version):
    mocker.patch.object(main, "glob", return_value=["/tmp/directory/recording"], autospec=True)
    mocker.patch.object(main, "download_directory_from_s3", autospec=True)

    test_user_id = uuid.uuid4()

    test_inclusive_df = pd.DataFrame()
    mocker.patch.object(pd, "read_parquet", return_value=test_inclusive_df, autospec=True)

    test_data = list(range(5))
    expected_data = test_data[:-1]

    for column in ("Time", "Stim Time (µs)", "A1", "A1__raw", "A1__peaks", "A1__valleys"):
        series = pd.Series(test_data)
        if column == "Time":
            series *= MICRO_TO_BASE_CONVERSION
        elif column != "A1__raw":
            series[test_data[-1]] = np.nan
        test_inclusive_df[column] = series

    expected_analysis_params = {
        param: None
        for param in (
            "normalize_y_axis",
            "baseline_widths_to_use",
            "max_y",
            "prominence_factors",
            "width_factors",
            "twitch_widths",
            "start_time",
            "end_time",
        )
    }

    test_jobs = [
        {
            "user_id": test_user_id,
            "job_meta": json.dumps({"version": pulse3d_version, "analysis_params": expected_analysis_params}),
        }
    ]
    mocker.patch.object(main, "get_jobs", autospec=True, return_value=test_jobs)

    access_token = get_token(scope=["pulse3d:free"], userid=test_user_id)
    kwargs = {"headers": {"Authorization": f"Bearer {access_token}"}}

    test_job_id = uuid.uuid4()
    test_upload_id = uuid.uuid4()

    response = test_client.get(
        f"/jobs/waveform_data?upload_id={test_upload_id}&job_id={test_job_id}", **kwargs
    )

    assert response.status_code == 200
    assert response.json() == {
        "coordinates": {"A1": [[float(i), i] for i in expected_data]},
        "peaks_valleys": {"A1": [expected_data, expected_data]},
    }


@pytest.mark.parametrize("pulse3d_version", [None, "1.2.3"])
def test_waveform_data__get__no_time_force_parquet_found(mocker, pulse3d_version):
    test_user_id = uuid.uuid4()
    expected_analysis_params = {
        param: None
        for param in (
            "normalize_y_axis",
            "baseline_widths_to_use",
            "max_y",
            "include_stim_protocols",
            "prominence_factors",
            "width_factors",
            "twitch_widths",
            "start_time",
            "end_time",
        )
    }

    test_jobs = [
        {
            "user_id": test_user_id,
            "job_meta": json.dumps({"version": pulse3d_version, "analysis_params": expected_analysis_params}),
        }
    ]

    # set up mocked df returned from parquet file
    mocker.patch.object(main, "get_jobs", autospec=True, return_value=test_jobs)
    mocker.patch.object(main, "download_directory_from_s3", autospec=True)
    mocker.patch.object(glob, "glob", autospec=True)

    access_token = get_token(scope=["pulse3d:free"], userid=test_user_id)
    kwargs = {"headers": {"Authorization": f"Bearer {access_token}"}}

    test_job_id = uuid.uuid4()
    test_upload_id = uuid.uuid4()

    response = test_client.get(
        f"/jobs/waveform_data?upload_id={test_upload_id}&job_id={test_job_id}", **kwargs
    )

    assert response.status_code == 200
    assert response.json() == GenericErrorResponse(
        message="Time force parquet file was not found. Reanalysis required.", error="MissingDataError"
    )


@pytest.mark.parametrize(
    "token",
    [
        get_token(["pulse3d:free"], account_type="user"),
        get_token(["customer:free"], account_type="customer"),
        get_token(["pulse3d:paid"], account_type="user"),
        get_token(["customer:paid"], account_type="customer"),
        None,
    ],
)
def test_versions__get(token, mocked_asyncpg_con):
    # arbitrary number of versions
    mocked_asyncpg_con.fetch.return_value = expected_version_dicts = [
        {"version": f"1.0.{i}", "state": f"state{i}"} for i in range(3)
    ]

    kwargs = {}
    if token:
        kwargs["headers"] = {"Authorization": f"Bearer {token}"}

    response = test_client.get("/versions", **kwargs)
    assert response.status_code == 200
    assert response.json() == expected_version_dicts

    mocked_asyncpg_con.fetch.assert_called_once_with(
        "SELECT version, state FROM pulse3d_versions WHERE state != 'deprecated' ORDER BY created_at"
    )<|MERGE_RESOLUTION|>--- conflicted
+++ resolved
@@ -708,14 +708,7 @@
         main,
         "check_customer_quota",
         return_value={
-<<<<<<< HEAD
-            "current": {
-                "uploads": "0",
-                "jobs": "0",
-            },
-=======
             "current": {"uploads": "0", "jobs": "0"},
->>>>>>> 02f3b0ad
             "jobs_reached": False,
             "limits": {"expiration_date": "", "jobs": "-1", "uploads": "-1"},
             "uploads_reached": False,
@@ -1030,14 +1023,6 @@
     if pulse3d_semver >= "0.25.4":
         expected_analysis_param_keys.append("normalize_y_axis")
     if pulse3d_semver >= "0.28.1":
-<<<<<<< HEAD
-        expected_analysis_param_keys.append(
-            "include_stim_protocols",
-        )
-    if pulse3d_semver >= "0.30.1":
-        expected_analysis_param_keys.append("stiffness_factor")
-        expected_analysis_param_keys.append("inverted_post_magnet_wells")
-=======
         expected_analysis_param_keys.append("include_stim_protocols")
     if pulse3d_semver >= "0.30.1":
         expected_analysis_param_keys.append("stiffness_factor")
@@ -1047,7 +1032,6 @@
     if pulse3d_semver >= "0.30.5":
         expected_analysis_param_keys.append("stim_waveform_format")
 
->>>>>>> 02f3b0ad
     if "0.25.2" <= pulse3d_semver <= "0.28.0":
         expected_analysis_param_keys.append("peaks_valleys")
 

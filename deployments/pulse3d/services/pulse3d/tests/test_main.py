from random import randint
from fastapi.testclient import TestClient
import json
import os
import uuid
import pandas as pd
import pytest
from semver import VersionInfo
import glob
from auth import create_token, PULSE3D_SCOPES
from utils.s3 import S3Error
from src import main
import numpy as np
import tempfile

from labware_domain_models import LabwareDefinition
from pulse3D.constants import MICRO_TO_BASE_CONVERSION
from src.models.models import GenericErrorResponse, WaveformDataResponse

TWENTY_FOUR_WELL_PLATE = LabwareDefinition(row_count=4, column_count=6)
DEFAULT_BASELINE_WIDTHS = (10, 90)
DEFAULT_PROMINENCE_FACTORS = (6, 6)
DEFAULT_WIDTH_FACTORS = (7, 7)

test_client = TestClient(main.app)


def random_semver(*, max_version="99.99.99"):
    version_components = max_version.split(".")
    if len(version_components) > 3:
        raise ValueError("max_version can only contain a major, minor, and patch version")

    return ".".join([str(randint(0, int(max))) for max in version_components])


def create_test_df(include_raw_data: bool = True):
    data = {}

    if include_raw_data:
        test_df_data = [1e4 * i for i in range(10)]
    else:
        test_df_data = [i for i in range(10)]

    data["Time (s)"] = pd.Series(test_df_data)

    for well_idx in range(24):
        well_name = TWENTY_FOUR_WELL_PLATE.get_well_name_from_well_index(well_idx)
        data[well_name] = pd.Series(test_df_data)
        if include_raw_data:
            data[f"{well_name}__raw"] = pd.Series(test_df_data)

    return pd.DataFrame(data)


def get_token(scope, account_type="user", userid=None, customer_id=None):
    if not userid:
        userid = uuid.uuid4()
    if account_type == "user" and not customer_id:
        customer_id = uuid.uuid4()
    return create_token(
        userid=userid, customer_id=customer_id, scope=scope, account_type=account_type, refresh=False
    ).token


@pytest.fixture(scope="function", name="mocked_asyncpg_con", autouse=True)
async def fixture_mocked_asyncpg_con(mocker):
    mocked_asyncpg_pool = mocker.patch.object(main, "asyncpg_pool", autospec=True)

    mocked_asyncpg_pool_coroutine = mocker.AsyncMock()
    mocked_asyncpg_pool_coroutine.return_value = mocker.MagicMock()
    mocked_asyncpg_pool.return_value = mocked_asyncpg_pool_coroutine()

    mocked_asyncpg_con = await mocked_asyncpg_pool_coroutine.return_value.acquire().__aenter__()
    yield mocked_asyncpg_con


def test_logs__post(mocker):
    expected_params = {"key": "val"}
    mocked_gpp = mocker.patch.object(
        main, "generate_presigned_post", autospec=True, return_value=expected_params
    )

    test_file_name = "log_file"
    test_user_id = uuid.uuid4()
    test_customer_id = uuid.uuid4()

    access_token = get_token(scope=["pulse3d:free"], customer_id=test_customer_id, userid=test_user_id)
    kwargs = {
        "headers": {"Authorization": f"Bearer {access_token}"},
        "json": {"filename": test_file_name, "upload_type": "logs"},
    }
    response = test_client.post("/logs", **kwargs)
    assert response.status_code == 200

    mocked_gpp.assert_called_once_with(
        bucket=main.MANTARRAY_LOGS_BUCKET,
        key=f"uploads/{test_customer_id}/{test_user_id}/{test_file_name}",
        md5s=None,
    )


@pytest.mark.parametrize("test_token_scope", [[s] for s in PULSE3D_SCOPES])
@pytest.mark.parametrize(
    "test_upload_ids", [None, [], uuid.uuid4(), [uuid.uuid4()], [uuid.uuid4() for _ in range(3)]]
)
def test_uploads__get(test_token_scope, test_upload_ids, mocked_asyncpg_con, mocker):
    mocked_get_uploads = mocker.patch.object(main, "get_uploads", autospec=True, return_value=[])

    test_account_id = uuid.uuid4()
    account_type = "customer" if test_token_scope in (["customer:free"], ["customer:paid"]) else "user"
    test_customer_id = uuid.uuid4() if account_type != "customer" else None
    access_token = get_token(
        scope=test_token_scope,
        account_type=account_type,
        userid=test_account_id,
        customer_id=test_customer_id,
    )

    kwargs = {"headers": {"Authorization": f"Bearer {access_token}"}}
    # in None case, don't even pass a query param
    if test_upload_ids is not None:
        kwargs["params"] = {"upload_ids": test_upload_ids}

    response = test_client.get("/uploads", **kwargs)
    assert response.status_code == 200
    assert response.json() == mocked_get_uploads.return_value

    if test_upload_ids:
        if isinstance(test_upload_ids, uuid.UUID):
            # fastapi automatically converts a single UUID to a list
            test_upload_ids = [test_upload_ids]
        expected_upload_ids = [str(test_id) for test_id in test_upload_ids]
    else:
        # falsey query params are automatically converted to None
        expected_upload_ids = None

    if test_token_scope == ["pulse3d:rw_all_data"]:
        account_type = "dataUser"
        test_account_id = test_customer_id

    mocked_get_uploads.assert_called_once_with(
        con=mocked_asyncpg_con,
        account_type=account_type,
        account_id=str(test_account_id),
        upload_ids=expected_upload_ids,
    )


def test_uploads__post_if_customer_quota_has_not_been_reached(mocked_asyncpg_con, mocker):
    mocker.patch.object(
        main,
        "check_customer_quota",
        return_value={
            "current": {
                "uploads": "0",
                "jobs": "0",
            },
            "jobs_reached": False,
            "limits": {"expiration_date": "", "jobs": "-1", "uploads": "-1"},
            "uploads_reached": False,
        },
        autospec=True,
    )
    mocked_asyncpg_con.transaction = mocker.MagicMock()

    expected_upload_id = uuid.uuid4()
    mocked_create_upload = mocker.patch.object(
        main, "create_upload", autospec=True, return_value=expected_upload_id
    )
    expected_params = {"key": "val"}
    mocked_gpp = mocker.patch.object(
        main, "generate_presigned_post", autospec=True, return_value=expected_params
    )

    test_file_name = "recording_file"
    test_md5s = "testhash"
    test_upload_type = "pulse3d"
    test_user_id = uuid.uuid4()
    test_customer_id = uuid.uuid4()

    access_token = get_token(scope=["pulse3d:paid"], customer_id=test_customer_id, userid=test_user_id)
    kwargs = {
        "headers": {"Authorization": f"Bearer {access_token}"},
        "json": {"filename": test_file_name, "md5s": test_md5s, "upload_type": test_upload_type},
    }
    response = test_client.post("/uploads", **kwargs)
    assert response.status_code == 200

    expected_upload_params = {
        "prefix": f"uploads/{test_customer_id}/{test_user_id}/{{upload_id}}",
        "filename": test_file_name,
        "md5": test_md5s,
        "user_id": str(test_user_id),
        "type": test_upload_type,
        "customer_id": str(test_customer_id),
    }

    mocked_create_upload.assert_called_once_with(con=mocked_asyncpg_con, upload_params=expected_upload_params)
    mocked_gpp.assert_called_once_with(
        bucket=main.PULSE3D_UPLOADS_BUCKET,
        key=f"uploads/{test_customer_id}/{test_user_id}/{expected_upload_id}/{test_file_name}",
        md5s=test_md5s,
    )


@pytest.mark.parametrize(
    "usage_dict",
    [{"jobs_reached": False, "uploads_reached": True}, {"jobs_reached": True, "uploads_reached": True}],
)
def test_uploads__post_if_customer_quota_has_been_reached(mocked_asyncpg_con, mocker, usage_dict):
    test_user_id = uuid.uuid4()
    mocked_usage_check = mocker.patch.object(
        main, "check_customer_quota", return_value=usage_dict, autospec=True
    )

    mocked_create_upload = mocker.spy(main, "create_upload")

    test_file_name = "recording_file"
    test_md5s = "testhash"
    test_upload_type = "pulse3d"
    test_customer_id = uuid.uuid4()

    access_token = get_token(scope=["pulse3d:free"], customer_id=test_customer_id, userid=test_user_id)
    kwargs = {
        "headers": {"Authorization": f"Bearer {access_token}"},
        "json": {"filename": test_file_name, "md5s": test_md5s, "upload_type": test_upload_type},
    }

    response = test_client.post("/uploads", **kwargs)
    assert response.status_code == 200
    assert response.json() == GenericErrorResponse(
        message=mocked_usage_check.return_value, error="UsageError"
    )
    mocked_create_upload.assert_not_called()


@pytest.mark.parametrize("test_token_scope", [[s] for s in PULSE3D_SCOPES])
@pytest.mark.parametrize("test_upload_ids", [uuid.uuid4(), [uuid.uuid4()], [uuid.uuid4() for _ in range(3)]])
def test_uploads__delete(test_token_scope, test_upload_ids, mocked_asyncpg_con, mocker):
    mocked_delete_uploads = mocker.patch.object(main, "delete_uploads", autospec=True)

    test_account_id = uuid.uuid4()
    account_type = "customer" if test_token_scope in (["customer:free"], ["customer:paid"]) else "user"
    access_token = get_token(scope=test_token_scope, account_type=account_type, userid=test_account_id)
    kwargs = {
        "headers": {"Authorization": f"Bearer {access_token}"},
        "params": {"upload_ids": test_upload_ids},
    }

    response = test_client.delete("/uploads", **kwargs)
    assert response.status_code == 200

    if isinstance(test_upload_ids, uuid.UUID):
        # fastapi automatically converts a single UUID to a list
        test_upload_ids = [test_upload_ids]

    expected_upload_ids = [str(test_id) for test_id in test_upload_ids]

    mocked_delete_uploads.assert_called_once_with(
        con=mocked_asyncpg_con,
        account_type=account_type,
        account_id=str(test_account_id),
        upload_ids=expected_upload_ids,
    )


@pytest.mark.parametrize("test_upload_ids", [None, []])
def test_uploads__delete__no_upload_ids_given(test_upload_ids, mocker):
    mocked_delete_uploads = mocker.patch.object(main, "delete_uploads", autospec=True)

    access_token = get_token(scope=["pulse3d:free"])
    kwargs = {"headers": {"Authorization": f"Bearer {access_token}"}}

    # in None case, don't even pass a query param
    if test_upload_ids is not None:
        kwargs["params"] = {"upload_ids": test_upload_ids}

    response = test_client.delete("/uploads", **kwargs)
    assert response.status_code == 400

    mocked_delete_uploads.assert_not_called()


def test_uploads__delete__failure_to_delete_uploads(mocker):
    mocker.patch.object(main, "delete_uploads", autospec=True, side_effect=Exception())

    test_user_id = uuid.uuid4()
    access_token = get_token(scope=["pulse3d:free"], userid=test_user_id)
    kwargs = {
        "headers": {"Authorization": f"Bearer {access_token}"},
        "params": {"upload_ids": [uuid.uuid4()]},
    }

    response = test_client.delete("/uploads", **kwargs)
    assert response.status_code == 500


@pytest.mark.parametrize("download", [True, False, None])
@pytest.mark.parametrize("test_token_scope", [[s] for s in PULSE3D_SCOPES])
@pytest.mark.parametrize(
    "test_job_ids", [None, [], uuid.uuid4(), [uuid.uuid4()], [uuid.uuid4() for _ in range(3)]]
)
def test_jobs__get__jobs_found(download, test_token_scope, test_job_ids, mocked_asyncpg_con, mocker):
    test_account_id = uuid.uuid4()
    account_type = "customer" if test_token_scope in (["customer:free"], ["customer:paid"]) else "user"
    test_customer_id = uuid.uuid4() if account_type != "customer" else None

    if test_job_ids:
        if isinstance(test_job_ids, uuid.UUID):
            # fastapi automatically converts a single UUID to a list
            expected_job_ids = [str(test_job_ids)]
        else:
            expected_job_ids = [str(test_id) for test_id in test_job_ids]
    else:
        # if no job IDs given, then all jobs are returned
        expected_job_ids = [str(uuid.uuid4()) for _ in range(3)]

    test_statuses = ["finished", "pending", "error"]
    test_job_rows = [
        {
            "status": status,
            "job_id": f"job{i}",
            "upload_id": str(job_id),
            "created_at": i,
            "job_meta": json.dumps({"error": f"e{i}"}),
            "object_key": f"obj{i}",
            "user_id": test_account_id,
        }
        for i, (status, job_id) in enumerate(zip(test_statuses, expected_job_ids))
    ]

    mocked_get_jobs = mocker.patch.object(main, "get_jobs", autospec=True, return_value=test_job_rows)
    mocked_generate = mocker.patch.object(main, "generate_presigned_url", autospec=True, return_value="url0")

    access_token = get_token(
        scope=test_token_scope,
        account_type=account_type,
        userid=test_account_id,
        customer_id=test_customer_id,
    )

    kwargs = {"headers": {"Authorization": f"Bearer {access_token}"}, "params": {}}
    # in None case, don't even pass a query param
    if test_job_ids is not None:
        kwargs["params"]["job_ids"] = test_job_ids
    if download is not None:
        kwargs["params"]["download"] = download

    response = test_client.get("/jobs", **kwargs)
    assert response.status_code == 200

    job0 = {"status": "finished"}
    if download is not False:
        # deafult value is True, so if download is True or None (not given) then a url will be returned
        job0["url"] = mocked_generate.return_value
    jobs = [job0]

    if expected_job_ids and len(expected_job_ids) > 1:
        jobs.extend([{"status": test_statuses[1]}, {"status": test_statuses[2], "error_info": "e2"}])
    for job, job_row in zip(jobs, test_job_rows):
        job.update(job_row)
        # rename keys
        job["id"] = job.pop("job_id")
        job["meta"] = job.pop("job_meta")
        job.pop("user_id")
        if account_type != "customer":
            job["owner"] = True

    # if all jobs are retrieved successfully, this should be the only key in the response dict
    assert list(response.json()) == ["jobs"]

    for response_job, expected_job in zip(response.json()["jobs"], jobs):
        assert response_job == expected_job
    # this changes after token creation

    if test_token_scope == ["pulse3d:rw_all_data"]:
        account_type = "dataUser"
        test_account_id = test_customer_id

    expected_job_id_arg = None if not test_job_ids else expected_job_ids
    mocked_get_jobs.assert_called_once_with(
        con=mocked_asyncpg_con,
        account_type=account_type,
        account_id=str(test_account_id),
        job_ids=expected_job_id_arg,
    )
    # download param defaults to true, so the only time this function won't be called is if False is explicity passed
    if download is False:
        mocked_generate.assert_not_called()
    else:
        mocked_generate.assert_called_once_with(main.PULSE3D_UPLOADS_BUCKET, test_job_rows[0]["object_key"])


def test_jobs__get__error_with_creating_presigned_url_for_single_file(mocked_asyncpg_con, mocker):
    test_num_jobs = 3
    test_user_id = uuid.uuid4()
    test_job_ids = [uuid.uuid4() for _ in range(test_num_jobs)]
    expected_job_ids = [str(test_id) for test_id in test_job_ids]
    # use job_ids as upload_ids to make testing easier
    test_job_rows = [
        {
            "status": "finished",
            "job_id": f"job{i}",
            "upload_id": str(job_id),
            "created_at": i,
            "job_meta": json.dumps({"error": f"e{i}"}),
            "object_key": f"obj{i}",
            "user_id": test_user_id,
        }
        for i, job_id in enumerate(test_job_ids)
    ]

    mocked_get_jobs = mocker.patch.object(main, "get_jobs", autospec=True, return_value=test_job_rows)
    mocked_generate = mocker.patch.object(
        main, "generate_presigned_url", autospec=True, side_effect=["url0", Exception(), "url2"]
    )

    access_token = get_token(scope=["pulse3d:free"], userid=test_user_id)

    kwargs = {
        "headers": {"Authorization": f"Bearer {access_token}"},
        "params": {"job_ids": test_job_ids, "download": True},
    }
    response = test_client.get("/jobs", **kwargs)
    assert response.status_code == 200

    jobs = [
        {"url": "url0"},
        {"url": "Error creating download link"},
        {"url": "url2"},
    ]
    for i, job in enumerate(jobs):
        job.update(test_job_rows[i])
        # rename keys
        job["id"] = job.pop("job_id")
        job["meta"] = job.pop("job_meta")
        job["owner"] = True
        job.pop("user_id")

    assert list(response.json()) == ["jobs"]
    for response_job, expected_job in zip(response.json()["jobs"], jobs):
        assert response_job == expected_job

    mocked_get_jobs.assert_called_once_with(
        con=mocked_asyncpg_con, account_type="user", account_id=str(test_user_id), job_ids=expected_job_ids
    )
    assert mocked_generate.call_args_list == [
        mocker.call(main.PULSE3D_UPLOADS_BUCKET, test_job_rows[i]["object_key"]) for i in range(test_num_jobs)
    ]


def test_jobs__get__no_jobs_found(mocked_asyncpg_con, mocker):
    # falsey query params are automatically converted to None
    expected_job_ids = None

    mocked_get_jobs = mocker.patch.object(main, "get_jobs", autospec=True, return_value=[])
    mocked_get_uploads = mocker.patch.object(main, "get_uploads", autospec=True)

    test_user_id = uuid.uuid4()
    access_token = get_token(scope=["pulse3d:free"], userid=test_user_id)

    kwargs = {"headers": {"Authorization": f"Bearer {access_token}"}}
    response = test_client.get("/jobs", **kwargs)
    assert response.status_code == 200
    assert response.json() == {"error": "No jobs found", "jobs": []}

    mocked_get_jobs.assert_called_once_with(
        con=mocked_asyncpg_con, account_type="user", account_id=str(test_user_id), job_ids=expected_job_ids
    )
    mocked_get_uploads.assert_not_called()


def test_jobs__post__no_params_given(mocked_asyncpg_con, mocker):
    expected_job_id = uuid.uuid4()
    expected_job_priority = 10
    test_upload_id = uuid.uuid4()
    test_user_id = uuid.uuid4()
    test_customer_id = uuid.uuid4()
    test_version = random_semver(max_version="0.24.0")

    access_token = get_token(scope=["pulse3d:free"], userid=test_user_id, customer_id=test_customer_id)
    mocked_asyncpg_con.fetchrow.return_value = {
        "user_id": test_user_id,
        "state": "external",
        "end_of_life_date": None,
    }

    mocked_create_job = mocker.patch.object(main, "create_job", autospec=True, return_value=expected_job_id)
    mocker.patch.object(
        main,
        "check_customer_quota",
        return_value={
            "current": {
                "uploads": "0",
                "jobs": "0",
            },
            "jobs_reached": False,
            "limits": {"expiration_date": "", "jobs": "-1", "uploads": "-1"},
            "uploads_reached": False,
        },
        autospec=True,
    )
    kwargs = {
        "json": {"upload_id": str(test_upload_id), "version": test_version},
        "headers": {"Authorization": f"Bearer {access_token}"},
    }
    response = test_client.post("/jobs", **kwargs)
    assert response.status_code == 200
    assert response.json() == {
        "id": str(expected_job_id),
        "user_id": str(test_user_id),
        "upload_id": str(test_upload_id),
        "status": "pending",
        "priority": expected_job_priority,
        "usage_quota": {
            "current": {
                "uploads": "0",
                "jobs": "0",
            },
            "jobs_reached": False,
            "limits": {"expiration_date": "", "jobs": "-1", "uploads": "-1"},
            "uploads_reached": False,
        },
    }

    expected_analysis_params = {
        param: None
        for param in (
            "baseline_widths_to_use",
            "prominence_factors",
            "width_factors",
            "twitch_widths",
            "start_time",
            "end_time",
        )
    }

    mocked_create_job.assert_called_once_with(
        con=mocked_asyncpg_con,
        upload_id=test_upload_id,
        queue=f"pulse3d-v{test_version}",
        priority=expected_job_priority,
        meta={"analysis_params": expected_analysis_params, "version": test_version},
        customer_id=str(test_customer_id),
        job_type="pulse3d",
    )


@pytest.mark.parametrize(
    "test_token_scope",
    [[s] for s in ["pulse3d:free", "pulse3d:paid"]],
)
def test_jobs__post__returns_unauthorized_error_if_user_ids_dont_match(mocked_asyncpg_con, test_token_scope):
    test_upload_id = uuid.uuid4()
    test_user_id = uuid.uuid4()
    diff_user_id = uuid.uuid4()
    test_customer_id = uuid.uuid4()
    test_version = random_semver(max_version="0.24.0")

    access_token = get_token(scope=test_token_scope, userid=test_user_id, customer_id=test_customer_id)
    mocked_asyncpg_con.fetchrow.return_value = {
        "user_id": diff_user_id,
        "state": "external",
        "end_of_life_date": None,
    }

    kwargs = {
        "json": {"upload_id": str(test_upload_id), "version": test_version},
        "headers": {"Authorization": f"Bearer {access_token}"},
    }
    response = test_client.post("/jobs", **kwargs)
    assert response.status_code == 200
    assert response.json() == GenericErrorResponse(
        message="User does not have authorization to start this job.", error="AuthorizationError"
    )


def test_jobs__post__basic_params_given(mocker, mocked_asyncpg_con):
    test_analysis_params = {"twitch_widths": [10, 20], "start_time": 0, "end_time": 1}
    test_user_id = uuid.uuid4()

    access_token = get_token(scope=["pulse3d:free"], userid=test_user_id, account_type="user")
    mocked_create_job = mocker.patch.object(main, "create_job", autospec=True, return_value=uuid.uuid4())
    mocked_asyncpg_con.fetchrow.return_value = {
        "user_id": test_user_id,
        "state": "external",
        "end_of_life_date": None,
    }
    mocker.patch.object(
        main,
        "check_customer_quota",
        return_value={
            "current": {
                "uploads": "0",
                "jobs": "0",
            },
            "jobs_reached": False,
            "limits": {"expiration_date": "", "jobs": "-1", "uploads": "-1"},
            "uploads_reached": False,
        },
        autospec=True,
    )

    kwargs = {
        "json": {
            "upload_id": str(uuid.uuid4()),
            "version": random_semver(max_version="0.24.0"),
            **test_analysis_params,
        },
        "headers": {"Authorization": f"Bearer {access_token}"},
    }
    response = test_client.post("/jobs", **kwargs)
    assert response.status_code == 200

    expected_analysis_params = {
        param: None
        for param in (
            "baseline_widths_to_use",
            "prominence_factors",
            "width_factors",
            "twitch_widths",
            "start_time",
            "end_time",
        )
    }
    expected_analysis_params.update(test_analysis_params)

    mocked_create_job.assert_called_once()
    assert mocked_create_job.call_args[1]["meta"]["analysis_params"] == expected_analysis_params


@pytest.mark.parametrize(
    "previous_version,version,expected_diff",
    [("0.28.3", "0.28.2", -1), ("0.28.2", "0.28.3", 1), ("0.28.3", "0.28.3", 0), ("0.28.2", "0.28.2", 0)],
)
def test_jobs__post__correctly_updates_peak_valley_indices_based_on_differing_pulse3d_versions_greater_than_0_28_2(
    mocker, mocked_asyncpg_con, previous_version, version, expected_diff
):
    mocker.patch.object(main, "create_job", autospec=True, return_value=uuid.uuid4())
    mocker.patch.object(main, "upload_file_to_s3", autospec=True)
    spied_dataframe = mocker.spy(pd, "DataFrame")

    initial_peaks_valleys = {"A1": [[1, 3, 5], [2, 4]], "B1": [[6, 8], [7]]}
    test_analysis_params = {
        "previous_version": previous_version,
        "version": version,
        "peaks_valleys": initial_peaks_valleys,
    }

    test_user_id = uuid.uuid4()
    access_token = get_token(scope=["pulse3d:free"], userid=test_user_id, account_type="user")
    mocked_asyncpg_con.fetchrow.return_value = {
        "user_id": test_user_id,
        "state": "external",
        "end_of_life_date": None,
    }

    mocker.patch.object(
        main,
        "check_customer_quota",
        return_value={
            "current": {
                "uploads": "0",
                "jobs": "0",
            },
            "jobs_reached": False,
            "limits": {"expiration_date": "", "jobs": "-1", "uploads": "-1"},
            "uploads_reached": False,
        },
        autospec=True,
    )

    kwargs = {
        "json": {
            "upload_id": str(uuid.uuid4()),
            "version": random_semver(max_version="0.24.0"),
            **test_analysis_params,
        },
        "headers": {"Authorization": f"Bearer {access_token}"},
    }
    response = test_client.post("/jobs", **kwargs)
    assert response.status_code == 200

    for well, peaks_valleys in initial_peaks_valleys.items():
        assert spied_dataframe.spy_return[f"{well}__peaks"].dropna().tolist() == [
            p + expected_diff for p in peaks_valleys[0]
        ]
        assert spied_dataframe.spy_return[f"{well}__valleys"].dropna().tolist() == [
            v + expected_diff for v in peaks_valleys[1]
        ]


@pytest.mark.parametrize(
    "previous_version,version,expected_peaks_valleys",
    [
        ("0.28.3", "0.28.0", {"A1": [[0, 2, 4], [1, 3]], "B1": [[5, 7], [6]]}),
        ("0.27.1", "0.28.0", {"A1": [[1, 3, 5], [2, 4]], "B1": [[6, 8], [7]]}),
        ("0.25.4", "0.25.4", {"A1": [[1, 3, 5], [2, 4]], "B1": [[6, 8], [7]]}),
        ("0.28.0", "0.28.2", True),
        ("0.28.0", "0.28.3", True),
    ],
)
def test_jobs__post__correctly_updates_peak_valley_indices_based_on_differing_pulse3d_versions_less_than_0_28_2(
    mocker, mocked_asyncpg_con, previous_version, version, expected_peaks_valleys
):
    mocked_create_job = mocker.patch.object(main, "create_job", autospec=True, return_value=uuid.uuid4())
    mocker.patch.object(main, "upload_file_to_s3", autospec=True)

    initial_peaks_valleys = {"A1": [[1, 3, 5], [2, 4]], "B1": [[6, 8], [7]]}
    test_analysis_params = {
        "previous_version": previous_version,
        "version": version,
        "peaks_valleys": initial_peaks_valleys,
    }

    test_user_id = uuid.uuid4()
    test_customer_id = uuid.uuid4()
    access_token = get_token(
        scope=["pulse3d:free"], userid=test_user_id, account_type="user", customer_id=test_customer_id
    )
    mocked_asyncpg_con.fetchrow.return_value = {
        "user_id": test_user_id,
        "state": "external",
        "end_of_life_date": None,
    }

    mocker.patch.object(
        main,
        "check_customer_quota",
        return_value={
            "current": {"uploads": "0", "jobs": "0"},
            "jobs_reached": False,
            "limits": {"expiration_date": "", "jobs": "-1", "uploads": "-1"},
            "uploads_reached": False,
        },
        autospec=True,
    )

    test_upload_id = uuid.uuid4()
    kwargs = {
        "json": {
            "upload_id": str(test_upload_id),
            "version": random_semver(max_version="0.24.0"),
            **test_analysis_params,
        },
        "headers": {"Authorization": f"Bearer {access_token}"},
    }
    response = test_client.post("/jobs", **kwargs)
    assert response.status_code == 200

    expected_analysis_param_keys = [
        "baseline_widths_to_use",
        "prominence_factors",
        "width_factors",
        "twitch_widths",
        "start_time",
        "end_time",
    ]

    pulse3d_semver = VersionInfo.parse(version)
    if pulse3d_semver >= "0.25.0":
        expected_analysis_param_keys.append("max_y")
    if pulse3d_semver >= "0.25.4":
        expected_analysis_param_keys.append("normalize_y_axis")
    if pulse3d_semver >= "0.28.1":
        expected_analysis_param_keys.append("include_stim_protocols")
    if pulse3d_semver >= "0.30.1":
        expected_analysis_param_keys.append("stiffness_factor")
        expected_analysis_param_keys.append("inverted_post_magnet_wells")

    expected_analysis_params = {param: None for param in expected_analysis_param_keys}

    expected_analysis_params["peaks_valleys"] = expected_peaks_valleys

    mocked_create_job.assert_called_with(
        con=mocked_asyncpg_con,
        upload_id=test_upload_id,
        queue=f"pulse3d-v{version}",
        priority=10,
        meta={"analysis_params": expected_analysis_params, "version": version},
        customer_id=str(test_customer_id),
        job_type="pulse3d",
    )


def test_jobs__post__uploads_peaks_and_valleys_when_passed_into_request(mocker, mocked_asyncpg_con):
    test_peaks_valleys = dict()
    random_list = [int(x) for x in np.random.randint(low=0, high=100, size=5)]
    for x in range(24):
        test_peaks_valleys[TWENTY_FOUR_WELL_PLATE.get_well_name_from_well_index(x)] = [
            random_list,
            random_list,
        ]

    test_analysis_params = {
        "twitch_widths": [10, 20],
        "start_time": 0,
        "end_time": 1,
        "peaks_valleys": test_peaks_valleys,
    }
    test_user_id = uuid.uuid4()
    test_customer_id = uuid.uuid4()
    test_upload_id = uuid.uuid4()

    access_token = get_token(
        scope=["pulse3d:free"], userid=test_user_id, account_type="user", customer_id=test_customer_id
    )
    mocked_create_job = mocker.patch.object(main, "create_job", autospec=True, return_value=uuid.uuid4())
    mocked_upload_to_s3 = mocker.patch.object(main, "upload_file_to_s3", autospec=True)
    mocked_asyncpg_con.fetchrow.return_value = {
        "user_id": test_user_id,
        "state": "external",
        "end_of_life_date": None,
    }
    spied_tempdir = mocker.spy(tempfile, "TemporaryDirectory")
    mocker.patch.object(
        main,
        "check_customer_quota",
        return_value={
            "current": {
                "uploads": "0",
                "jobs": "0",
            },
            "jobs_reached": False,
            "limits": {"expiration_date": "", "jobs": "-1", "uploads": "-1"},
            "uploads_reached": False,
        },
        autospec=True,
    )

    kwargs = {
        "json": {
            "upload_id": str(test_upload_id),
            "version": "0.28.2",
            **test_analysis_params,
        },
        "headers": {"Authorization": f"Bearer {access_token}"},
    }

    response = test_client.post("/jobs", **kwargs)
    assert response.status_code == 200

    mocked_create_job.assert_called_once()

    expected_s3_key = f"uploads/{test_customer_id}/{test_user_id}/{test_upload_id}/{mocked_create_job.return_value}/peaks_valleys.parquet"
    expected_parquet_path = os.path.join(spied_tempdir.spy_return.name, "peaks_valleys.parquet")

    mocked_upload_to_s3.assert_called_once_with(
        bucket="test-pulse3d-uploads", key=expected_s3_key, file=expected_parquet_path
    )


@pytest.mark.parametrize(
    "usage_dict",
    [
        {"jobs_reached": True, "uploads_reached": True},
        {"jobs_reached": True, "uploads_reached": False},
    ],
)
def test_jobs__post__returns_error_dict_if_quota_has_been_reached(mocker, mocked_asyncpg_con, usage_dict):
    test_user_id = uuid.uuid4()
    mocked_usage_check = mocker.patch.object(
        main, "check_customer_quota", return_value=usage_dict, autospec=True
    )
    mocked_asyncpg_con.fetchrow.return_value = {
        "user_id": test_user_id,
        "state": "external",
        "end_of_life_date": None,
    }

    test_analysis_params = {"twitch_widths": [10, 20], "start_time": 0, "end_time": 1}
    access_token = get_token(scope=["pulse3d:free"], userid=test_user_id, account_type="user")
    spied_create_job = mocker.spy(main, "create_job")

    kwargs = {
        "json": {
            "upload_id": str(uuid.uuid4()),
            "version": random_semver(max_version="0.24.0"),
            **test_analysis_params,
        },
        "headers": {"Authorization": f"Bearer {access_token}"},
    }
    response = test_client.post("/jobs", **kwargs)
    assert response.status_code == 200
    assert response.json() == GenericErrorResponse(
        message=mocked_usage_check.return_value, error="UsageError"
    )
    spied_create_job.assert_not_called()


@pytest.mark.parametrize("param_name", ["prominence_factors", "width_factors"])
@pytest.mark.parametrize("param_tuple", [(1, 2), (None, 2), (1, None), (None, None)])
def test_jobs__post__advanced_params_given(param_name, mocked_asyncpg_con, param_tuple, mocker):
    test_analysis_params = {param_name: param_tuple}
    test_user_id = uuid.uuid4()
    access_token = get_token(scope=["pulse3d:free"], userid=test_user_id)
    mocked_create_job = mocker.patch.object(main, "create_job", autospec=True, return_value=uuid.uuid4())
    mocker.patch.object(
        main,
        "check_customer_quota",
        return_value={
            "current": {
                "uploads": "0",
                "jobs": "0",
            },
            "jobs_reached": False,
            "limits": {"expiration_date": "", "jobs": "-1", "uploads": "-1"},
            "uploads_reached": False,
        },
        autospec=True,
    )
    mocked_asyncpg_con.fetchrow.return_value = {
        "user_id": test_user_id,
        "state": "external",
        "end_of_life_date": None,
    }

    kwargs = {
        "json": {
            "upload_id": str(uuid.uuid4()),
            "version": random_semver(max_version="0.24.0"),
            **test_analysis_params,
        },
        "headers": {"Authorization": f"Bearer {access_token}"},
    }
    response = test_client.post("/jobs", **kwargs)
    assert response.status_code == 200

    expected_default_value_tuple = (
        DEFAULT_PROMINENCE_FACTORS if param_name == "prominence_factors" else DEFAULT_WIDTH_FACTORS
    )
    format_mapping = {
        (1, 2): (1, 2),
        (None, 2): (expected_default_value_tuple[0], 2),
        (1, None): (1, expected_default_value_tuple[1]),
        (None, None): None,
    }

    expected_analysis_params = {
        param: None
        for param in (
            "baseline_widths_to_use",
            "prominence_factors",
            "width_factors",
            "twitch_widths",
            "start_time",
            "end_time",
        )
    }
    expected_analysis_params.update({param_name: format_mapping[param_tuple]})

    mocked_create_job.assert_called_once()
    assert mocked_create_job.call_args[1]["meta"]["analysis_params"] == expected_analysis_params


@pytest.mark.parametrize("param_tuple", [(1, 2), (None, 2), (1, None), (None, None)])
def test_jobs__post__with_baseline_widths_to_use(param_tuple, mocked_asyncpg_con, mocker):
    mocker.patch.object(
        main,
        "check_customer_quota",
        return_value={
            "current": {
                "uploads": "0",
                "jobs": "0",
            },
            "jobs_reached": False,
            "limits": {"expiration_date": "", "jobs": "-1", "uploads": "-1"},
            "uploads_reached": False,
        },
        autospec=True,
    )
    test_user_id = uuid.uuid4()
    mocked_asyncpg_con.fetchrow.return_value = {
        "user_id": test_user_id,
        "state": "external",
        "end_of_life_date": None,
    }
    test_analysis_params = {"baseline_widths_to_use": param_tuple}
    access_token = get_token(scope=["pulse3d:free"], userid=test_user_id)
    mocked_create_job = mocker.patch.object(main, "create_job", autospec=True, return_value=uuid.uuid4())
    kwargs = {
        "json": {
            "upload_id": str(uuid.uuid4()),
            "version": random_semver(max_version="0.24.0"),
            **test_analysis_params,
        },
        "headers": {"Authorization": f"Bearer {access_token}"},
    }
    response = test_client.post("/jobs", **kwargs)
    assert response.status_code == 200

    format_mapping = {
        (1, 2): (1, 2),
        (None, 2): (DEFAULT_BASELINE_WIDTHS[0], 2),
        (1, None): (1, DEFAULT_BASELINE_WIDTHS[1]),
        (None, None): None,
    }

    expected_analysis_params = {
        param: None
        for param in (
            "baseline_widths_to_use",
            "prominence_factors",
            "width_factors",
            "twitch_widths",
            "start_time",
            "end_time",
        )
    }

    expected_analysis_params.update({"baseline_widths_to_use": format_mapping[param_tuple]})

    mocked_create_job.assert_called_once()
    assert mocked_create_job.call_args[1]["meta"]["analysis_params"] == expected_analysis_params


# Tanner (3/13/23): only really need to test versions that are live in prod or are being tested in test cluster
@pytest.mark.parametrize("version", ["0.25.2", "0.25.4", "0.28.0", "0.28.2", "0.28.3", "0.30.4", "0.30.5"])
def test_jobs__post__omits_analysis_params_not_supported_by_the_selected_pulse3d_version(
    version, mocked_asyncpg_con, mocker
):
    test_user_id = uuid.uuid4()
    access_token = get_token(scope=["pulse3d:free"], userid=test_user_id)
    mocked_create_job = mocker.patch.object(main, "create_job", autospec=True, return_value=uuid.uuid4())
    mocked_asyncpg_con.fetchrow.return_value = {
        "user_id": test_user_id,
        "state": "external",
        "end_of_life_date": None,
    }
    mocker.patch.object(
        main,
        "check_customer_quota",
        return_value={
            "current": {
                "uploads": "0",
                "jobs": "0",
            },
            "jobs_reached": False,
            "limits": {"expiration_date": "", "jobs": "-1", "uploads": "-1"},
            "uploads_reached": False,
        },
        autospec=True,
    )
    kwargs = {
        "json": {"upload_id": str(uuid.uuid4()), "version": version},
        "headers": {"Authorization": f"Bearer {access_token}"},
    }
    response = test_client.post("/jobs", **kwargs)
    assert response.status_code == 200

    expected_analysis_param_keys = [
        "baseline_widths_to_use",
        "prominence_factors",
        "width_factors",
        "twitch_widths",
        "start_time",
        "end_time",
    ]

    pulse3d_semver = VersionInfo.parse(version)
    if pulse3d_semver >= "0.25.0":
        expected_analysis_param_keys.append("max_y")
    if pulse3d_semver >= "0.25.4":
        expected_analysis_param_keys.append("normalize_y_axis")
    if pulse3d_semver >= "0.28.1":
        expected_analysis_param_keys.append("include_stim_protocols")
    if pulse3d_semver >= "0.30.1":
        expected_analysis_param_keys.append("stiffness_factor")
        expected_analysis_param_keys.append("inverted_post_magnet_wells")
    if pulse3d_semver >= "0.30.3":
        expected_analysis_param_keys.append("well_groups")
    if pulse3d_semver >= "0.30.5":
        expected_analysis_param_keys.append("stim_waveform_format")

    if "0.25.2" <= pulse3d_semver <= "0.28.0":
        expected_analysis_param_keys.append("peaks_valleys")

    expected_analysis_params = {param: None for param in expected_analysis_param_keys}

    mocked_create_job.assert_called_once()
    assert mocked_create_job.call_args[1]["meta"]["analysis_params"] == expected_analysis_params


@pytest.mark.parametrize("test_token_scope", [[s] for s in PULSE3D_SCOPES])
@pytest.mark.parametrize("test_job_ids", [uuid.uuid4(), [uuid.uuid4()], [uuid.uuid4() for _ in range(3)]])
def test_jobs__delete(test_token_scope, test_job_ids, mocked_asyncpg_con, mocker):
    mocked_delete_jobs = mocker.patch.object(main, "delete_jobs", autospec=True)

    test_account_id = uuid.uuid4()
    account_type = "customer" if test_token_scope in (["customer:free"], ["customer:paid"]) else "user"
    access_token = get_token(scope=test_token_scope, account_type=account_type, userid=test_account_id)
    kwargs = {
        "headers": {"Authorization": f"Bearer {access_token}"},
        "params": {"job_ids": test_job_ids},
    }

    response = test_client.delete("/jobs", **kwargs)
    assert response.status_code == 200

    if isinstance(test_job_ids, uuid.UUID):
        # fastapi automatically converts a single UUID to a list
        test_job_ids = [test_job_ids]

    expected_job_ids = [str(test_id) for test_id in test_job_ids]

    mocked_delete_jobs.assert_called_once_with(
        con=mocked_asyncpg_con,
        account_type=account_type,
        account_id=str(test_account_id),
        job_ids=expected_job_ids,
    )


@pytest.mark.parametrize("test_job_ids", [None, []])
def test_jobs__delete__no_job_ids_given(test_job_ids, mocker):
    mocked_delete_jobs = mocker.patch.object(main, "delete_jobs", autospec=True)

    test_user_id = uuid.uuid4()
    access_token = get_token(scope=["pulse3d:free"], userid=test_user_id)
    kwargs = {"headers": {"Authorization": f"Bearer {access_token}"}}

    # in None case, don't even pass a query param
    if test_job_ids is not None:
        kwargs["params"] = {"job_ids": test_job_ids}

    response = test_client.delete("/jobs", **kwargs)
    assert response.status_code == 400

    mocked_delete_jobs.assert_not_called()


def test_jobs__delete__failure_to_delete_jobs(mocker):
    mocker.patch.object(main, "delete_jobs", autospec=True, side_effect=Exception())

    test_user_id = uuid.uuid4()
    access_token = get_token(scope=["pulse3d:free"], userid=test_user_id)
    kwargs = {"headers": {"Authorization": f"Bearer {access_token}"}, "params": {"job_ids": [uuid.uuid4()]}}

    response = test_client.delete("/jobs", **kwargs)
    assert response.status_code == 500


@pytest.mark.parametrize("test_token_scope", [[s] for s in PULSE3D_SCOPES])
@pytest.mark.parametrize("test_job_ids", [[uuid.uuid4() for _ in range(r)] for r in range(1, 4)])
def test_jobs_download__post__no_duplicate_analysis_file_names(
    test_token_scope, test_job_ids, mocked_asyncpg_con, mocker
):
    test_account_id = uuid.uuid4()
    account_type = "customer" if test_token_scope in (["customer:free"], ["customer:paid"]) else "user"
    test_customer_id = uuid.uuid4() if account_type != "customer" else None

    access_token = get_token(
        scope=test_token_scope,
        account_type=account_type,
        userid=test_account_id,
        customer_id=test_customer_id,
    )

    test_statuses = ["finished", "finished", "pending", "error"]
    test_job_rows = [
        {
            "status": status,
            "job_id": f"job{i}",
            "upload_id": str(job_id),
            "created_at": i,
            "job_meta": f"jmeta{i}",
            "object_key": f"/obj/prefix/file{i}.xlsx",
        }
        for i, (status, job_id) in enumerate(zip(test_statuses, test_job_ids))
    ]

    mocked_get_jobs = mocker.patch.object(main, "get_jobs", autospec=True, return_value=test_job_rows)
    mocked_yield_objs = mocker.patch.object(main, "_yield_s3_objects", autospec=True)

    test_job_ids_strs = [str(job_id) for job_id in test_job_ids]

    kwargs = {"headers": {"Authorization": f"Bearer {access_token}"}, "json": {"job_ids": test_job_ids_strs}}
    response = test_client.post("/jobs/download", **kwargs)
    assert response.status_code == 200
    assert response.headers["content-type"] == "application/zip"

    if "pulse3d:rw_all_data" in test_token_scope:
        account_type = "dataUser"
        test_account_id = test_customer_id

    mocked_get_jobs.assert_called_once_with(
        con=mocked_asyncpg_con,
        account_type=account_type,
        account_id=str(test_account_id),
        job_ids=test_job_ids_strs,
    )

    expected_keys = [job_row["object_key"] for job_row in test_job_rows if job_row["status"] == "finished"]
    mocked_yield_objs.assert_called_once_with(
        bucket="test-pulse3d-uploads",
        filenames=[os.path.basename(key) for key in expected_keys],
        keys=expected_keys,
    )


@pytest.mark.parametrize("test_token_scope", [[s] for s in PULSE3D_SCOPES])
def test_jobs_download__post__duplicate_analysis_file_names(mocked_asyncpg_con, test_token_scope, mocker):
    test_account_id = uuid.uuid4()
    account_type = "customer" if test_token_scope in (["customer:free"], ["customer:paid"]) else "user"
    test_customer_id = uuid.uuid4() if account_type != "customer" else None

    access_token = get_token(
        scope=test_token_scope,
        account_type=account_type,
        userid=test_account_id,
        customer_id=test_customer_id,
    )

    test_job_ids = [uuid.uuid4() for _ in range(3)]

    test_job_rows = [
        {
            "status": "finished",
            "job_id": f"job{i}",
            "upload_id": str(job_id),
            "created_at": i,
            "job_meta": f"jmeta{i}",
            "object_key": f"/prefix/{i}/file.xlsx",
        }
        for i, job_id in enumerate(test_job_ids)
    ]

    mocked_get_jobs = mocker.patch.object(main, "get_jobs", autospec=True, return_value=test_job_rows)
    mocked_yield_objs = mocker.patch.object(main, "_yield_s3_objects", autospec=True)

    test_job_ids_strs = [str(job_id) for job_id in test_job_ids]

    kwargs = {"headers": {"Authorization": f"Bearer {access_token}"}, "json": {"job_ids": test_job_ids_strs}}
    response = test_client.post("/jobs/download", **kwargs)
    assert response.status_code == 200
    assert response.headers["content-type"] == "application/zip"

    if "pulse3d:rw_all_data" in test_token_scope:
        account_type = "dataUser"
        test_account_id = test_customer_id

    mocked_get_jobs.assert_called_once_with(
        con=mocked_asyncpg_con,
        account_type=account_type,
        account_id=str(test_account_id),
        job_ids=test_job_ids_strs,
    )

    expected_keys = [job_row["object_key"] for job_row in test_job_rows]
    mocked_yield_objs.assert_called_once_with(
        bucket="test-pulse3d-uploads",
        filenames=["file.xlsx", "file_(1).xlsx", "file_(2).xlsx"],
        keys=expected_keys,
    )


@pytest.mark.parametrize("test_job_ids,test_error_code", [(None, 422), ([], 400)])
def test_jobs_download__post__no_job_ids_given(test_job_ids, test_error_code, mocker):
    mocked_get_jobs = mocker.patch.object(main, "get_jobs", autospec=True)
    mocked_yield_objs = mocker.patch.object(main, "_yield_s3_objects", autospec=True)

    access_token = get_token(scope=["pulse3d:free"])

    kwargs = {"headers": {"Authorization": f"Bearer {access_token}"}}
    # in None case, don't even pass a param
    if test_job_ids is not None:
        kwargs["json"] = {"job_ids": test_job_ids}

    response = test_client.post("/jobs/download", **kwargs)
    assert response.status_code == test_error_code

    mocked_get_jobs.assert_not_called()
    mocked_yield_objs.assert_not_called()


@pytest.mark.parametrize("test_upload_ids,test_error_code", [(None, 422), ([], 400)])
def test_uploads_download__post__no_job_ids_given(test_upload_ids, test_error_code, mocker):
    mocked_get_uploads = mocker.patch.object(main, "get_uploads", autospec=True)
    mocked_yield_objs = mocker.patch.object(main, "_yield_s3_objects", autospec=True)

    access_token = get_token(scope=["pulse3d:free"])

    kwargs = {"headers": {"Authorization": f"Bearer {access_token}"}}
    # in None case, don't even pass a param
    if test_upload_ids is not None:
        kwargs["json"] = {"upload_ids": test_upload_ids}

    response = test_client.post("/uploads/download", **kwargs)
    assert response.status_code == test_error_code

    mocked_get_uploads.assert_not_called()
    mocked_yield_objs.assert_not_called()


@pytest.mark.parametrize("test_token_scope", [[s] for s in PULSE3D_SCOPES])
def test_uploads_download__post__correctly_handles_single_file_downloads(
    test_token_scope, mocked_asyncpg_con, mocker
):
    test_account_id = uuid.uuid4()
    test_upload_ids = [uuid.uuid4()]
    account_type = "customer" if test_token_scope in (["customer:free"], ["customer:paid"]) else "user"
    test_customer_id = uuid.uuid4() if account_type != "customer" else None

    access_token = get_token(
        scope=test_token_scope,
        account_type=account_type,
        userid=test_account_id,
        customer_id=test_customer_id,
    )

    test_presigned_url = "https://s3.test-url.com/"
    test_upload_rows = [
        {"filename": f"file_{upload}zip", "prefix": "/obj/prefix/"} for upload in test_upload_ids
    ]

    mocked_get_uploads = mocker.patch.object(
        main, "get_uploads", autospec=True, return_value=test_upload_rows
    )
    mocked_yield_objs = mocker.patch.object(main, "_yield_s3_objects", autospec=True)
    mocked_presigned_url = mocker.patch.object(
        main, "generate_presigned_url", return_value=test_presigned_url, autospec=True
    )

    test_upload_ids_strs = [str(id) for id in test_upload_ids]

    kwargs = {
        "headers": {"Authorization": f"Bearer {access_token}"},
        "json": {"upload_ids": test_upload_ids_strs},
    }
    response = test_client.post("/uploads/download", **kwargs)
    assert response.status_code == 200
    assert response.headers["content-type"] == "application/json"
    assert response.json() == {
        "filename": mocked_get_uploads.return_value[0]["filename"],
        "url": mocked_presigned_url.return_value,
    }

    if "pulse3d:rw_all_data" in test_token_scope:
        account_type = "dataUser"
        test_account_id = test_customer_id

    mocked_get_uploads.assert_called_once_with(
        con=mocked_asyncpg_con,
        account_type=account_type,
        account_id=str(test_account_id),
        upload_ids=test_upload_ids_strs,
    )

    mocked_yield_objs.assert_not_called()


@pytest.mark.parametrize("test_token_scope", [[s] for s in PULSE3D_SCOPES])
@pytest.mark.parametrize("test_upload_ids", [[uuid.uuid4() for _ in range(r)] for r in range(2, 4)])
def test_uploads_download__post__correctly_handles_multiple_file_downloads(
    test_token_scope, test_upload_ids, mocked_asyncpg_con, mocker
):
    test_account_id = uuid.uuid4()
    account_type = "customer" if test_token_scope in (["customer:free"], ["customer:paid"]) else "user"
    access_token = get_token(scope=["pulse3d:free"], account_type=account_type, userid=test_account_id)

    test_upload_rows = [
        {
            "filename": f"file_{upload}zip",
            "prefix": "/obj/prefix/",
        }
        for upload in test_upload_ids
    ]

    mocked_get_uploads = mocker.patch.object(
        main, "get_uploads", autospec=True, return_value=test_upload_rows
    )
    mocked_yield_objs = mocker.patch.object(main, "_yield_s3_objects", autospec=True)

    test_upload_ids_strs = [str(id) for id in test_upload_ids]

    kwargs = {
        "headers": {"Authorization": f"Bearer {access_token}"},
        "json": {"upload_ids": test_upload_ids_strs},
    }
    response = test_client.post("/uploads/download", **kwargs)
    assert response.status_code == 200
    assert response.headers["content-type"] == "application/zip"

    mocked_get_uploads.assert_called_once_with(
        con=mocked_asyncpg_con,
        account_type=account_type,
        account_id=str(test_account_id),
        upload_ids=test_upload_ids_strs,
    )

    expected_keys = [upload_row["prefix"] + "/" + upload_row["filename"] for upload_row in test_upload_rows]

    mocked_yield_objs.assert_called_once_with(
        bucket="test-pulse3d-uploads",
        filenames=[os.path.basename(key) for key in expected_keys],
        keys=expected_keys,
    )


@pytest.mark.parametrize("test_query_params", [f"upload_id={uuid.uuid4()}", f"job_id={uuid.uuid4()}"])
def test_waveform_data__get__no_job_or_upload_id_is_found(mocker, test_query_params):
    access_token = get_token(scope=["pulse3d:free"])
    kwargs = {"headers": {"Authorization": f"Bearer {access_token}"}}

    response = test_client.get(f"/jobs/waveform-data?{test_query_params}", **kwargs)

    assert response.status_code == 400


def test_waveform_data__get__getting_job_metadata_from_db_errors(mocker):
    mocker.patch.object(main, "get_jobs", autospec=True, return_value=S3Error())

    access_token = get_token(scope=["pulse3d:free"])
    kwargs = {"headers": {"Authorization": f"Bearer {access_token}"}}

    test_job_id = uuid.uuid4()
    test_upload_id = uuid.uuid4()

    response = test_client.get(
        f"/jobs/waveform-data?upload_id={test_upload_id}&job_id={test_job_id}&well_name=A1&peaks_valleys=True",
        **kwargs,
    )

    assert response.status_code == 500


@pytest.mark.parametrize("pulse3d_version", [None, "1.2.3"])
<<<<<<< HEAD
@pytest.mark.parametrize("well_name, test_data", [("A1", list(range(14))), ("B1", list(range(3)))])
def test_waveform_data__get__time_force_parquet_found(mocker, pulse3d_version, well_name, test_data):
    mocker.patch.object(main, "glob", return_value=["/tmp/directory/recording"], autospec=True)
    mocker.patch.object(main, "download_directory_from_s3", autospec=True)

    test_inclusive_df = pd.DataFrame()
    mocker.patch.object(pd, "read_parquet", return_value=test_inclusive_df, autospec=True)
    test_user_id = uuid.uuid4()
=======
def test_waveform_data__get__time_force_parquet_found(mocker, pulse3d_version):
    mocker.patch.object(main, "glob", return_value=["/tmp/directory/recording"], autospec=True)
    mocker.patch.object(main, "download_directory_from_s3", autospec=True)

    test_user_id = uuid.uuid4()

    test_inclusive_df = pd.DataFrame()
    mocker.patch.object(pd, "read_parquet", return_value=test_inclusive_df, autospec=True)
>>>>>>> e30a7282

    test_A1_data = list(range(1, 15))
    test_B1_data = list(range(2, 5))

    for column in (
        "Time",
        "Stim Time (µs)",
        "A1",
        "A1__raw",
        "A1__peaks",
        "A1__valleys",
    ):
        series = pd.Series(test_A1_data)
        if column == "Time":
            series *= MICRO_TO_BASE_CONVERSION
        elif column != "A1__raw":
            series[test_A1_data[-1]] = np.nan
        test_inclusive_df[column] = series

    for column in (
        "B1",
        "B1__raw",
        "B1__peaks",
        "B1__valleys",
    ):
        series = pd.Series(test_B1_data)
        if column != "B1__raw":
            series[test_B1_data[-1]] = np.nan
        test_inclusive_df[column] = series

    expected_analysis_params = {
        param: None
        for param in (
            "normalize_y_axis",
            "baseline_widths_to_use",
            "max_y",
            "prominence_factors",
            "width_factors",
            "twitch_widths",
            "start_time",
            "end_time",
        )
    }

    test_jobs = [
        {
            "user_id": test_user_id,
            "job_meta": json.dumps({"version": pulse3d_version, "analysis_params": expected_analysis_params}),
        }
    ]
    mocker.patch.object(main, "get_jobs", autospec=True, return_value=test_jobs)

    access_token = get_token(scope=["pulse3d:free"], userid=test_user_id)
    kwargs = {"headers": {"Authorization": f"Bearer {access_token}"}}

    test_job_id = uuid.uuid4()
    test_upload_id = uuid.uuid4()

    response = test_client.get(
        f"/jobs/waveform-data?upload_id={test_upload_id}&job_id={test_job_id}&well_name={well_name}&peaks_valleys=True",
        **kwargs,
    )

    assert response.status_code == 200
    expected_time = list(range(1, len(test_data) + 1))
    assert response.json() == WaveformDataResponse(
        coordinates=[[float(expected_time[i]), float(i)] for i in test_data],
        peaks_valleys={
            "A1": [test_A1_data, test_A1_data],
            "B1": [test_B1_data, test_B1_data],
        },
    )


@pytest.mark.parametrize(
    "normalize_y_axis,expected_coords",
    [(True, list(range(13))), (False, list(range(1, 14))), (None, list(range(13)))],
)
def test_waveform_data__get__only_normalize_force_data_if_not_false_in_analysis_params(
    mocker, normalize_y_axis, expected_coords
):
    mocker.patch.object(main, "glob", return_value=["/tmp/directory/recording"], autospec=True)
    mocker.patch.object(main, "download_directory_from_s3", autospec=True)

    test_user_id = uuid.uuid4()

    test_inclusive_df = pd.DataFrame()
    mocker.patch.object(pd, "read_parquet", return_value=test_inclusive_df, autospec=True)

    test_data = list(range(1, 14))
    for column in ("Time", "Stim Time (µs)", "A1", "A1__raw", "A1__peaks", "A1__valleys"):
        series = pd.Series(test_data)
        if column == "Time":
            series *= MICRO_TO_BASE_CONVERSION
        elif column != "A1__raw":
            series[test_data[-1]] = np.nan
        test_inclusive_df[column] = series

<<<<<<< HEAD
    expected_analysis_params = {
        param: None
        for param in (
            "baseline_widths_to_use",
            "max_y",
            "prominence_factors",
            "width_factors",
            "twitch_widths",
            "start_time",
            "end_time",
        )
    }
    # set condition
    expected_analysis_params["normalize_y_axis"] = normalize_y_axis

    test_jobs = [
        {
            "user_id": test_user_id,
            "job_meta": json.dumps({"version": "0.0.0", "analysis_params": expected_analysis_params}),
        }
    ]
    mocker.patch.object(main, "get_jobs", autospec=True, return_value=test_jobs)

    access_token = get_token(scope=["pulse3d:free"], userid=test_user_id)
    kwargs = {"headers": {"Authorization": f"Bearer {access_token}"}}

    test_job_id = uuid.uuid4()
    test_upload_id = uuid.uuid4()

    response = test_client.get(
        f"/jobs/waveform-data?upload_id={test_upload_id}&job_id={test_job_id}&well_name=A1&peaks_valleys=False",
        **kwargs,
    )

    assert response.status_code == 200
    expected_time = list(range(1, len(expected_coords) + 1))

    assert response.json()["coordinates"] == [[expected_time[i], x] for i, x in enumerate(expected_coords)]


def test_waveform_data__get__peaks_valleys_returns_None_when_query_is_False(mocker):
    mocker.patch.object(main, "glob", return_value=["/tmp/directory/recording"], autospec=True)
    mocker.patch.object(main, "download_directory_from_s3", autospec=True)
    spied_peaks_valleys = mocker.spy(main, "_get_peaks_valleys")

    test_user_id = uuid.uuid4()

    test_inclusive_df = pd.DataFrame()
    mocker.patch.object(pd, "read_parquet", return_value=test_inclusive_df, autospec=True)

    test_data = list(range(5))
    expected_data = test_data[:-1]

    for column in ("Time", "Stim Time (µs)", "A1", "A1__raw", "A1__peaks", "A1__valleys"):
        series = pd.Series(test_data)
        if column == "Time":
            series *= MICRO_TO_BASE_CONVERSION
        elif column != "A1__raw":
            series[test_data[-1]] = np.nan
        test_inclusive_df[column] = series

=======
>>>>>>> e30a7282
    expected_analysis_params = {
        param: None
        for param in (
            "normalize_y_axis",
            "baseline_widths_to_use",
            "max_y",
            "prominence_factors",
            "width_factors",
            "twitch_widths",
            "start_time",
            "end_time",
        )
    }

    test_jobs = [
        {
            "user_id": test_user_id,
            "job_meta": json.dumps({"version": "0.0.0", "analysis_params": expected_analysis_params}),
        }
    ]
    mocker.patch.object(main, "get_jobs", autospec=True, return_value=test_jobs)

    access_token = get_token(scope=["pulse3d:free"], userid=test_user_id)
    kwargs = {"headers": {"Authorization": f"Bearer {access_token}"}}

    test_job_id = uuid.uuid4()
    test_upload_id = uuid.uuid4()

    response = test_client.get(
        f"/jobs/waveform-data?upload_id={test_upload_id}&job_id={test_job_id}&well_name=A1&peaks_valleys=False",
        **kwargs,
    )

    assert response.status_code == 200
    assert response.json() == WaveformDataResponse(
        coordinates=[[float(i), i] for i in expected_data],
        peaks_valleys=None,
    )
    spied_peaks_valleys.assert_not_called()


@pytest.mark.parametrize("pulse3d_version", [None, "1.2.3"])
def test_waveform_data__get__no_time_force_parquet_found(mocker, pulse3d_version):
    test_user_id = uuid.uuid4()
    expected_analysis_params = {
        param: None
        for param in (
            "normalize_y_axis",
            "baseline_widths_to_use",
            "max_y",
            "include_stim_protocols",
            "prominence_factors",
            "width_factors",
            "twitch_widths",
            "start_time",
            "end_time",
        )
    }

    test_jobs = [
        {
            "user_id": test_user_id,
            "job_meta": json.dumps({"version": pulse3d_version, "analysis_params": expected_analysis_params}),
        }
    ]

    # set up mocked df returned from parquet file
    mocker.patch.object(main, "get_jobs", autospec=True, return_value=test_jobs)
    mocker.patch.object(main, "download_directory_from_s3", autospec=True)
    mocker.patch.object(glob, "glob", autospec=True)

    access_token = get_token(scope=["pulse3d:free"], userid=test_user_id)
    kwargs = {"headers": {"Authorization": f"Bearer {access_token}"}}

    test_job_id = uuid.uuid4()
    test_upload_id = uuid.uuid4()

    response = test_client.get(
        f"/jobs/waveform-data?upload_id={test_upload_id}&job_id={test_job_id}&well_name=A1&peaks_valleys=True",
        **kwargs,
    )

    assert response.status_code == 200
    assert response.json() == GenericErrorResponse(
        message="Time force parquet file was not found. Reanalysis required.", error="MissingDataError"
    )


@pytest.mark.parametrize(
    "token",
    [
        get_token(["pulse3d:free"], account_type="user"),
        get_token(["customer:free"], account_type="customer"),
        get_token(["pulse3d:paid"], account_type="user"),
        get_token(["customer:paid"], account_type="customer"),
        None,
    ],
)
def test_versions__get(token, mocked_asyncpg_con):
    # arbitrary number of versions
    mocked_asyncpg_con.fetch.return_value = expected_version_dicts = [
        {"version": f"1.0.{i}", "state": f"state{i}"} for i in range(3)
    ]

    kwargs = {}
    if token:
        kwargs["headers"] = {"Authorization": f"Bearer {token}"}

    response = test_client.get("/versions", **kwargs)
    assert response.status_code == 200
    assert response.json() == expected_version_dicts

    mocked_asyncpg_con.fetch.assert_called_once_with(
        "SELECT version, state, end_of_life_date FROM pulse3d_versions WHERE state != 'deprecated' OR NOW() < end_of_life_date ORDER BY created_at"
    )<|MERGE_RESOLUTION|>--- conflicted
+++ resolved
@@ -1425,7 +1425,6 @@
 
 
 @pytest.mark.parametrize("pulse3d_version", [None, "1.2.3"])
-<<<<<<< HEAD
 @pytest.mark.parametrize("well_name, test_data", [("A1", list(range(14))), ("B1", list(range(3)))])
 def test_waveform_data__get__time_force_parquet_found(mocker, pulse3d_version, well_name, test_data):
     mocker.patch.object(main, "glob", return_value=["/tmp/directory/recording"], autospec=True)
@@ -1434,16 +1433,6 @@
     test_inclusive_df = pd.DataFrame()
     mocker.patch.object(pd, "read_parquet", return_value=test_inclusive_df, autospec=True)
     test_user_id = uuid.uuid4()
-=======
-def test_waveform_data__get__time_force_parquet_found(mocker, pulse3d_version):
-    mocker.patch.object(main, "glob", return_value=["/tmp/directory/recording"], autospec=True)
-    mocker.patch.object(main, "download_directory_from_s3", autospec=True)
-
-    test_user_id = uuid.uuid4()
-
-    test_inclusive_df = pd.DataFrame()
-    mocker.patch.object(pd, "read_parquet", return_value=test_inclusive_df, autospec=True)
->>>>>>> e30a7282
 
     test_A1_data = list(range(1, 15))
     test_B1_data = list(range(2, 5))
@@ -1473,7 +1462,6 @@
         if column != "B1__raw":
             series[test_B1_data[-1]] = np.nan
         test_inclusive_df[column] = series
-
     expected_analysis_params = {
         param: None
         for param in (
@@ -1483,8 +1471,6 @@
             "prominence_factors",
             "width_factors",
             "twitch_widths",
-            "start_time",
-            "end_time",
         )
     }
 
@@ -1542,7 +1528,6 @@
             series[test_data[-1]] = np.nan
         test_inclusive_df[column] = series
 
-<<<<<<< HEAD
     expected_analysis_params = {
         param: None
         for param in (
@@ -1604,8 +1589,6 @@
             series[test_data[-1]] = np.nan
         test_inclusive_df[column] = series
 
-=======
->>>>>>> e30a7282
     expected_analysis_params = {
         param: None
         for param in (

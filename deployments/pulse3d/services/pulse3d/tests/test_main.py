from random import randint
from fastapi.testclient import TestClient
import json
import os
import uuid
import pandas as pd
import pytest
from semver import VersionInfo
import glob
from auth import create_token, PULSE3D_SCOPES
from utils.s3 import S3Error
from src import main
import numpy as np
import tempfile

from labware_domain_models import LabwareDefinition
from pulse3D.constants import MICRO_TO_BASE_CONVERSION
from src.models.models import GenericErrorResponse

TWENTY_FOUR_WELL_PLATE = LabwareDefinition(row_count=4, column_count=6)
DEFAULT_BASELINE_WIDTHS = (10, 90)
DEFAULT_PROMINENCE_FACTORS = (6, 6)
DEFAULT_WIDTH_FACTORS = (7, 7)

test_client = TestClient(main.app)


def random_semver(*, max_version="99.99.99"):
    version_components = max_version.split(".")
    if len(version_components) > 3:
        raise ValueError("max_version can only contain a major, minor, and patch version")

    return ".".join([str(randint(0, int(max))) for max in version_components])


def create_test_df(include_raw_data: bool = True):
    data = {}

    if include_raw_data:
        test_df_data = [1e4 * i for i in range(10)]
    else:
        test_df_data = [i for i in range(10)]

    data["Time (s)"] = pd.Series(test_df_data)

    for well_idx in range(24):
        well_name = TWENTY_FOUR_WELL_PLATE.get_well_name_from_well_index(well_idx)
        data[well_name] = pd.Series(test_df_data)
        if include_raw_data:
            data[f"{well_name}__raw"] = pd.Series(test_df_data)

    return pd.DataFrame(data)


def get_token(scope, account_type="user", userid=None, customer_id=None):
    if not userid:
        userid = uuid.uuid4()
    if account_type == "user" and not customer_id:
        customer_id = uuid.uuid4()
    return create_token(
        userid=userid, customer_id=customer_id, scope=scope, account_type=account_type, refresh=False
    ).token


@pytest.fixture(scope="function", name="mocked_asyncpg_con", autouse=True)
async def fixture_mocked_asyncpg_con(mocker):
    mocked_asyncpg_pool = mocker.patch.object(main, "asyncpg_pool", autospec=True)

    mocked_asyncpg_pool_coroutine = mocker.AsyncMock()
    mocked_asyncpg_pool_coroutine.return_value = mocker.MagicMock()
    mocked_asyncpg_pool.return_value = mocked_asyncpg_pool_coroutine()

    mocked_asyncpg_con = await mocked_asyncpg_pool_coroutine.return_value.acquire().__aenter__()
    yield mocked_asyncpg_con


def test_logs__post(mocker):
    expected_params = {"key": "val"}
    mocked_gpp = mocker.patch.object(
        main, "generate_presigned_post", autospec=True, return_value=expected_params
    )

    test_file_name = "log_file"
    test_user_id = uuid.uuid4()
    test_customer_id = uuid.uuid4()

    access_token = get_token(scope=["pulse3d:free"], customer_id=test_customer_id, userid=test_user_id)
    kwargs = {
        "headers": {"Authorization": f"Bearer {access_token}"},
        "json": {"filename": test_file_name, "upload_type": "logs"},
    }
    response = test_client.post("/logs", **kwargs)
    assert response.status_code == 200

    mocked_gpp.assert_called_once_with(
        bucket=main.MANTARRAY_LOGS_BUCKET,
        key=f"uploads/{test_customer_id}/{test_user_id}/{test_file_name}",
        md5s=None,
    )


@pytest.mark.parametrize("test_token_scope", [[s] for s in PULSE3D_SCOPES])
@pytest.mark.parametrize(
    "test_upload_ids", [None, [], uuid.uuid4(), [uuid.uuid4()], [uuid.uuid4() for _ in range(3)]]
)
def test_uploads__get(test_token_scope, test_upload_ids, mocked_asyncpg_con, mocker):
    mocked_get_uploads = mocker.patch.object(main, "get_uploads", autospec=True, return_value=[])

    test_account_id = uuid.uuid4()
    account_type = "customer" if test_token_scope in (["customer:free"], ["customer:paid"]) else "user"
    test_customer_id = uuid.uuid4() if account_type != "customer" else None
    access_token = get_token(
        scope=test_token_scope,
        account_type=account_type,
        userid=test_account_id,
        customer_id=test_customer_id,
    )

    kwargs = {"headers": {"Authorization": f"Bearer {access_token}"}}
    # in None case, don't even pass a query param
    if test_upload_ids is not None:
        kwargs["params"] = {"upload_ids": test_upload_ids}

    response = test_client.get("/uploads", **kwargs)
    assert response.status_code == 200
    assert response.json() == mocked_get_uploads.return_value

    if test_upload_ids:
        if isinstance(test_upload_ids, uuid.UUID):
            # fastapi automatically converts a single UUID to a list
            test_upload_ids = [test_upload_ids]
        expected_upload_ids = [str(test_id) for test_id in test_upload_ids]
    else:
        # falsey query params are automatically converted to None
        expected_upload_ids = None

    if test_token_scope == ["pulse3d:rw_all_data"]:
        account_type = "dataUser"
        test_account_id = test_customer_id

    mocked_get_uploads.assert_called_once_with(
        con=mocked_asyncpg_con,
        account_type=account_type,
        account_id=str(test_account_id),
        upload_ids=expected_upload_ids,
    )


def test_uploads__post_if_customer_quota_has_not_been_reached(mocked_asyncpg_con, mocker):
    mocker.patch.object(
        main,
        "check_customer_quota",
        return_value={
            "current": {
                "uploads": "0",
                "jobs": "0",
            },
            "jobs_reached": False,
            "limits": {"expiration_date": "", "jobs": "-1", "uploads": "-1"},
            "uploads_reached": False,
        },
        autospec=True,
    )
    mocked_asyncpg_con.transaction = mocker.MagicMock()

    expected_upload_id = uuid.uuid4()
    mocked_create_upload = mocker.patch.object(
        main, "create_upload", autospec=True, return_value=expected_upload_id
    )
    expected_params = {"key": "val"}
    mocked_gpp = mocker.patch.object(
        main, "generate_presigned_post", autospec=True, return_value=expected_params
    )

    test_file_name = "recording_file"
    test_md5s = "testhash"
    test_upload_type = "pulse3d"
    test_user_id = uuid.uuid4()
    test_customer_id = uuid.uuid4()

    access_token = get_token(scope=["pulse3d:paid"], customer_id=test_customer_id, userid=test_user_id)
    kwargs = {
        "headers": {"Authorization": f"Bearer {access_token}"},
        "json": {"filename": test_file_name, "md5s": test_md5s, "upload_type": test_upload_type},
    }
    response = test_client.post("/uploads", **kwargs)
    assert response.status_code == 200

    expected_upload_params = {
        "prefix": f"uploads/{test_customer_id}/{test_user_id}/{{upload_id}}",
        "filename": test_file_name,
        "md5": test_md5s,
        "user_id": str(test_user_id),
        "type": test_upload_type,
        "customer_id": str(test_customer_id),
    }

    mocked_create_upload.assert_called_once_with(con=mocked_asyncpg_con, upload_params=expected_upload_params)
    mocked_gpp.assert_called_once_with(
        bucket=main.PULSE3D_UPLOADS_BUCKET,
        key=f"uploads/{test_customer_id}/{test_user_id}/{expected_upload_id}/{test_file_name}",
        md5s=test_md5s,
    )


@pytest.mark.parametrize(
    "usage_dict",
    [{"jobs_reached": False, "uploads_reached": True}, {"jobs_reached": True, "uploads_reached": True}],
)
def test_uploads__post_if_customer_quota_has_been_reached(mocked_asyncpg_con, mocker, usage_dict):
    test_user_id = uuid.uuid4()
    mocked_usage_check = mocker.patch.object(
        main, "check_customer_quota", return_value=usage_dict, autospec=True
    )

    mocked_create_upload = mocker.spy(main, "create_upload")

    test_file_name = "recording_file"
    test_md5s = "testhash"
    test_upload_type = "pulse3d"
    test_customer_id = uuid.uuid4()

    access_token = get_token(scope=["pulse3d:free"], customer_id=test_customer_id, userid=test_user_id)
    kwargs = {
        "headers": {"Authorization": f"Bearer {access_token}"},
        "json": {"filename": test_file_name, "md5s": test_md5s, "upload_type": test_upload_type},
    }

    response = test_client.post("/uploads", **kwargs)
    assert response.status_code == 200
    assert response.json() == GenericErrorResponse(
        message=mocked_usage_check.return_value, error="UsageError"
    )
    mocked_create_upload.assert_not_called()


@pytest.mark.parametrize("test_token_scope", [[s] for s in PULSE3D_SCOPES])
@pytest.mark.parametrize("test_upload_ids", [uuid.uuid4(), [uuid.uuid4()], [uuid.uuid4() for _ in range(3)]])
def test_uploads__delete(test_token_scope, test_upload_ids, mocked_asyncpg_con, mocker):
    mocked_delete_uploads = mocker.patch.object(main, "delete_uploads", autospec=True)

    test_account_id = uuid.uuid4()
    account_type = "customer" if test_token_scope in (["customer:free"], ["customer:paid"]) else "user"
    access_token = get_token(scope=test_token_scope, account_type=account_type, userid=test_account_id)
    kwargs = {
        "headers": {"Authorization": f"Bearer {access_token}"},
        "params": {"upload_ids": test_upload_ids},
    }

    response = test_client.delete("/uploads", **kwargs)
    assert response.status_code == 200

    if isinstance(test_upload_ids, uuid.UUID):
        # fastapi automatically converts a single UUID to a list
        test_upload_ids = [test_upload_ids]

    expected_upload_ids = [str(test_id) for test_id in test_upload_ids]

    mocked_delete_uploads.assert_called_once_with(
        con=mocked_asyncpg_con,
        account_type=account_type,
        account_id=str(test_account_id),
        upload_ids=expected_upload_ids,
    )


@pytest.mark.parametrize("test_upload_ids", [None, []])
def test_uploads__delete__no_upload_ids_given(test_upload_ids, mocker):
    mocked_delete_uploads = mocker.patch.object(main, "delete_uploads", autospec=True)

    access_token = get_token(scope=["pulse3d:free"])
    kwargs = {"headers": {"Authorization": f"Bearer {access_token}"}}

    # in None case, don't even pass a query param
    if test_upload_ids is not None:
        kwargs["params"] = {"upload_ids": test_upload_ids}

    response = test_client.delete("/uploads", **kwargs)
    assert response.status_code == 400

    mocked_delete_uploads.assert_not_called()


def test_uploads__delete__failure_to_delete_uploads(mocker):
    mocker.patch.object(main, "delete_uploads", autospec=True, side_effect=Exception())

    test_user_id = uuid.uuid4()
    access_token = get_token(scope=["pulse3d:free"], userid=test_user_id)
    kwargs = {
        "headers": {"Authorization": f"Bearer {access_token}"},
        "params": {"upload_ids": [uuid.uuid4()]},
    }

    response = test_client.delete("/uploads", **kwargs)
    assert response.status_code == 500


@pytest.mark.parametrize("download", [True, False, None])
@pytest.mark.parametrize("test_token_scope", [[s] for s in PULSE3D_SCOPES])
@pytest.mark.parametrize(
    "test_job_ids", [None, [], uuid.uuid4(), [uuid.uuid4()], [uuid.uuid4() for _ in range(3)]]
)
def test_jobs__get__jobs_found(download, test_token_scope, test_job_ids, mocked_asyncpg_con, mocker):
    test_account_id = uuid.uuid4()
    account_type = "customer" if test_token_scope in (["customer:free"], ["customer:paid"]) else "user"
    test_customer_id = uuid.uuid4() if account_type != "customer" else None

    if test_job_ids:
        if isinstance(test_job_ids, uuid.UUID):
            # fastapi automatically converts a single UUID to a list
            expected_job_ids = [str(test_job_ids)]
        else:
            expected_job_ids = [str(test_id) for test_id in test_job_ids]
    else:
        # if no job IDs given, then all jobs are returned
        expected_job_ids = [str(uuid.uuid4()) for _ in range(3)]

    test_statuses = ["finished", "pending", "error"]
    test_job_rows = [
        {
            "status": status,
            "job_id": f"job{i}",
            "upload_id": str(job_id),
            "created_at": i,
            "job_meta": json.dumps({"error": f"e{i}"}),
            "object_key": f"obj{i}",
            "user_id": test_account_id,
        }
        for i, (status, job_id) in enumerate(zip(test_statuses, expected_job_ids))
    ]

    mocked_get_jobs = mocker.patch.object(main, "get_jobs", autospec=True, return_value=test_job_rows)
    mocked_generate = mocker.patch.object(main, "generate_presigned_url", autospec=True, return_value="url0")

    access_token = get_token(
        scope=test_token_scope,
        account_type=account_type,
        userid=test_account_id,
        customer_id=test_customer_id,
    )

    kwargs = {"headers": {"Authorization": f"Bearer {access_token}"}, "params": {}}
    # in None case, don't even pass a query param
    if test_job_ids is not None:
        kwargs["params"]["job_ids"] = test_job_ids
    if download is not None:
        kwargs["params"]["download"] = download

    response = test_client.get("/jobs", **kwargs)
    assert response.status_code == 200

    job0 = {"status": "finished"}
    if download is not False:
        # deafult value is True, so if download is True or None (not given) then a url will be returned
        job0["url"] = mocked_generate.return_value
    jobs = [job0]

    if expected_job_ids and len(expected_job_ids) > 1:
        jobs.extend([{"status": test_statuses[1]}, {"status": test_statuses[2], "error_info": "e2"}])
    for job, job_row in zip(jobs, test_job_rows):
        job.update(job_row)
        # rename keys
        job["id"] = job.pop("job_id")
        job["meta"] = job.pop("job_meta")
        job.pop("user_id")
        if account_type != "customer":
            job["owner"] = True

    # if all jobs are retrieved successfully, this should be the only key in the response dict
    assert list(response.json()) == ["jobs"]

    for response_job, expected_job in zip(response.json()["jobs"], jobs):
        assert response_job == expected_job
    # this changes after token creation

    if test_token_scope == ["pulse3d:rw_all_data"]:
        account_type = "dataUser"
        test_account_id = test_customer_id

    expected_job_id_arg = None if not test_job_ids else expected_job_ids
    mocked_get_jobs.assert_called_once_with(
        con=mocked_asyncpg_con,
        account_type=account_type,
        account_id=str(test_account_id),
        job_ids=expected_job_id_arg,
    )
    # download param defaults to true, so the only time this function won't be called is if False is explicity passed
    if download is False:
        mocked_generate.assert_not_called()
    else:
        mocked_generate.assert_called_once_with(main.PULSE3D_UPLOADS_BUCKET, test_job_rows[0]["object_key"])


def test_jobs__get__error_with_creating_presigned_url_for_single_file(mocked_asyncpg_con, mocker):
    test_num_jobs = 3
    test_user_id = uuid.uuid4()
    test_job_ids = [uuid.uuid4() for _ in range(test_num_jobs)]
    expected_job_ids = [str(test_id) for test_id in test_job_ids]
    # use job_ids as upload_ids to make testing easier
    test_job_rows = [
        {
            "status": "finished",
            "job_id": f"job{i}",
            "upload_id": str(job_id),
            "created_at": i,
            "job_meta": json.dumps({"error": f"e{i}"}),
            "object_key": f"obj{i}",
            "user_id": test_user_id,
        }
        for i, job_id in enumerate(test_job_ids)
    ]

    mocked_get_jobs = mocker.patch.object(main, "get_jobs", autospec=True, return_value=test_job_rows)
    mocked_generate = mocker.patch.object(
        main, "generate_presigned_url", autospec=True, side_effect=["url0", Exception(), "url2"]
    )

    access_token = get_token(scope=["pulse3d:free"], userid=test_user_id)

    kwargs = {
        "headers": {"Authorization": f"Bearer {access_token}"},
        "params": {"job_ids": test_job_ids, "download": True},
    }
    response = test_client.get("/jobs", **kwargs)
    assert response.status_code == 200

    jobs = [
        {"url": "url0"},
        {"url": "Error creating download link"},
        {"url": "url2"},
    ]
    for i, job in enumerate(jobs):
        job.update(test_job_rows[i])
        # rename keys
        job["id"] = job.pop("job_id")
        job["meta"] = job.pop("job_meta")
        job["owner"] = True
        job.pop("user_id")

    assert list(response.json()) == ["jobs"]
    for response_job, expected_job in zip(response.json()["jobs"], jobs):
        assert response_job == expected_job

    mocked_get_jobs.assert_called_once_with(
        con=mocked_asyncpg_con, account_type="user", account_id=str(test_user_id), job_ids=expected_job_ids
    )
    assert mocked_generate.call_args_list == [
        mocker.call(main.PULSE3D_UPLOADS_BUCKET, test_job_rows[i]["object_key"]) for i in range(test_num_jobs)
    ]


def test_jobs__get__no_jobs_found(mocked_asyncpg_con, mocker):
    # falsey query params are automatically converted to None
    expected_job_ids = None

    mocked_get_jobs = mocker.patch.object(main, "get_jobs", autospec=True, return_value=[])
    mocked_get_uploads = mocker.patch.object(main, "get_uploads", autospec=True)

    test_user_id = uuid.uuid4()
    access_token = get_token(scope=["pulse3d:free"], userid=test_user_id)

    kwargs = {"headers": {"Authorization": f"Bearer {access_token}"}}
    response = test_client.get("/jobs", **kwargs)
    assert response.status_code == 200
    assert response.json() == {"error": "No jobs found", "jobs": []}

    mocked_get_jobs.assert_called_once_with(
        con=mocked_asyncpg_con, account_type="user", account_id=str(test_user_id), job_ids=expected_job_ids
    )
    mocked_get_uploads.assert_not_called()


def test_jobs__post__no_params_given(mocked_asyncpg_con, mocker):
    expected_job_id = uuid.uuid4()
    expected_job_priority = 10
    test_upload_id = uuid.uuid4()
    test_user_id = uuid.uuid4()
    test_customer_id = uuid.uuid4()
    test_version = random_semver(max_version="0.24.0")

    access_token = get_token(scope=["pulse3d:free"], userid=test_user_id, customer_id=test_customer_id)
    mocked_asyncpg_con.fetchrow.return_value = {
        "user_id": test_user_id,
        "state": "external",
        "end_of_life_date": None,
    }

    mocked_create_job = mocker.patch.object(main, "create_job", autospec=True, return_value=expected_job_id)
    mocker.patch.object(
        main,
        "check_customer_quota",
        return_value={
            "current": {
                "uploads": "0",
                "jobs": "0",
            },
            "jobs_reached": False,
            "limits": {"expiration_date": "", "jobs": "-1", "uploads": "-1"},
            "uploads_reached": False,
        },
        autospec=True,
    )
    kwargs = {
        "json": {"upload_id": str(test_upload_id), "version": test_version},
        "headers": {"Authorization": f"Bearer {access_token}"},
    }
    response = test_client.post("/jobs", **kwargs)
    assert response.status_code == 200
    assert response.json() == {
        "id": str(expected_job_id),
        "user_id": str(test_user_id),
        "upload_id": str(test_upload_id),
        "status": "pending",
        "priority": expected_job_priority,
        "usage_quota": {
            "current": {
                "uploads": "0",
                "jobs": "0",
            },
            "jobs_reached": False,
            "limits": {"expiration_date": "", "jobs": "-1", "uploads": "-1"},
            "uploads_reached": False,
        },
    }

    expected_analysis_params = {
        param: None
        for param in (
            "baseline_widths_to_use",
            "prominence_factors",
            "width_factors",
            "twitch_widths",
            "start_time",
            "end_time",
        )
    }

    mocked_create_job.assert_called_once_with(
        con=mocked_asyncpg_con,
        upload_id=test_upload_id,
        queue=f"pulse3d-v{test_version}",
        priority=expected_job_priority,
        meta={"analysis_params": expected_analysis_params, "version": test_version},
        customer_id=str(test_customer_id),
        job_type="pulse3d",
    )


@pytest.mark.parametrize(
    "test_token_scope",
    [[s] for s in ["pulse3d:free", "pulse3d:paid"]],
)
def test_jobs__post__returns_unauthorized_error_if_user_ids_dont_match(mocked_asyncpg_con, test_token_scope):
    test_upload_id = uuid.uuid4()
    test_user_id = uuid.uuid4()
    diff_user_id = uuid.uuid4()
    test_customer_id = uuid.uuid4()
    test_version = random_semver(max_version="0.24.0")

    access_token = get_token(scope=test_token_scope, userid=test_user_id, customer_id=test_customer_id)
    mocked_asyncpg_con.fetchrow.return_value = {
        "user_id": diff_user_id,
        "state": "external",
        "end_of_life_date": None,
    }

    kwargs = {
        "json": {"upload_id": str(test_upload_id), "version": test_version},
        "headers": {"Authorization": f"Bearer {access_token}"},
    }
    response = test_client.post("/jobs", **kwargs)
    assert response.status_code == 200
    assert response.json() == GenericErrorResponse(
        message="User does not have authorization to start this job.", error="AuthorizationError"
    )


def test_jobs__post__basic_params_given(mocker, mocked_asyncpg_con):
    test_analysis_params = {"twitch_widths": [10, 20], "start_time": 0, "end_time": 1}
    test_user_id = uuid.uuid4()

    access_token = get_token(scope=["pulse3d:free"], userid=test_user_id, account_type="user")
    mocked_create_job = mocker.patch.object(main, "create_job", autospec=True, return_value=uuid.uuid4())
    mocked_asyncpg_con.fetchrow.return_value = {
        "user_id": test_user_id,
        "state": "external",
        "end_of_life_date": None,
    }
    mocker.patch.object(
        main,
        "check_customer_quota",
        return_value={
            "current": {
                "uploads": "0",
                "jobs": "0",
            },
            "jobs_reached": False,
            "limits": {"expiration_date": "", "jobs": "-1", "uploads": "-1"},
            "uploads_reached": False,
        },
        autospec=True,
    )

    kwargs = {
        "json": {
            "upload_id": str(uuid.uuid4()),
            "version": random_semver(max_version="0.24.0"),
            **test_analysis_params,
        },
        "headers": {"Authorization": f"Bearer {access_token}"},
    }
    response = test_client.post("/jobs", **kwargs)
    assert response.status_code == 200

    expected_analysis_params = {
        param: None
        for param in (
            "baseline_widths_to_use",
            "prominence_factors",
            "width_factors",
            "twitch_widths",
            "start_time",
            "end_time",
        )
    }
    expected_analysis_params.update(test_analysis_params)

    mocked_create_job.assert_called_once()
    assert mocked_create_job.call_args[1]["meta"]["analysis_params"] == expected_analysis_params


@pytest.mark.parametrize(
    "previous_version,version,expected_diff",
    [("0.28.3", "0.28.2", -1), ("0.28.2", "0.28.3", 1), ("0.28.3", "0.28.3", 0), ("0.28.2", "0.28.2", 0)],
)
def test_jobs__post__correctly_updates_peak_valley_indices_based_on_differing_pulse3d_versions_greater_than_0_28_2(
    mocker, mocked_asyncpg_con, previous_version, version, expected_diff
):
    mocker.patch.object(main, "create_job", autospec=True, return_value=uuid.uuid4())
    mocker.patch.object(main, "upload_file_to_s3", autospec=True)
    spied_dataframe = mocker.spy(pd, "DataFrame")

    initial_peaks_valleys = {"A1": [[1, 3, 5], [2, 4]], "B1": [[6, 8], [7]]}
    test_analysis_params = {
        "previous_version": previous_version,
        "version": version,
        "peaks_valleys": initial_peaks_valleys,
    }

    test_user_id = uuid.uuid4()
    access_token = get_token(scope=["pulse3d:free"], userid=test_user_id, account_type="user")
<<<<<<< HEAD
    mocked_asyncpg_con.fetchrow.return_value = {"user_id": test_user_id}
=======
    mocked_asyncpg_con.fetchrow.return_value = {
        "user_id": test_user_id,
        "state": "external",
        "end_of_life_date": None,
    }
>>>>>>> 8d07f826

    mocker.patch.object(
        main,
        "check_customer_quota",
        return_value={
            "current": {
                "uploads": "0",
                "jobs": "0",
            },
            "jobs_reached": False,
            "limits": {"expiration_date": "", "jobs": "-1", "uploads": "-1"},
            "uploads_reached": False,
        },
        autospec=True,
    )

    kwargs = {
        "json": {
            "upload_id": str(uuid.uuid4()),
            "version": random_semver(max_version="0.24.0"),
            **test_analysis_params,
        },
        "headers": {"Authorization": f"Bearer {access_token}"},
    }
    response = test_client.post("/jobs", **kwargs)
    assert response.status_code == 200

    for well, peaks_valleys in initial_peaks_valleys.items():
        assert spied_dataframe.spy_return[f"{well}__peaks"].dropna().tolist() == [
            p + expected_diff for p in peaks_valleys[0]
        ]
        assert spied_dataframe.spy_return[f"{well}__valleys"].dropna().tolist() == [
            v + expected_diff for v in peaks_valleys[1]
        ]


@pytest.mark.parametrize(
    "previous_version,version,expected_peaks_valleys",
    [
        ("0.28.3", "0.28.0", {"A1": [[0, 2, 4], [1, 3]], "B1": [[5, 7], [6]]}),
        ("0.27.1", "0.28.0", {"A1": [[1, 3, 5], [2, 4]], "B1": [[6, 8], [7]]}),
        ("0.25.4", "0.25.4", {"A1": [[1, 3, 5], [2, 4]], "B1": [[6, 8], [7]]}),
        ("0.28.0", "0.28.2", True),
        ("0.28.0", "0.28.3", True),
    ],
)
def test_jobs__post__correctly_updates_peak_valley_indices_based_on_differing_pulse3d_versions_less_than_0_28_2(
    mocker, mocked_asyncpg_con, previous_version, version, expected_peaks_valleys
):
    mocked_create_job = mocker.patch.object(main, "create_job", autospec=True, return_value=uuid.uuid4())
    mocker.patch.object(main, "upload_file_to_s3", autospec=True)

    initial_peaks_valleys = {"A1": [[1, 3, 5], [2, 4]], "B1": [[6, 8], [7]]}
    test_analysis_params = {
        "previous_version": previous_version,
        "version": version,
        "peaks_valleys": initial_peaks_valleys,
    }

    test_user_id = uuid.uuid4()
    test_customer_id = uuid.uuid4()
    access_token = get_token(
        scope=["pulse3d:free"], userid=test_user_id, account_type="user", customer_id=test_customer_id
    )
<<<<<<< HEAD
    mocked_asyncpg_con.fetchrow.return_value = {"user_id": test_user_id}
=======
    mocked_asyncpg_con.fetchrow.return_value = {
        "user_id": test_user_id,
        "state": "external",
        "end_of_life_date": None,
    }
>>>>>>> 8d07f826

    mocker.patch.object(
        main,
        "check_customer_quota",
        return_value={
            "current": {"uploads": "0", "jobs": "0"},
            "jobs_reached": False,
            "limits": {"expiration_date": "", "jobs": "-1", "uploads": "-1"},
            "uploads_reached": False,
        },
        autospec=True,
    )

    test_upload_id = uuid.uuid4()
    kwargs = {
        "json": {
            "upload_id": str(test_upload_id),
            "version": random_semver(max_version="0.24.0"),
            **test_analysis_params,
        },
        "headers": {"Authorization": f"Bearer {access_token}"},
    }
    response = test_client.post("/jobs", **kwargs)
    assert response.status_code == 200

    expected_analysis_param_keys = [
        "baseline_widths_to_use",
        "prominence_factors",
        "width_factors",
        "twitch_widths",
        "start_time",
        "end_time",
    ]

    pulse3d_semver = VersionInfo.parse(version)
    if pulse3d_semver >= "0.25.0":
        expected_analysis_param_keys.append("max_y")
    if pulse3d_semver >= "0.25.4":
        expected_analysis_param_keys.append("normalize_y_axis")
    if pulse3d_semver >= "0.28.1":
        expected_analysis_param_keys.append("include_stim_protocols")
    if pulse3d_semver >= "0.30.1":
        expected_analysis_param_keys.append("stiffness_factor")
        expected_analysis_param_keys.append("inverted_post_magnet_wells")

    expected_analysis_params = {param: None for param in expected_analysis_param_keys}

    expected_analysis_params["peaks_valleys"] = expected_peaks_valleys

    mocked_create_job.assert_called_with(
        con=mocked_asyncpg_con,
        upload_id=test_upload_id,
        queue=f"pulse3d-v{version}",
        priority=10,
        meta={"analysis_params": expected_analysis_params, "version": version},
        customer_id=str(test_customer_id),
        job_type="pulse3d",
    )


def test_jobs__post__uploads_peaks_and_valleys_when_passed_into_request(mocker, mocked_asyncpg_con):
    test_peaks_valleys = dict()
    random_list = [int(x) for x in np.random.randint(low=0, high=100, size=5)]
    for x in range(24):
        test_peaks_valleys[TWENTY_FOUR_WELL_PLATE.get_well_name_from_well_index(x)] = [
            random_list,
            random_list,
        ]

    test_analysis_params = {
        "twitch_widths": [10, 20],
        "start_time": 0,
        "end_time": 1,
        "peaks_valleys": test_peaks_valleys,
    }
    test_user_id = uuid.uuid4()
    test_customer_id = uuid.uuid4()
    test_upload_id = uuid.uuid4()

    access_token = get_token(
        scope=["pulse3d:free"], userid=test_user_id, account_type="user", customer_id=test_customer_id
    )
    mocked_create_job = mocker.patch.object(main, "create_job", autospec=True, return_value=uuid.uuid4())
    mocked_upload_to_s3 = mocker.patch.object(main, "upload_file_to_s3", autospec=True)
    mocked_asyncpg_con.fetchrow.return_value = {
        "user_id": test_user_id,
        "state": "external",
        "end_of_life_date": None,
    }
    spied_tempdir = mocker.spy(tempfile, "TemporaryDirectory")
    mocker.patch.object(
        main,
        "check_customer_quota",
        return_value={
            "current": {
                "uploads": "0",
                "jobs": "0",
            },
            "jobs_reached": False,
            "limits": {"expiration_date": "", "jobs": "-1", "uploads": "-1"},
            "uploads_reached": False,
        },
        autospec=True,
    )

    kwargs = {
        "json": {
            "upload_id": str(test_upload_id),
            "version": "0.28.2",
            **test_analysis_params,
        },
        "headers": {"Authorization": f"Bearer {access_token}"},
    }

    response = test_client.post("/jobs", **kwargs)
    assert response.status_code == 200

    mocked_create_job.assert_called_once()

    expected_s3_key = f"uploads/{test_customer_id}/{test_user_id}/{test_upload_id}/{mocked_create_job.return_value}/peaks_valleys.parquet"
    expected_parquet_path = os.path.join(spied_tempdir.spy_return.name, "peaks_valleys.parquet")

    mocked_upload_to_s3.assert_called_once_with(
        bucket="test-pulse3d-uploads", key=expected_s3_key, file=expected_parquet_path
    )


@pytest.mark.parametrize(
    "usage_dict",
    [
        {"jobs_reached": True, "uploads_reached": True},
        {"jobs_reached": True, "uploads_reached": False},
    ],
)
def test_jobs__post__returns_error_dict_if_quota_has_been_reached(mocker, mocked_asyncpg_con, usage_dict):
    test_user_id = uuid.uuid4()
    mocked_usage_check = mocker.patch.object(
        main, "check_customer_quota", return_value=usage_dict, autospec=True
    )
    mocked_asyncpg_con.fetchrow.return_value = {
        "user_id": test_user_id,
        "state": "external",
        "end_of_life_date": None,
    }

    test_analysis_params = {"twitch_widths": [10, 20], "start_time": 0, "end_time": 1}
    access_token = get_token(scope=["pulse3d:free"], userid=test_user_id, account_type="user")
    spied_create_job = mocker.spy(main, "create_job")

    kwargs = {
        "json": {
            "upload_id": str(uuid.uuid4()),
            "version": random_semver(max_version="0.24.0"),
            **test_analysis_params,
        },
        "headers": {"Authorization": f"Bearer {access_token}"},
    }
    response = test_client.post("/jobs", **kwargs)
    assert response.status_code == 200
    assert response.json() == GenericErrorResponse(
        message=mocked_usage_check.return_value, error="UsageError"
    )
    spied_create_job.assert_not_called()


@pytest.mark.parametrize("param_name", ["prominence_factors", "width_factors"])
@pytest.mark.parametrize("param_tuple", [(1, 2), (None, 2), (1, None), (None, None)])
def test_jobs__post__advanced_params_given(param_name, mocked_asyncpg_con, param_tuple, mocker):
    test_analysis_params = {param_name: param_tuple}
    test_user_id = uuid.uuid4()
    access_token = get_token(scope=["pulse3d:free"], userid=test_user_id)
    mocked_create_job = mocker.patch.object(main, "create_job", autospec=True, return_value=uuid.uuid4())
    mocker.patch.object(
        main,
        "check_customer_quota",
        return_value={
            "current": {
                "uploads": "0",
                "jobs": "0",
            },
            "jobs_reached": False,
            "limits": {"expiration_date": "", "jobs": "-1", "uploads": "-1"},
            "uploads_reached": False,
        },
        autospec=True,
    )
    mocked_asyncpg_con.fetchrow.return_value = {
        "user_id": test_user_id,
        "state": "external",
        "end_of_life_date": None,
    }

    kwargs = {
        "json": {
            "upload_id": str(uuid.uuid4()),
            "version": random_semver(max_version="0.24.0"),
            **test_analysis_params,
        },
        "headers": {"Authorization": f"Bearer {access_token}"},
    }
    response = test_client.post("/jobs", **kwargs)
    assert response.status_code == 200

    expected_default_value_tuple = (
        DEFAULT_PROMINENCE_FACTORS if param_name == "prominence_factors" else DEFAULT_WIDTH_FACTORS
    )
    format_mapping = {
        (1, 2): (1, 2),
        (None, 2): (expected_default_value_tuple[0], 2),
        (1, None): (1, expected_default_value_tuple[1]),
        (None, None): None,
    }

    expected_analysis_params = {
        param: None
        for param in (
            "baseline_widths_to_use",
            "prominence_factors",
            "width_factors",
            "twitch_widths",
            "start_time",
            "end_time",
        )
    }
    expected_analysis_params.update({param_name: format_mapping[param_tuple]})

    mocked_create_job.assert_called_once()
    assert mocked_create_job.call_args[1]["meta"]["analysis_params"] == expected_analysis_params


@pytest.mark.parametrize("param_tuple", [(1, 2), (None, 2), (1, None), (None, None)])
def test_jobs__post__with_baseline_widths_to_use(param_tuple, mocked_asyncpg_con, mocker):
    mocker.patch.object(
        main,
        "check_customer_quota",
        return_value={
            "current": {
                "uploads": "0",
                "jobs": "0",
            },
            "jobs_reached": False,
            "limits": {"expiration_date": "", "jobs": "-1", "uploads": "-1"},
            "uploads_reached": False,
        },
        autospec=True,
    )
    test_user_id = uuid.uuid4()
    mocked_asyncpg_con.fetchrow.return_value = {
        "user_id": test_user_id,
        "state": "external",
        "end_of_life_date": None,
    }
    test_analysis_params = {"baseline_widths_to_use": param_tuple}
    access_token = get_token(scope=["pulse3d:free"], userid=test_user_id)
    mocked_create_job = mocker.patch.object(main, "create_job", autospec=True, return_value=uuid.uuid4())
    kwargs = {
        "json": {
            "upload_id": str(uuid.uuid4()),
            "version": random_semver(max_version="0.24.0"),
            **test_analysis_params,
        },
        "headers": {"Authorization": f"Bearer {access_token}"},
    }
    response = test_client.post("/jobs", **kwargs)
    assert response.status_code == 200

    format_mapping = {
        (1, 2): (1, 2),
        (None, 2): (DEFAULT_BASELINE_WIDTHS[0], 2),
        (1, None): (1, DEFAULT_BASELINE_WIDTHS[1]),
        (None, None): None,
    }

    expected_analysis_params = {
        param: None
        for param in (
            "baseline_widths_to_use",
            "prominence_factors",
            "width_factors",
            "twitch_widths",
            "start_time",
            "end_time",
        )
    }

    expected_analysis_params.update({"baseline_widths_to_use": format_mapping[param_tuple]})

    mocked_create_job.assert_called_once()
    assert mocked_create_job.call_args[1]["meta"]["analysis_params"] == expected_analysis_params


<<<<<<< HEAD
# Tanner (3/13/23): only really need to test versions that are live in prod are being tested in test cluster
@pytest.mark.parametrize("version", ["0.25.2", "0.25.4", "0.28.0", "0.28.2", "0.28.3", "0.30.4", "0.30.4"])
=======
# Tanner (3/13/23): only really need to test versions that are live in prod or are being tested in test cluster
@pytest.mark.parametrize("version", ["0.25.2", "0.25.4", "0.28.0", "0.28.2", "0.28.3", "0.30.4", "0.30.5"])
>>>>>>> 8d07f826
def test_jobs__post__omits_analysis_params_not_supported_by_the_selected_pulse3d_version(
    version, mocked_asyncpg_con, mocker
):
    test_user_id = uuid.uuid4()
    access_token = get_token(scope=["pulse3d:free"], userid=test_user_id)
    mocked_create_job = mocker.patch.object(main, "create_job", autospec=True, return_value=uuid.uuid4())
    mocked_asyncpg_con.fetchrow.return_value = {
        "user_id": test_user_id,
        "state": "external",
        "end_of_life_date": None,
    }
    mocker.patch.object(
        main,
        "check_customer_quota",
        return_value={
            "current": {
                "uploads": "0",
                "jobs": "0",
            },
            "jobs_reached": False,
            "limits": {"expiration_date": "", "jobs": "-1", "uploads": "-1"},
            "uploads_reached": False,
        },
        autospec=True,
    )
    kwargs = {
        "json": {"upload_id": str(uuid.uuid4()), "version": version},
        "headers": {"Authorization": f"Bearer {access_token}"},
    }
    response = test_client.post("/jobs", **kwargs)
    assert response.status_code == 200

    expected_analysis_param_keys = [
        "baseline_widths_to_use",
        "prominence_factors",
        "width_factors",
        "twitch_widths",
        "start_time",
        "end_time",
    ]

    pulse3d_semver = VersionInfo.parse(version)
    if pulse3d_semver >= "0.25.0":
        expected_analysis_param_keys.append("max_y")
    if pulse3d_semver >= "0.25.4":
        expected_analysis_param_keys.append("normalize_y_axis")
    if pulse3d_semver >= "0.28.1":
        expected_analysis_param_keys.append("include_stim_protocols")
    if pulse3d_semver >= "0.30.1":
        expected_analysis_param_keys.append("stiffness_factor")
        expected_analysis_param_keys.append("inverted_post_magnet_wells")
    if pulse3d_semver >= "0.30.3":
        expected_analysis_param_keys.append("well_groups")
    if pulse3d_semver >= "0.30.5":
        expected_analysis_param_keys.append("stim_waveform_format")

    if "0.25.2" <= pulse3d_semver <= "0.28.0":
        expected_analysis_param_keys.append("peaks_valleys")

    expected_analysis_params = {param: None for param in expected_analysis_param_keys}

    mocked_create_job.assert_called_once()
    assert mocked_create_job.call_args[1]["meta"]["analysis_params"] == expected_analysis_params


@pytest.mark.parametrize("test_token_scope", [[s] for s in PULSE3D_SCOPES])
@pytest.mark.parametrize("test_job_ids", [uuid.uuid4(), [uuid.uuid4()], [uuid.uuid4() for _ in range(3)]])
def test_jobs__delete(test_token_scope, test_job_ids, mocked_asyncpg_con, mocker):
    mocked_delete_jobs = mocker.patch.object(main, "delete_jobs", autospec=True)

    test_account_id = uuid.uuid4()
    account_type = "customer" if test_token_scope in (["customer:free"], ["customer:paid"]) else "user"
    access_token = get_token(scope=test_token_scope, account_type=account_type, userid=test_account_id)
    kwargs = {
        "headers": {"Authorization": f"Bearer {access_token}"},
        "params": {"job_ids": test_job_ids},
    }

    response = test_client.delete("/jobs", **kwargs)
    assert response.status_code == 200

    if isinstance(test_job_ids, uuid.UUID):
        # fastapi automatically converts a single UUID to a list
        test_job_ids = [test_job_ids]

    expected_job_ids = [str(test_id) for test_id in test_job_ids]

    mocked_delete_jobs.assert_called_once_with(
        con=mocked_asyncpg_con,
        account_type=account_type,
        account_id=str(test_account_id),
        job_ids=expected_job_ids,
    )


@pytest.mark.parametrize("test_job_ids", [None, []])
def test_jobs__delete__no_job_ids_given(test_job_ids, mocker):
    mocked_delete_jobs = mocker.patch.object(main, "delete_jobs", autospec=True)

    test_user_id = uuid.uuid4()
    access_token = get_token(scope=["pulse3d:free"], userid=test_user_id)
    kwargs = {"headers": {"Authorization": f"Bearer {access_token}"}}

    # in None case, don't even pass a query param
    if test_job_ids is not None:
        kwargs["params"] = {"job_ids": test_job_ids}

    response = test_client.delete("/jobs", **kwargs)
    assert response.status_code == 400

    mocked_delete_jobs.assert_not_called()


def test_jobs__delete__failure_to_delete_jobs(mocker):
    mocker.patch.object(main, "delete_jobs", autospec=True, side_effect=Exception())

    test_user_id = uuid.uuid4()
    access_token = get_token(scope=["pulse3d:free"], userid=test_user_id)
    kwargs = {"headers": {"Authorization": f"Bearer {access_token}"}, "params": {"job_ids": [uuid.uuid4()]}}

    response = test_client.delete("/jobs", **kwargs)
    assert response.status_code == 500


@pytest.mark.parametrize("test_token_scope", [[s] for s in PULSE3D_SCOPES])
@pytest.mark.parametrize("test_job_ids", [[uuid.uuid4() for _ in range(r)] for r in range(1, 4)])
def test_jobs_download__post__no_duplicate_analysis_file_names(
    test_token_scope, test_job_ids, mocked_asyncpg_con, mocker
):
    test_account_id = uuid.uuid4()
    account_type = "customer" if test_token_scope in (["customer:free"], ["customer:paid"]) else "user"
    test_customer_id = uuid.uuid4() if account_type != "customer" else None

    access_token = get_token(
        scope=test_token_scope,
        account_type=account_type,
        userid=test_account_id,
        customer_id=test_customer_id,
    )

    test_statuses = ["finished", "finished", "pending", "error"]
    test_job_rows = [
        {
            "status": status,
            "job_id": f"job{i}",
            "upload_id": str(job_id),
            "created_at": i,
            "job_meta": f"jmeta{i}",
            "object_key": f"/obj/prefix/file{i}.xlsx",
        }
        for i, (status, job_id) in enumerate(zip(test_statuses, test_job_ids))
    ]

    mocked_get_jobs = mocker.patch.object(main, "get_jobs", autospec=True, return_value=test_job_rows)
    mocked_yield_objs = mocker.patch.object(main, "_yield_s3_objects", autospec=True)

    test_job_ids_strs = [str(job_id) for job_id in test_job_ids]

    kwargs = {"headers": {"Authorization": f"Bearer {access_token}"}, "json": {"job_ids": test_job_ids_strs}}
    response = test_client.post("/jobs/download", **kwargs)
    assert response.status_code == 200
    assert response.headers["content-type"] == "application/zip"

    if "pulse3d:rw_all_data" in test_token_scope:
        account_type = "dataUser"
        test_account_id = test_customer_id

    mocked_get_jobs.assert_called_once_with(
        con=mocked_asyncpg_con,
        account_type=account_type,
        account_id=str(test_account_id),
        job_ids=test_job_ids_strs,
    )

    expected_keys = [job_row["object_key"] for job_row in test_job_rows if job_row["status"] == "finished"]
    mocked_yield_objs.assert_called_once_with(
        bucket="test-pulse3d-uploads",
        filenames=[os.path.basename(key) for key in expected_keys],
        keys=expected_keys,
    )


@pytest.mark.parametrize("test_token_scope", [[s] for s in PULSE3D_SCOPES])
def test_jobs_download__post__duplicate_analysis_file_names(mocked_asyncpg_con, test_token_scope, mocker):
    test_account_id = uuid.uuid4()
    account_type = "customer" if test_token_scope in (["customer:free"], ["customer:paid"]) else "user"
    test_customer_id = uuid.uuid4() if account_type != "customer" else None

    access_token = get_token(
        scope=test_token_scope,
        account_type=account_type,
        userid=test_account_id,
        customer_id=test_customer_id,
    )

    test_job_ids = [uuid.uuid4() for _ in range(3)]

    test_job_rows = [
        {
            "status": "finished",
            "job_id": f"job{i}",
            "upload_id": str(job_id),
            "created_at": i,
            "job_meta": f"jmeta{i}",
            "object_key": f"/prefix/{i}/file.xlsx",
        }
        for i, job_id in enumerate(test_job_ids)
    ]

    mocked_get_jobs = mocker.patch.object(main, "get_jobs", autospec=True, return_value=test_job_rows)
    mocked_yield_objs = mocker.patch.object(main, "_yield_s3_objects", autospec=True)

    test_job_ids_strs = [str(job_id) for job_id in test_job_ids]

    kwargs = {"headers": {"Authorization": f"Bearer {access_token}"}, "json": {"job_ids": test_job_ids_strs}}
    response = test_client.post("/jobs/download", **kwargs)
    assert response.status_code == 200
    assert response.headers["content-type"] == "application/zip"

    if "pulse3d:rw_all_data" in test_token_scope:
        account_type = "dataUser"
        test_account_id = test_customer_id

    mocked_get_jobs.assert_called_once_with(
        con=mocked_asyncpg_con,
        account_type=account_type,
        account_id=str(test_account_id),
        job_ids=test_job_ids_strs,
    )

    expected_keys = [job_row["object_key"] for job_row in test_job_rows]
    mocked_yield_objs.assert_called_once_with(
        bucket="test-pulse3d-uploads",
        filenames=["file.xlsx", "file_(1).xlsx", "file_(2).xlsx"],
        keys=expected_keys,
    )


@pytest.mark.parametrize("test_job_ids,test_error_code", [(None, 422), ([], 400)])
def test_jobs_download__post__no_job_ids_given(test_job_ids, test_error_code, mocker):
    mocked_get_jobs = mocker.patch.object(main, "get_jobs", autospec=True)
    mocked_yield_objs = mocker.patch.object(main, "_yield_s3_objects", autospec=True)

    access_token = get_token(scope=["pulse3d:free"])

    kwargs = {"headers": {"Authorization": f"Bearer {access_token}"}}
    # in None case, don't even pass a param
    if test_job_ids is not None:
        kwargs["json"] = {"job_ids": test_job_ids}

    response = test_client.post("/jobs/download", **kwargs)
    assert response.status_code == test_error_code

    mocked_get_jobs.assert_not_called()
    mocked_yield_objs.assert_not_called()


@pytest.mark.parametrize("test_upload_ids,test_error_code", [(None, 422), ([], 400)])
def test_uploads_download__post__no_job_ids_given(test_upload_ids, test_error_code, mocker):
    mocked_get_uploads = mocker.patch.object(main, "get_uploads", autospec=True)
    mocked_yield_objs = mocker.patch.object(main, "_yield_s3_objects", autospec=True)

    access_token = get_token(scope=["pulse3d:free"])

    kwargs = {"headers": {"Authorization": f"Bearer {access_token}"}}
    # in None case, don't even pass a param
    if test_upload_ids is not None:
        kwargs["json"] = {"upload_ids": test_upload_ids}

    response = test_client.post("/uploads/download", **kwargs)
    assert response.status_code == test_error_code

    mocked_get_uploads.assert_not_called()
    mocked_yield_objs.assert_not_called()


@pytest.mark.parametrize("test_token_scope", [[s] for s in PULSE3D_SCOPES])
def test_uploads_download__post__correctly_handles_single_file_downloads(
    test_token_scope, mocked_asyncpg_con, mocker
):
    test_account_id = uuid.uuid4()
    test_upload_ids = [uuid.uuid4()]
    account_type = "customer" if test_token_scope in (["customer:free"], ["customer:paid"]) else "user"
    test_customer_id = uuid.uuid4() if account_type != "customer" else None

    access_token = get_token(
        scope=test_token_scope,
        account_type=account_type,
        userid=test_account_id,
        customer_id=test_customer_id,
    )

    test_presigned_url = "https://s3.test-url.com/"
    test_upload_rows = [
        {"filename": f"file_{upload}zip", "prefix": "/obj/prefix/"} for upload in test_upload_ids
    ]

    mocked_get_uploads = mocker.patch.object(
        main, "get_uploads", autospec=True, return_value=test_upload_rows
    )
    mocked_yield_objs = mocker.patch.object(main, "_yield_s3_objects", autospec=True)
    mocked_presigned_url = mocker.patch.object(
        main, "generate_presigned_url", return_value=test_presigned_url, autospec=True
    )

    test_upload_ids_strs = [str(id) for id in test_upload_ids]

    kwargs = {
        "headers": {"Authorization": f"Bearer {access_token}"},
        "json": {"upload_ids": test_upload_ids_strs},
    }
    response = test_client.post("/uploads/download", **kwargs)
    assert response.status_code == 200
    assert response.headers["content-type"] == "application/json"
    assert response.json() == {
        "filename": mocked_get_uploads.return_value[0]["filename"],
        "url": mocked_presigned_url.return_value,
    }

    if "pulse3d:rw_all_data" in test_token_scope:
        account_type = "dataUser"
        test_account_id = test_customer_id

    mocked_get_uploads.assert_called_once_with(
        con=mocked_asyncpg_con,
        account_type=account_type,
        account_id=str(test_account_id),
        upload_ids=test_upload_ids_strs,
    )

    mocked_yield_objs.assert_not_called()


@pytest.mark.parametrize("test_token_scope", [[s] for s in PULSE3D_SCOPES])
@pytest.mark.parametrize("test_upload_ids", [[uuid.uuid4() for _ in range(r)] for r in range(2, 4)])
def test_uploads_download__post__correctly_handles_multiple_file_downloads(
    test_token_scope, test_upload_ids, mocked_asyncpg_con, mocker
):
    test_account_id = uuid.uuid4()
    account_type = "customer" if test_token_scope in (["customer:free"], ["customer:paid"]) else "user"
    access_token = get_token(scope=["pulse3d:free"], account_type=account_type, userid=test_account_id)

    test_upload_rows = [
        {
            "filename": f"file_{upload}zip",
            "prefix": "/obj/prefix/",
        }
        for upload in test_upload_ids
    ]

    mocked_get_uploads = mocker.patch.object(
        main, "get_uploads", autospec=True, return_value=test_upload_rows
    )
    mocked_yield_objs = mocker.patch.object(main, "_yield_s3_objects", autospec=True)

    test_upload_ids_strs = [str(id) for id in test_upload_ids]

    kwargs = {
        "headers": {"Authorization": f"Bearer {access_token}"},
        "json": {"upload_ids": test_upload_ids_strs},
    }
    response = test_client.post("/uploads/download", **kwargs)
    assert response.status_code == 200
    assert response.headers["content-type"] == "application/zip"

    mocked_get_uploads.assert_called_once_with(
        con=mocked_asyncpg_con,
        account_type=account_type,
        account_id=str(test_account_id),
        upload_ids=test_upload_ids_strs,
    )

    expected_keys = [upload_row["prefix"] + "/" + upload_row["filename"] for upload_row in test_upload_rows]

    mocked_yield_objs.assert_called_once_with(
        bucket="test-pulse3d-uploads",
        filenames=[os.path.basename(key) for key in expected_keys],
        keys=expected_keys,
    )


@pytest.mark.parametrize("test_query_params", [f"upload_id={uuid.uuid4()}", f"job_id={uuid.uuid4()}"])
def test_waveform_data__get__no_job_or_upload_id_is_found(mocker, test_query_params):
    access_token = get_token(scope=["pulse3d:free"])
    kwargs = {"headers": {"Authorization": f"Bearer {access_token}"}}

    response = test_client.get(f"/jobs/waveform_data?{test_query_params}", **kwargs)

    assert response.status_code == 400


def test_waveform_data__get__getting_job_metadata_from_db_errors(mocker):
    mocker.patch.object(main, "get_jobs", autospec=True, return_value=S3Error())

    access_token = get_token(scope=["pulse3d:free"])
    kwargs = {"headers": {"Authorization": f"Bearer {access_token}"}}

    test_job_id = uuid.uuid4()
    test_upload_id = uuid.uuid4()

    response = test_client.get(
        f"/jobs/waveform_data?upload_id={test_upload_id}&job_id={test_job_id}", **kwargs
    )

    assert response.status_code == 500


@pytest.mark.parametrize("pulse3d_version", [None, "1.2.3"])
def test_waveform_data__get__time_force_parquet_found(mocker, pulse3d_version):
    mocker.patch.object(main, "glob", return_value=["/tmp/directory/recording"], autospec=True)
    mocker.patch.object(main, "download_directory_from_s3", autospec=True)

    test_user_id = uuid.uuid4()

    test_inclusive_df = pd.DataFrame()
    mocker.patch.object(pd, "read_parquet", return_value=test_inclusive_df, autospec=True)

    test_data = list(range(5))
    expected_data = test_data[:-1]

    for column in ("Time", "Stim Time (µs)", "A1", "A1__raw", "A1__peaks", "A1__valleys"):
        series = pd.Series(test_data)
        if column == "Time":
            series *= MICRO_TO_BASE_CONVERSION
        elif column != "A1__raw":
            series[test_data[-1]] = np.nan
        test_inclusive_df[column] = series

    expected_analysis_params = {
        param: None
        for param in (
            "normalize_y_axis",
            "baseline_widths_to_use",
            "max_y",
            "prominence_factors",
            "width_factors",
            "twitch_widths",
            "start_time",
            "end_time",
        )
    }

    test_jobs = [
        {
            "user_id": test_user_id,
            "job_meta": json.dumps({"version": pulse3d_version, "analysis_params": expected_analysis_params}),
        }
    ]
    mocker.patch.object(main, "get_jobs", autospec=True, return_value=test_jobs)

    access_token = get_token(scope=["pulse3d:free"], userid=test_user_id)
    kwargs = {"headers": {"Authorization": f"Bearer {access_token}"}}

    test_job_id = uuid.uuid4()
    test_upload_id = uuid.uuid4()

    response = test_client.get(
        f"/jobs/waveform_data?upload_id={test_upload_id}&job_id={test_job_id}", **kwargs
    )

    assert response.status_code == 200
    assert response.json() == {
        "coordinates": {"A1": [[float(i), i] for i in expected_data]},
        "peaks_valleys": {"A1": [expected_data, expected_data]},
    }


@pytest.mark.parametrize("pulse3d_version", [None, "1.2.3"])
def test_waveform_data__get__no_time_force_parquet_found(mocker, pulse3d_version):
    test_user_id = uuid.uuid4()
    expected_analysis_params = {
        param: None
        for param in (
            "normalize_y_axis",
            "baseline_widths_to_use",
            "max_y",
            "include_stim_protocols",
            "prominence_factors",
            "width_factors",
            "twitch_widths",
            "start_time",
            "end_time",
        )
    }

    test_jobs = [
        {
            "user_id": test_user_id,
            "job_meta": json.dumps({"version": pulse3d_version, "analysis_params": expected_analysis_params}),
        }
    ]

    # set up mocked df returned from parquet file
    mocker.patch.object(main, "get_jobs", autospec=True, return_value=test_jobs)
    mocker.patch.object(main, "download_directory_from_s3", autospec=True)
    mocker.patch.object(glob, "glob", autospec=True)

    access_token = get_token(scope=["pulse3d:free"], userid=test_user_id)
    kwargs = {"headers": {"Authorization": f"Bearer {access_token}"}}

    test_job_id = uuid.uuid4()
    test_upload_id = uuid.uuid4()

    response = test_client.get(
        f"/jobs/waveform_data?upload_id={test_upload_id}&job_id={test_job_id}", **kwargs
    )

    assert response.status_code == 200
    assert response.json() == GenericErrorResponse(
        message="Time force parquet file was not found. Reanalysis required.", error="MissingDataError"
    )


@pytest.mark.parametrize(
    "token",
    [
        get_token(["pulse3d:free"], account_type="user"),
        get_token(["customer:free"], account_type="customer"),
        get_token(["pulse3d:paid"], account_type="user"),
        get_token(["customer:paid"], account_type="customer"),
        None,
    ],
)
def test_versions__get(token, mocked_asyncpg_con):
    # arbitrary number of versions
    mocked_asyncpg_con.fetch.return_value = expected_version_dicts = [
        {"version": f"1.0.{i}", "state": f"state{i}"} for i in range(3)
    ]

    kwargs = {}
    if token:
        kwargs["headers"] = {"Authorization": f"Bearer {token}"}

    response = test_client.get("/versions", **kwargs)
    assert response.status_code == 200
    assert response.json() == expected_version_dicts

    mocked_asyncpg_con.fetch.assert_called_once_with(
        "SELECT version, state, end_of_life_date FROM pulse3d_versions WHERE state != 'deprecated' OR NOW() < end_of_life_date ORDER BY created_at"
    )<|MERGE_RESOLUTION|>--- conflicted
+++ resolved
@@ -649,15 +649,11 @@
 
     test_user_id = uuid.uuid4()
     access_token = get_token(scope=["pulse3d:free"], userid=test_user_id, account_type="user")
-<<<<<<< HEAD
-    mocked_asyncpg_con.fetchrow.return_value = {"user_id": test_user_id}
-=======
     mocked_asyncpg_con.fetchrow.return_value = {
         "user_id": test_user_id,
         "state": "external",
         "end_of_life_date": None,
     }
->>>>>>> 8d07f826
 
     mocker.patch.object(
         main,
@@ -722,15 +718,11 @@
     access_token = get_token(
         scope=["pulse3d:free"], userid=test_user_id, account_type="user", customer_id=test_customer_id
     )
-<<<<<<< HEAD
-    mocked_asyncpg_con.fetchrow.return_value = {"user_id": test_user_id}
-=======
     mocked_asyncpg_con.fetchrow.return_value = {
         "user_id": test_user_id,
         "state": "external",
         "end_of_life_date": None,
     }
->>>>>>> 8d07f826
 
     mocker.patch.object(
         main,
@@ -1022,13 +1014,8 @@
     assert mocked_create_job.call_args[1]["meta"]["analysis_params"] == expected_analysis_params
 
 
-<<<<<<< HEAD
-# Tanner (3/13/23): only really need to test versions that are live in prod are being tested in test cluster
-@pytest.mark.parametrize("version", ["0.25.2", "0.25.4", "0.28.0", "0.28.2", "0.28.3", "0.30.4", "0.30.4"])
-=======
 # Tanner (3/13/23): only really need to test versions that are live in prod or are being tested in test cluster
 @pytest.mark.parametrize("version", ["0.25.2", "0.25.4", "0.28.0", "0.28.2", "0.28.3", "0.30.4", "0.30.5"])
->>>>>>> 8d07f826
 def test_jobs__post__omits_analysis_params_not_supported_by_the_selected_pulse3d_version(
     version, mocked_asyncpg_con, mocker
 ):

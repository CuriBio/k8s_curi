--- conflicted
+++ resolved
@@ -841,11 +841,7 @@
 
 
 # Tanner (3/13/23): only really need to test versions that are live in prod or are being tested in test cluster
-<<<<<<< HEAD
-@pytest.mark.parametrize("version", ["0.28.3", "0.30.4", "0.32.2"])
-=======
-@pytest.mark.parametrize("version", ["0.28.3", "0.30.4", "0.32.2", "0.34.2"])
->>>>>>> 1cfb9ea7
+@pytest.mark.parametrize("version", ["0.28.3", "0.30.4", "0.33.6"])
 def test_jobs__post__omits_analysis_params_not_supported_by_the_selected_pulse3d_version(
     version, mocked_asyncpg_con, mocker
 ):

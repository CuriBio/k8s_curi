--- conflicted
+++ resolved
@@ -1,7 +1,3 @@
-<<<<<<< HEAD
-from datetime import datetime
-=======
->>>>>>> 1bfd4fcb
 from random import randint
 from fastapi.testclient import TestClient
 import json
@@ -20,10 +16,7 @@
 
 TWENTY_FOUR_WELL_PLATE = LabwareDefinition(row_count=4, column_count=6)
 
-<<<<<<< HEAD
-=======
-
->>>>>>> 1bfd4fcb
+
 test_client = TestClient(main.app)
 
 
@@ -827,10 +820,7 @@
     # set up mocked df returned from parquet file
     mocker.patch.object(main, "get_jobs", autospec=True, return_value=test_jobs)
     mocker.patch.object(main, "download_directory_from_s3", autospec=True)
-<<<<<<< HEAD
-=======
-
->>>>>>> 1bfd4fcb
+
     mocked_read = mocker.patch.object(
         pd, "read_parquet", autospec=True, return_value=create_test_df(include_raw_data)
     )
@@ -853,10 +843,6 @@
     coordinates = response_body["coordinates"].values()
     # assert coordinates will be sent for each well
     assert len(coordinates) == 24
-<<<<<<< HEAD
-
-=======
->>>>>>> 1bfd4fcb
     for well_coords in response_body["coordinates"].values():
         # each time point should be contained
         assert len(well_coords) == len(expected_time)
@@ -874,17 +860,9 @@
 )
 def test_versions__get(token, mocked_asyncpg_con, mocker):
     # arbitrary number of versions
-<<<<<<< HEAD
-    expected_versions = [f"1.0.{i}" for i in range(3)]
-
-    mocked_asyncpg_con.fetch.return_value = [
-        {"version": version, "created_at": datetime.now(), "updated_at": datetime.now(), "state": f"state{i}"}
-        for i, version in enumerate(expected_versions)
-=======
 
     mocked_asyncpg_con.fetch.return_value = expected_version_dicts = [
         {"version": f"1.0.{i}", "state": f"state{i}"} for i in range(3)
->>>>>>> 1bfd4fcb
     ]
 
     kwargs = {}
@@ -893,15 +871,8 @@
 
     response = test_client.get("/versions", **kwargs)
     assert response.status_code == 200
-<<<<<<< HEAD
-    assert response.json() == expected_versions
-
-    mocked_asyncpg_con.fetch.assert_called_once_with(
-        "SELECT * FROM pulse3d_versions WHERE state != 'deprecated' ORDER BY created_at"
-=======
     assert response.json() == expected_version_dicts
 
     mocked_asyncpg_con.fetch.assert_called_once_with(
         "SELECT version, state FROM pulse3d_versions WHERE state != 'deprecated' ORDER BY created_at"
->>>>>>> 1bfd4fcb
     )
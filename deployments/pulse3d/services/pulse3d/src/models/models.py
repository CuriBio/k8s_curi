--- conflicted
+++ resolved
@@ -36,7 +36,6 @@
     status: str
     priority: int
 
-<<<<<<< HEAD
 
 class DownloadItem(BaseModel):
     jobId: uuid.UUID
@@ -47,15 +46,10 @@
     analysisParams: Dict[Any, Any]
 
 
-class DownloadRequest(BaseModel):
-    jobs: List[DownloadItem]
-
-
 class WaveformDataResponse(BaseModel):
     coordinates: Dict[str, List[Any]]
     peaks_valleys: Dict[str, List[Any]]
-=======
+
 
 class JobDownloadRequest(BaseModel):
-    job_ids: List[uuid.UUID]
->>>>>>> 35e8688c
+    job_ids: List[uuid.UUID]
--- conflicted
+++ resolved
@@ -35,13 +35,9 @@
 
 class JobRequest(BaseModel):
     upload_id: uuid.UUID
-<<<<<<< HEAD
     prominence_factors:Optional[Union [Tuple [Union [int,float]], List[Union[int,float]],int,float]]
     width_factors:Optional[Union [Tuple [Union [int,float]], List[Union[int,float]],int,float]]
-=======
-    prominence_factors: Optional[Union[Tuple[Union[int, float]], List[int]]]
-    width_factors: Optional[Union[Tuple[Union[int, float]], List[int]]]
->>>>>>> 3783d902
+
     twitch_widths: Optional[List[int]]
     start_time: Optional[Union[int, float]]
     end_time: Optional[Union[int, float]]
@@ -230,29 +226,11 @@
                 )
             }
         }
-<<<<<<< HEAD
-        #convert single number input from user to tuple
+
+        #convert FE output to pulse3dInput
         #done for width and prominece factors
-        #change this to return correct thing if min and max are present
         meta["analysis_params"]["prominence_factors"] = _format_advanced_options(meta["analysis_params"]["prominence_factors"])
         meta["analysis_params"]["width_factors"] = _format_advanced_options(meta["analysis_params"]["width_factors"])
-=======
-        # convert single number input from user to tuple
-        # done for width and prominece factors
-        meta["analysis_params"]["prominence_factors"] = (
-            None
-            if meta["analysis_params"]["prominence_factors"] == None
-            else (
-                meta["analysis_params"]["prominence_factors"][0],
-                meta["analysis_params"]["prominence_factors"][1],
-            )
-        )
-        meta["analysis_params"]["width_factors"] = (
-            None
-            if meta["analysis_params"]["width_factors"] == None
-            else (meta["analysis_params"]["width_factors"][0], meta["analysis_params"]["width_factors"][1])
-        )
->>>>>>> 3783d902
 
         logger.info(f"Using params: {meta['analysis_params']}")
 

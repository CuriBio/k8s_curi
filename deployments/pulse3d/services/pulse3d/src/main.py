from collections import defaultdict
import json
import logging
from typing import List, Optional, Tuple, Union
import uuid
import tempfile
import boto3
import os
import numpy as np
import pandas as pd
from glob import glob

from stream_zip import ZIP_64, stream_zip
from datetime import datetime
from fastapi import FastAPI, Request, Depends, HTTPException, status, Query
from fastapi.middleware.cors import CORSMiddleware
from fastapi.responses import StreamingResponse

from pulse3D.peak_detection import peak_detector
from pulse3D.constants import MICRO_TO_BASE_CONVERSION

from auth import ProtectedAny
from core.config import DATABASE_URL, PULSE3D_UPLOADS_BUCKET, MANTARRAY_LOGS_BUCKET
from jobs import create_upload, create_job, get_uploads, get_jobs, delete_jobs, delete_uploads
from models.models import (
    UploadRequest,
    UploadResponse,
    JobRequest,
    JobResponse,
    JobDownloadRequest,
    WaveformDataResponse,
)

from models.types import TupleParam

from utils.db import AsyncpgPoolDep
from utils.s3 import generate_presigned_post, generate_presigned_url, S3Error, download_directory_from_s3


# logging is configured in log_config.yaml
logger = logging.getLogger(__name__)

app = FastAPI(openapi_url=None)
asyncpg_pool = AsyncpgPoolDep(dsn=DATABASE_URL)

app.add_middleware(
    CORSMiddleware,
    allow_origins=[
        # TODO use a single ENV var for this instead
        "https://dashboard.curibio-test.com",
        "https://dashboard.curibio.com",
    ],
    allow_credentials=True,
    allow_methods=["*"],
    allow_headers=["*"],
)


@app.middleware("http")
async def db_session_middleware(request: Request, call_next):
    request.state.pgpool = await asyncpg_pool()
    response = await call_next(request)
    return response


@app.on_event("startup")
async def startup():
    await asyncpg_pool()


# TODO define response model
@app.get("/uploads")
async def get_info_of_uploads(
    request: Request,
    upload_ids: Optional[List[uuid.UUID]] = Query(None),
    token=Depends(ProtectedAny(scope=["users:free", "users:admin"])),
):
    # need to convert to UUIDs to str to avoid issues with DB
    if upload_ids:
        upload_ids = [str(upload_id) for upload_id in upload_ids]

    try:
        account_id = str(uuid.UUID(token["userid"]))
        async with request.state.pgpool.acquire() as con:
            return await get_uploads(
                con=con, account_type=token["account_type"], account_id=account_id, upload_ids=upload_ids
            )

    except Exception as e:
        logger.exception(f"Failed to get uploads: {repr(e)}")
        raise HTTPException(status_code=status.HTTP_500_INTERNAL_SERVER_ERROR)


@app.post("/uploads", response_model=UploadResponse)
async def create_recording_upload(
    request: Request,
    details: UploadRequest,
    token=Depends(ProtectedAny(scope=["users:free"])),
):
    try:
        user_id = str(uuid.UUID(token["userid"]))
        customer_id = str(uuid.UUID(token["customer_id"]))

        upload_params = {
            "prefix": f"uploads/{customer_id}/{user_id}/{{upload_id}}",
            "filename": details.filename,
            "md5": details.md5s,
            "user_id": user_id,
            "type": details.upload_type,
        }
        async with request.state.pgpool.acquire() as con:
            # Tanner (7/5/22): using a transaction here so that if _generate_presigned_post fails
            # then the new upload row won't be committed
            async with con.transaction():
                upload_id = await create_upload(con=con, upload_params=upload_params)

                params = _generate_presigned_post(
                    user_id,
                    customer_id,
                    details,
                    PULSE3D_UPLOADS_BUCKET,
                    upload_id=upload_id,
                )

                return UploadResponse(id=upload_id, params=params)

    except S3Error as e:
        logger.exception(str(e))
        raise HTTPException(status_code=status.HTTP_400_BAD_REQUEST)
    except Exception as e:
        logger.error(repr(e))
        raise HTTPException(status_code=status.HTTP_500_INTERNAL_SERVER_ERROR)


@app.delete("/uploads")
async def soft_delete_uploads(
    request: Request,
    upload_ids: List[uuid.UUID] = Query(None),
    token=Depends(ProtectedAny(scope=["users:free", "users:admin"])),
):
    # make sure at least one upload ID was given
    if not upload_ids:
        raise HTTPException(status_code=status.HTTP_400_BAD_REQUEST, detail="No upload IDs given")
    # need to convert UUIDs to str to avoid issues with DB
    upload_ids = [str(upload_id) for upload_id in upload_ids]

    try:
        account_id = str(uuid.UUID(token["userid"]))
        async with request.state.pgpool.acquire() as con:
            await delete_uploads(
                con=con, account_type=token["account_type"], account_id=account_id, upload_ids=upload_ids
            )
    except Exception as e:
        logger.error(repr(e))
        raise HTTPException(status_code=status.HTTP_500_INTERNAL_SERVER_ERROR)


# TODO Tanner (4/21/22): probably want to move this to a more general svc (maybe in apiv2-dep) dedicated to uploading misc files to s3
@app.post("/logs")
async def create_log_upload(
    request: Request,
    details: UploadRequest,
    token=Depends(ProtectedAny(scope=["users:free"])),
):
    try:
        user_id = str(uuid.UUID(token["userid"]))
        customer_id = str(uuid.UUID(token["customer_id"]))
        params = _generate_presigned_post(user_id, customer_id, details, MANTARRAY_LOGS_BUCKET)
        return UploadResponse(params=params)
    except S3Error as e:
        logger.exception(str(e))
        raise HTTPException(status_code=status.HTTP_400_BAD_REQUEST)
    except Exception as e:
        logger.error(repr(e))
        raise HTTPException(status_code=status.HTTP_500_INTERNAL_SERVER_ERROR)


def _generate_presigned_post(user_id, customer_id, details, bucket, upload_id=None):
    key = f"uploads/{customer_id}/{user_id}/"
    if upload_id:
        key += f"{upload_id}/"
    key += details.filename
    logger.info(f"Generating presigned upload url for {bucket}/{key}")
    params = generate_presigned_post(bucket=bucket, key=key, md5s=details.md5s)
    return params


# TODO create response model
@app.get("/jobs")
async def get_info_of_jobs(
    request: Request,
    job_ids: Optional[List[uuid.UUID]] = Query(None),
    download: bool = Query(True),
    token=Depends(ProtectedAny(scope=["users:free", "users:admin"])),
):
    # need to convert UUIDs to str to avoid issues with DB
    if job_ids:
        job_ids = [str(job_id) for job_id in job_ids]

    try:
        async with request.state.pgpool.acquire() as con:
            jobs = await _get_jobs(con, token, job_ids)

        response = {"jobs": []}
        for job in jobs:
            obj_key = job["object_key"]
            job_info = {
                "id": job["job_id"],
                "status": job["status"],
                "upload_id": job["upload_id"],
                "object_key": obj_key,
                "created_at": job["created_at"],
                "meta": job["job_meta"],
            }

            if job_info["status"] == "finished" and download:
                # This is in case any current users uploaded files before object_key was dropped from uploads table and added to jobs_result
                if obj_key:
                    logger.info(f"Generating presigned download url for {obj_key}")
                    try:
                        job_info["url"] = generate_presigned_url(PULSE3D_UPLOADS_BUCKET, obj_key)
                    except Exception as e:
                        logger.error(f"Error generating presigned url for {obj_key}: {str(e)}")
                        job_info["url"] = "Error creating download link"
                else:
                    job_info["url"] = None

            elif job_info["status"] == "error":
                try:
                    job_info["error_info"] = json.loads(job["job_meta"])["error"]
                except KeyError:  # protects against downgrading and updating deleted statuses to errors
                    job_info["error_info"] = "Was previously deleted"

            response["jobs"].append(job_info)
        if not response["jobs"]:
            response["error"] = "No jobs found"

        return response

    except Exception as e:
        logger.error(f"Failed to get jobs: {repr(e)}")
        raise HTTPException(status_code=status.HTTP_500_INTERNAL_SERVER_ERROR)


async def _get_jobs(con, token, job_ids):
    account_type = token["account_type"]
    account_id = str(uuid.UUID(token["userid"]))
    logger.info(f"Retrieving job info with IDs: {job_ids} for {account_type}: {account_id}")

    return await get_jobs(con=con, account_type=account_type, account_id=account_id, job_ids=job_ids)


@app.post("/jobs")
async def create_new_job(
    request: Request, details: JobRequest, token=Depends(ProtectedAny(scope=["users:free"]))
):
    try:
        user_id = str(uuid.UUID(token["userid"]))
        logger.info(f"Creating pulse3d job for upload {details.upload_id} with user ID: {user_id}")

<<<<<<< HEAD
        analysis_params = {
            param: dict(details)[param]
            for param in (
                "baseline_widths_to_use",
                "max_y",
                "prominence_factors",
                "width_factors",
                "twitch_widths",
                "start_time",
                "end_time",
                "peaks_valleys",
            )
        }

=======
        params = [
            "baseline_widths_to_use",
            "prominence_factors",
            "width_factors",
            "twitch_widths",
            "start_time",
            "end_time",
        ]
        # TODO could make this if condition `details.version <= "0.25.0"` using the semver package
        if details.version != "0.24.6":
            # max_y param was added in 0.25.0
            params.append("max_y")

        details_dict = dict(details)
        analysis_params = {param: details_dict[param] for param in params}

        # TODO now that the pulse3d version is configurable, need to remove these default values and let pulse3d handle it
>>>>>>> 09f36cc8
        # convert these params into a format compatible with pulse3D
        for param, default_values in (
            ("prominence_factors", 6),
            ("width_factors", 7),
            ("baseline_widths_to_use", (10, 90)),
        ):
            analysis_params[param] = _format_tuple_param(analysis_params[param], default_values)

<<<<<<< HEAD
        logger.info(f"Using params: {analysis_params}")
=======
        logger.info(f"Using v{details.version} with params: {analysis_params}")

        priority = 10
>>>>>>> 09f36cc8
        async with request.state.pgpool.acquire() as con:
            job_id = await create_job(
                con=con,
                upload_id=details.upload_id,
                queue=f"pulse3d-v{details.version}",
                priority=priority,
                meta={"analysis_params": analysis_params, "version": details.version},
            )

        return JobResponse(
            id=job_id,
            user_id=user_id,
            upload_id=details.upload_id,
            status="pending",
            priority=priority,
        )

    except Exception as e:
        logger.exception(f"Failed to create job: {repr(e)}")
        raise HTTPException(status_code=status.HTTP_500_INTERNAL_SERVER_ERROR)


def _format_tuple_param(
    options: Optional[TupleParam], default_values: Union[int, Tuple[int, ...]]
) -> Optional[TupleParam]:
    if options is None or all(op is None for op in options):
        return None

    if isinstance(default_values, int):
        default_values = (default_values,) * len(options)

    # set any unspecified values to the default value
    formatted_options = tuple(
        option if option is not None else default_value
        for option, default_value in zip(options, default_values)
    )

    return formatted_options


@app.delete("/jobs")
async def soft_delete_jobs(
    request: Request,
    job_ids: List[uuid.UUID] = Query(None),
    token=Depends(ProtectedAny(scope=["users:free", "users:admin"])),
):
    # make sure at least one job ID was given
    if not job_ids:
        raise HTTPException(status_code=status.HTTP_400_BAD_REQUEST, detail="No job IDs given")

    # need to convert UUIDs to str to avoid issues with DB
    job_ids = [str(job_id) for job_id in job_ids]

    try:
        account_id = str(uuid.UUID(token["userid"]))
        async with request.state.pgpool.acquire() as con:
            await delete_jobs(
                con=con, account_type=token["account_type"], account_id=account_id, job_ids=job_ids
            )
    except Exception as e:
        logger.error(f"Failed to soft delete jobs: {repr(e)}")
        raise HTTPException(status_code=status.HTTP_500_INTERNAL_SERVER_ERROR)


@app.post("/jobs/download")
async def download_analyses(
    request: Request,
    details: JobDownloadRequest,
    token=Depends(ProtectedAny(scope=["users:free", "users:admin"])),
):
    job_ids = details.job_ids

    # make sure at least one job ID was given
    if not job_ids:
        raise HTTPException(status_code=status.HTTP_400_BAD_REQUEST, detail="No job IDs given")

    # need to convert UUIDs to str to avoid issues with DB
    job_ids = [str(job_id) for job_id in job_ids]

    try:
        async with request.state.pgpool.acquire() as con:
            jobs = await _get_jobs(con, token, job_ids)

        num_times_repeated = defaultdict(lambda: 0)

        unique_filenames = list()
        keys = list()
        for job in jobs:
            if job["status"] != "finished":
                continue

            obj_key = job["object_key"]
            keys.append(obj_key)

            filename = os.path.basename(obj_key)

            if filename in unique_filenames:
                num_times_repeated[filename] += 1
                duplicate_num = num_times_repeated[filename]
                # add duplicate num to differentiate duplicate filenames
                root, ext = os.path.splitext(filename)
                filename = f"{root}_({duplicate_num}){ext}"

            unique_filenames.append(filename)

        # Grab ZIP file from in-memory, make response with correct MIME-type
        return StreamingResponse(
            content=stream_zip(
                _yield_s3_objects(bucket=PULSE3D_UPLOADS_BUCKET, keys=keys, filenames=unique_filenames)
            ),
            media_type="application/zip",
        )

    except Exception as e:
        logger.error(f"Failed to download analyses: {repr(e)}")
        raise HTTPException(status_code=status.HTTP_500_INTERNAL_SERVER_ERROR)


def _yield_s3_objects(bucket: str, keys: List[str], filenames: List[str]):
    # TODO consider moving this to core s3 utils if more routes need to start using it
    try:
        s3 = boto3.session.Session().resource("s3")
        for idx, key in enumerate(keys):
            obj = s3.Object(bucket_name=PULSE3D_UPLOADS_BUCKET, key=key)
            yield filenames[idx], datetime.now(), 0o600, ZIP_64, obj.get()["Body"]

    except Exception as e:
        raise S3Error(f"Failed to access {bucket}/{key}: {repr(e)}")


<<<<<<< HEAD
@app.get("/jobs/waveform_data", response_model=WaveformDataResponse)
async def get_interactive_waveform_data(
    request: Request,
    upload_id: uuid.UUID = Query(None),
    job_id: uuid.UUID = Query(None),
    token=Depends(ProtectedAny(scope=["users:free"])),
):

    account_id = str(uuid.UUID(token["userid"]))
    customer_id = str(uuid.UUID(token["customer_id"]))

    if job_id is None or upload_id is None:
        raise HTTPException(
            status_code=status.HTTP_400_BAD_REQUEST,
            detail=f"Missing required ids to get job metadata.",
        )

    upload_id = str(upload_id)
    job_id = str(job_id)

    # grab jobs meta data to use in peak_detector if necessary
    # TODO remove this step when peaks and valleys get saved to parquet on initial analysis
    try:
        async with request.state.pgpool.acquire() as con:
            logger.info(f"Getting metadata for job {job_id}")
            jobs = await _get_jobs(con, token, [job_id])

        parsed_meta = json.loads(jobs[0]["job_meta"])
        analysis_params = parsed_meta["analysis_params"]

        with tempfile.TemporaryDirectory() as tmpdir:
            key = f"uploads/{customer_id}/{account_id}/{upload_id}"
            logger.info(f"Downloading recording data from {key}")

            download_directory_from_s3(bucket=PULSE3D_UPLOADS_BUCKET, key=key, file_path=tmpdir)

            # read the time force dataframe from the parquet file
            parquet_path = glob(os.path.join(tmpdir, "time_force_data", "*.parquet"), recursive=True)
            df = pd.read_parquet(parquet_path)

            # remove raw data columns
            columns = [c for c in df.columns if "__raw" not in c]
            # this is to handle analyses run before PR.to_dataframe() where time is in seconds
            needs_unit_conversion = not [c for c in df.columns if "__raw" in c]

            time = df["Time (s)"].tolist()
            if needs_unit_conversion:
                logger.info("Old parquet file found so converting time column to microseconds")
                # needs to be us for peak_detector
                time = [i * MICRO_TO_BASE_CONVERSION for i in time]

            # set up empty dictionaries to be passed in response
            coordinates = dict()
            # old jobs won't have this param yet and it will default to None on first analysis
            peaks_valleys_needed = (
                "peaks_valleys" not in analysis_params or analysis_params["peaks_valleys"] is None
            )
            peaks_and_valleys = analysis_params["peaks_valleys"] if not peaks_valleys_needed else dict()

            for well in columns[1:]:
                logger.info(f"Finding peaks and valleys for well at {well}")

                well_force = df[well]
                if needs_unit_conversion:
                    # not exact, but this isn't used outside of graphing in FE, real raw data doesn't get changed
                    min_value = min(well_force)
                    well_force -= min_value
                    well_force *= MICRO_TO_BASE_CONVERSION

                interpolated_well_data = np.row_stack([time, well_force])

                if peaks_valleys_needed:
                    # TODO remove once peaks and valleys get stored in parquet files
                    peak_detector_params = {
                        param: analysis_params[param]
                        for param in (
                            "prominence_factors",
                            "width_factors",
                            "start_time",
                            "end_time",
                        )
                        if analysis_params[param] is not None
                    }
                    peaks, valleys = peak_detector(interpolated_well_data, **peak_detector_params)
                    # needs to be converted to lists to be sent as json in response
                    peaks_and_valleys[well] = [peaks.tolist(), valleys.tolist()]

                well_coords = [
                    [time[i] / MICRO_TO_BASE_CONVERSION, val] for (i, val) in enumerate(well_force)
                ]
                coordinates[well] = well_coords
                
            return WaveformDataResponse(coordinates=coordinates, peaks_valleys=peaks_and_valleys)

    except KeyError:
        logger.error(f"Job metadata was not returned from database.")
        raise HTTPException(status_code=status.HTTP_404_NOT_FOUND)
    except S3Error as e:
        logger.error(f"Error from s3: {e}")
        raise HTTPException(status_code=status.HTTP_500_INTERNAL_SERVER_ERROR)
    except Exception as e:
        logger.error(f"Failed to get interactive waveform data: {e}")
=======
@app.get("/versions")
async def get_versions(request: Request):
    """Retrieve info of all the active pulse3d releases listed in the DB."""
    try:
        async with request.state.pgpool.acquire() as con:
            rows = await con.fetch(  # TODO should eventually sort these using a more robust method
                "SELECT * FROM pulse3d_versions WHERE state != 'deprecated' ORDER BY created_at"
            )

        return [row["version"] for row in rows]

    except Exception as e:
        logger.error(f"Failed to retrieve info of pulse3d versions: {repr(e)}")
>>>>>>> 09f36cc8
        raise HTTPException(status_code=status.HTTP_500_INTERNAL_SERVER_ERROR)<|MERGE_RESOLUTION|>--- conflicted
+++ resolved
@@ -258,22 +258,6 @@
         user_id = str(uuid.UUID(token["userid"]))
         logger.info(f"Creating pulse3d job for upload {details.upload_id} with user ID: {user_id}")
 
-<<<<<<< HEAD
-        analysis_params = {
-            param: dict(details)[param]
-            for param in (
-                "baseline_widths_to_use",
-                "max_y",
-                "prominence_factors",
-                "width_factors",
-                "twitch_widths",
-                "start_time",
-                "end_time",
-                "peaks_valleys",
-            )
-        }
-
-=======
         params = [
             "baseline_widths_to_use",
             "prominence_factors",
@@ -281,6 +265,8 @@
             "twitch_widths",
             "start_time",
             "end_time",
+                            "peaks_valleys",
+
         ]
         # TODO could make this if condition `details.version <= "0.25.0"` using the semver package
         if details.version != "0.24.6":
@@ -291,7 +277,6 @@
         analysis_params = {param: details_dict[param] for param in params}
 
         # TODO now that the pulse3d version is configurable, need to remove these default values and let pulse3d handle it
->>>>>>> 09f36cc8
         # convert these params into a format compatible with pulse3D
         for param, default_values in (
             ("prominence_factors", 6),
@@ -300,13 +285,9 @@
         ):
             analysis_params[param] = _format_tuple_param(analysis_params[param], default_values)
 
-<<<<<<< HEAD
-        logger.info(f"Using params: {analysis_params}")
-=======
         logger.info(f"Using v{details.version} with params: {analysis_params}")
 
         priority = 10
->>>>>>> 09f36cc8
         async with request.state.pgpool.acquire() as con:
             job_id = await create_job(
                 con=con,
@@ -437,7 +418,6 @@
         raise S3Error(f"Failed to access {bucket}/{key}: {repr(e)}")
 
 
-<<<<<<< HEAD
 @app.get("/jobs/waveform_data", response_model=WaveformDataResponse)
 async def get_interactive_waveform_data(
     request: Request,
@@ -540,7 +520,8 @@
         raise HTTPException(status_code=status.HTTP_500_INTERNAL_SERVER_ERROR)
     except Exception as e:
         logger.error(f"Failed to get interactive waveform data: {e}")
-=======
+        raise HTTPException(status_code=status.HTTP_500_INTERNAL_SERVER_ERROR)
+
 @app.get("/versions")
 async def get_versions(request: Request):
     """Retrieve info of all the active pulse3d releases listed in the DB."""
@@ -554,5 +535,4 @@
 
     except Exception as e:
         logger.error(f"Failed to retrieve info of pulse3d versions: {repr(e)}")
->>>>>>> 09f36cc8
         raise HTTPException(status_code=status.HTTP_500_INTERNAL_SERVER_ERROR)
--- conflicted
+++ resolved
@@ -411,11 +411,8 @@
             params.append("inverted_post_magnet_wells")
         if pulse3d_semver >= "0.30.3":
             params.append("well_groups")
-<<<<<<< HEAD
-=======
         if pulse3d_semver >= "0.30.5":
             params.append("stim_waveform_format")
->>>>>>> 02f3b0ad
 
         details_dict = dict(details)
 
@@ -473,17 +470,9 @@
             if usage_quota["jobs_reached"]:
                 return GenericErrorResponse(message=usage_quota, error="UsageError")
 
-<<<<<<< HEAD
-            pulse3d_queue_to_use = (
-                f"test-pulse3d-v{details.version}"
-                if "admin:software" in user_scopes and pulse3d_semver >= "0.29.2"
-                else f"pulse3d-v{details.version}"
-            )
-=======
             pulse3d_queue_to_use = f"pulse3d-v{details.version}"
             if "admin:software" in user_scopes and pulse3d_semver >= "0.29.2":
                 pulse3d_queue_to_use = "test-" + pulse3d_queue_to_use
->>>>>>> 02f3b0ad
 
             # finally create job
             job_id = await create_job(

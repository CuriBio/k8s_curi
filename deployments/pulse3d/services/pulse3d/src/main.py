--- conflicted
+++ resolved
@@ -2,11 +2,8 @@
 import logging
 from typing import List, Optional
 import uuid
-<<<<<<< HEAD
 import tempfile
-=======
 import boto3
->>>>>>> 1cf6ce4c
 import os
 
 from stream_zip import ZIP_64, stream_zip
@@ -35,10 +32,7 @@
     allow_origins=[
         "https://dashboard.curibio-test.com",
         "https://dashboard.curibio.com",
-<<<<<<< HEAD
         "http://localhost:3000",
-=======
->>>>>>> 1cf6ce4c
     ],
     allow_credentials=True,
     allow_methods=["*"],
@@ -327,7 +321,6 @@
         logger.error(f"Failed to soft delete jobs: {repr(e)}")
         raise HTTPException(status_code=status.HTTP_500_INTERNAL_SERVER_ERROR)
 
-<<<<<<< HEAD
 
 @app.get("/uploads/waveform_data")
 async def get_interactive_waveform_data(
@@ -375,7 +368,8 @@
     except Exception as e:
         logger.error(f"Failed to get interactive waveform data: {repr(e)}")
         raise HTTPException(status_code=status.HTTP_500_INTERNAL_SERVER_ERROR)
-=======
+
+
 @app.post("/jobs/download")
 async def download_analyses(
     request: Request,
@@ -435,5 +429,4 @@
             yield filenames[idx], datetime.now(), 0o600, ZIP_64, obj.get()["Body"]
 
     except Exception as e:
-        raise S3Error(f"Failed to access {bucket}/{key}: {repr(e)}")
->>>>>>> 1cf6ce4c
+        raise S3Error(f"Failed to access {bucket}/{key}: {repr(e)}")
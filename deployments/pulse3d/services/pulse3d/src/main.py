from collections import defaultdict
import json
import logging
from typing import List, Optional, Tuple, Union
import uuid
import tempfile
import boto3
import os
import pandas as pd
from glob import glob
from semver import VersionInfo
import numpy as np

from stream_zip import ZIP_64, stream_zip
from datetime import datetime
from fastapi import FastAPI, Request, Depends, HTTPException, status, Query
from fastapi.middleware.cors import CORSMiddleware
from fastapi.responses import StreamingResponse
from pulse3D.peak_detection import peak_detector
from pulse3D.constants import (
    DEFAULT_BASELINE_WIDTHS,
    DEFAULT_PROMINENCE_FACTORS,
    MICRO_TO_BASE_CONVERSION,
    DEFAULT_WIDTH_FACTORS,
)

from auth import ProtectedAny, PULSE3D_USER_SCOPES, PULSE3D_SCOPES, CUSTOMER_SCOPES, split_scope_account_data
from core.config import DATABASE_URL, PULSE3D_UPLOADS_BUCKET, MANTARRAY_LOGS_BUCKET, DASHBOARD_URL
from jobs import (
    create_upload,
    create_job,
    get_uploads,
    get_jobs,
    delete_jobs,
    delete_uploads,
    check_customer_quota,
)
from models.models import (
    UploadRequest,
    UploadResponse,
    JobRequest,
    JobResponse,
    JobDownloadRequest,
    WaveformDataResponse,
    UploadDownloadRequest,
    GenericErrorResponse,
    UsageQuota,
)
from models.types import TupleParam

from utils.db import AsyncpgPoolDep
from utils.s3 import (
    generate_presigned_post,
    generate_presigned_url,
    S3Error,
    download_directory_from_s3,
    upload_file_to_s3,
)

# logging is configured in log_config.yaml
logger = logging.getLogger(__name__)

app = FastAPI(openapi_url=None)
asyncpg_pool = AsyncpgPoolDep(dsn=DATABASE_URL)

app.add_middleware(
    CORSMiddleware,
    allow_origins=[DASHBOARD_URL],
    allow_credentials=True,
    allow_methods=["*"],
    allow_headers=["*"],
)


# TODO move this to core lib
def _is_valid_well_name(well_name):
    return (
        isinstance(well_name, str)
        and len(well_name) == 2
        and well_name[0] in ("A", "B", "C", "D")
        and well_name[1] in [str(n) for n in range(1, 7)]
    )


@app.middleware("http")
async def db_session_middleware(request: Request, call_next):
    request.state.pgpool = await asyncpg_pool()
    response = await call_next(request)
    return response


@app.on_event("startup")
async def startup():
    await asyncpg_pool()


# TODO define response model
@app.get("/uploads")
async def get_info_of_uploads(
    request: Request,
    upload_ids: Optional[List[uuid.UUID]] = Query(None),
    token=Depends(ProtectedAny(scope=PULSE3D_SCOPES)),
):
    # need to convert to UUIDs to str to avoid issues with DB
    if upload_ids:
        upload_ids = [str(upload_id) for upload_id in upload_ids]

    try:
        account_id = str(uuid.UUID(token["userid"]))
        account_type = token["account_type"]

        # give advanced privileges to access all uploads under customer_id
        if "pulse3d:rw_all_data" in token["scope"]:
            account_id = str(uuid.UUID(token["customer_id"]))
            # catches in the else block like customers in get_uploads, just set here so it's not customer and become confusing
            account_type = "dataUser"

        async with request.state.pgpool.acquire() as con:
            uploads = await get_uploads(
                con=con, account_type=account_type, account_id=account_id, upload_ids=upload_ids
            )
            if account_type != "customer":
                # customer accounts don't matter here because they don't have the ability to delete
                for upload in uploads:
                    # need way on FE to tell if user owns recordings besides username since current user's username is not stored on the FE. We want to prevent users from attempting to delete files that aren't theirs before calling /delete route
                    upload["owner"] = str(upload["user_id"]) == str(uuid.UUID(token["userid"]))

            return uploads

    except Exception as e:
        logger.exception(f"Failed to get uploads: {repr(e)}")
        raise HTTPException(status_code=status.HTTP_500_INTERNAL_SERVER_ERROR)


@app.post("/uploads", response_model=Union[UploadResponse, GenericErrorResponse])
async def create_recording_upload(
    request: Request,
    details: UploadRequest,
    token=Depends(ProtectedAny(scope=PULSE3D_USER_SCOPES)),
):
    try:
        user_id = str(uuid.UUID(token["userid"]))
        customer_id = str(uuid.UUID(token["customer_id"]))
        service, _ = split_scope_account_data(token["scope"][0])
        # generating uuid here instead of letting PG handle it so that it can be inserted into the prefix more easily
        upload_id = uuid.uuid4()
        s3_key = f"uploads/{customer_id}/{user_id}/{upload_id}"

        upload_params = {
            "prefix": s3_key,
            "filename": details.filename,
            "md5": details.md5s,
            "user_id": user_id,
            "type": details.upload_type,
            "customer_id": customer_id,
            "auto_upload": details.auto_upload,
<<<<<<< HEAD
=======
            "upload_id": upload_id,
>>>>>>> a94d81a8
        }

        async with request.state.pgpool.acquire() as con:
            usage_quota = await check_customer_quota(con, customer_id, service)
            if usage_quota["uploads_reached"]:
                return GenericErrorResponse(message=usage_quota, error="UsageError")

            # Tanner (7/5/22): using a transaction here so that if _generate_presigned_post fails
            # then the new upload row won't be committed
            async with con.transaction():
                upload_id = await create_upload(con=con, upload_params=upload_params)

                params = _generate_presigned_post(details, PULSE3D_UPLOADS_BUCKET, s3_key)
                return UploadResponse(id=upload_id, params=params)
    except S3Error as e:
        logger.exception(str(e))
        raise HTTPException(status_code=status.HTTP_400_BAD_REQUEST)
    except Exception as e:
        logger.error(repr(e))
        raise HTTPException(status_code=status.HTTP_500_INTERNAL_SERVER_ERROR)


@app.delete("/uploads")
async def soft_delete_uploads(
    request: Request,
    upload_ids: List[uuid.UUID] = Query(None),
    token=Depends(ProtectedAny(scope=PULSE3D_SCOPES)),
):
    # make sure at least one upload ID was given
    if not upload_ids:
        raise HTTPException(status_code=status.HTTP_400_BAD_REQUEST, detail="No upload IDs given")
    # need to convert UUIDs to str to avoid issues with DB
    upload_ids = [str(upload_id) for upload_id in upload_ids]

    try:
        account_id = str(uuid.UUID(token["userid"]))
        async with request.state.pgpool.acquire() as con:
            await delete_uploads(
                con=con, account_type=token["account_type"], account_id=account_id, upload_ids=upload_ids
            )
    except Exception as e:
        logger.error(repr(e))
        raise HTTPException(status_code=status.HTTP_500_INTERNAL_SERVER_ERROR)


@app.post("/uploads/download")
async def download_zip_files(
    request: Request,
    details: UploadDownloadRequest,
    token=Depends(ProtectedAny(scope=PULSE3D_SCOPES)),
):
    upload_ids = details.upload_ids

    # make sure at least one job ID was given
    if not upload_ids:
        raise HTTPException(status_code=status.HTTP_400_BAD_REQUEST, detail="No upload IDs given")

    # need to convert UUIDs to str to avoid issues with DB
    upload_ids = [str(id) for id in upload_ids]
    account_id = str(uuid.UUID(token["userid"]))
    account_type = token["account_type"]

    # give advanced privileges to access all uploads under customer_id
    if "pulse3d:rw_all_data" in token["scope"]:
        account_id = str(uuid.UUID(token["customer_id"]))
        account_type = "dataUser"

    try:
        async with request.state.pgpool.acquire() as con:
            uploads = await get_uploads(
                con=con, account_type=account_type, account_id=account_id, upload_ids=upload_ids
            )

        # get filenames and s3 keys to download
        keys = [f"{upload['prefix']}/{upload['filename']}" for upload in uploads]
        filenames = [upload["filename"] for upload in uploads]

        if len(upload_ids) == 1:
            # if only one file requested, return single presigned URL
            return {"filename": filenames[0], "url": generate_presigned_url(PULSE3D_UPLOADS_BUCKET, keys[0])}
        else:
            # Grab ZIP file from in-memory, make response with correct MIME-type
            return StreamingResponse(
                content=stream_zip(
                    _yield_s3_objects(bucket=PULSE3D_UPLOADS_BUCKET, keys=keys, filenames=filenames)
                ),
                media_type="application/zip",
            )

    except Exception as e:
        logger.error(f"Failed to download recording files: {repr(e)}")
        raise HTTPException(status_code=status.HTTP_500_INTERNAL_SERVER_ERROR)


# TODO Tanner (4/21/22): probably want to move this to a more general svc (maybe in apiv2-dep) dedicated to uploading misc files to s3
@app.post("/logs")
async def create_log_upload(
    request: Request,
    details: UploadRequest,
    token=Depends(ProtectedAny(scope=PULSE3D_USER_SCOPES)),
):
    try:
        user_id = str(uuid.UUID(token["userid"]))
        customer_id = str(uuid.UUID(token["customer_id"]))
        s3_key = f"{customer_id}/{user_id}"

        params = _generate_presigned_post(details, MANTARRAY_LOGS_BUCKET, s3_key)
        return UploadResponse(params=params)
    except S3Error as e:
        logger.exception(str(e))
        raise HTTPException(status_code=status.HTTP_400_BAD_REQUEST)
    except Exception as e:
        logger.error(repr(e))
        raise HTTPException(status_code=status.HTTP_500_INTERNAL_SERVER_ERROR)


def _generate_presigned_post(details, bucket, s3_key):
    s3_key += f"/{details.filename}"
    logger.info(f"Generating presigned upload url for {bucket}/{s3_key}")
    params = generate_presigned_post(bucket=bucket, key=s3_key, md5s=details.md5s)
    return params


# TODO create response model
@app.get("/jobs")
async def get_info_of_jobs(
    request: Request,
    job_ids: Optional[List[uuid.UUID]] = Query(None),
    download: bool = Query(True),
    token=Depends(ProtectedAny(scope=PULSE3D_SCOPES)),
):
    # need to convert UUIDs to str to avoid issues with DB
    if job_ids:
        job_ids = [str(job_id) for job_id in job_ids]

    try:
        user_id = str(uuid.UUID(token["userid"]))
        account_type = token["account_type"]

        async with request.state.pgpool.acquire() as con:
            jobs = await _get_jobs(con, token, job_ids)

        response = {"jobs": []}
        for job in jobs:
            obj_key = job["object_key"]
            job_info = {
                "id": job["job_id"],
                "status": job["status"],
                "upload_id": job["upload_id"],
                "object_key": obj_key,
                "created_at": job["created_at"],
                "meta": job["job_meta"],
            }

            if account_type != "customer":
                # customer accounts don't have the ability to delete so doesn't need this key:value
                # need way on FE to tell if user owns recordings besides username since current user's username is not stored on the FE. We want to prevent users from attempting to delete files that aren't theirs before calling /delete route
                job_info["owner"] = str(job["user_id"]) == user_id

            if job_info["status"] == "finished" and download:
                # This is in case any current users uploaded files before object_key was dropped from uploads table and added to jobs_result
                if obj_key:
                    logger.info(f"Generating presigned download url for {obj_key}")
                    try:
                        job_info["url"] = generate_presigned_url(PULSE3D_UPLOADS_BUCKET, obj_key)
                    except Exception as e:
                        logger.error(f"Error generating presigned url for {obj_key}: {str(e)}")
                        job_info["url"] = "Error creating download link"
                else:
                    job_info["url"] = None

            elif job_info["status"] == "error":
                try:
                    job_info["error_info"] = json.loads(job["job_meta"])["error"]
                except KeyError:  # protects against downgrading and updating deleted statuses to errors
                    job_info["error_info"] = "Was previously deleted"

            response["jobs"].append(job_info)

        if not response["jobs"]:
            response["error"] = "No jobs found"

        return response

    except Exception as e:
        logger.error(f"Failed to get jobs: {repr(e)}")
        raise HTTPException(status_code=status.HTTP_500_INTERNAL_SERVER_ERROR)


async def _get_jobs(con, token, job_ids):
    account_type = token["account_type"]
    account_id = str(uuid.UUID(token["userid"]))

    logger.info(f"Retrieving job info with IDs: {job_ids} for {account_type}: {account_id}")

    # give advanced privileges to access all uploads under customer_id
    if "pulse3d:rw_all_data" in token["scope"]:
        account_id = str(uuid.UUID(token["customer_id"]))
        # catches in the else block like customers in get_uploads, just set here so it's not customer and become confusing
        account_type = "dataUser"

    return await get_jobs(con=con, account_type=account_type, account_id=account_id, job_ids=job_ids)


@app.post("/jobs")
async def create_new_job(
    request: Request,
    details: JobRequest,
    token=Depends(ProtectedAny(scope=PULSE3D_USER_SCOPES)),
):
    try:
        user_id = str(uuid.UUID(token["userid"]))
        customer_id = str(uuid.UUID(token["customer_id"]))
        user_scopes = token["scope"]
        service, _ = split_scope_account_data(user_scopes[0])
        logger.info(f"Creating {service} job for upload {details.upload_id} with user ID: {user_id}")

        params = [
            "baseline_widths_to_use",
            "prominence_factors",
            "width_factors",
            "twitch_widths",
            "start_time",
            "end_time",
        ]

        previous_semver_version = (
            VersionInfo.parse(details.previous_version) if details.previous_version else None
        )

        pulse3d_semver = VersionInfo.parse(details.version)

        # Luci (12/14/2022) PlateRecording.to_dataframe() was updated in 0.28.3 to include 0.0 timepoint so this accounts for the index difference between versions
        peak_valley_diff = 0
        if previous_semver_version is not None and previous_semver_version != pulse3d_semver:
            if previous_semver_version < "0.28.3" and pulse3d_semver >= "0.28.3":
                peak_valley_diff += 1
            elif previous_semver_version >= "0.28.3" and pulse3d_semver < "0.28.3":
                peak_valley_diff -= 1

        # don't add params unless the selected pulse3d version supports it
        if pulse3d_semver >= "0.25.0":
            params.append("max_y")
        if pulse3d_semver >= "0.25.4":
            params.append("normalize_y_axis")
        if pulse3d_semver >= "0.28.1":
            params.append("include_stim_protocols")
        if "0.28.2" > pulse3d_semver >= "0.25.2":
            params.append("peaks_valleys")
        if pulse3d_semver >= "0.30.1":
            # Tanner (2/7/23): these params added in earlier versions but there are bugs with using this param in re-analysis prior to 0.30.1
            params.append("stiffness_factor")
            params.append("inverted_post_magnet_wells")
        if pulse3d_semver >= "0.30.3":
            params.append("well_groups")
        if pulse3d_semver >= "0.30.5":
            params.append("stim_waveform_format")

        details_dict = dict(details)

        # Luci (12/14/2022) the index difference needs to be added here because analyses run with versions < 0.28.2 need to be changed before getting added to the job queue. These jobs have the peaks and valleys added to the analysis params, later versions will be added to parquet file in s3
        if details.peaks_valleys:
            for well, peaks_valleys in details.peaks_valleys.items():
                details_dict["peaks_valleys"][well] = [
                    [p + peak_valley_diff for p in peaks_valleys[0]],
                    [v + peak_valley_diff for v in peaks_valleys[1]],
                ]

        analysis_params = {param: details_dict[param] for param in params}

        # Luci (12/14/2022) you don't want to replace the peaks and valleys in details_dict or details because the peaks and valleys will be used later so adding to analysis params here
        if pulse3d_semver >= "0.28.2" and details.peaks_valleys:
            # Luci (12/10/22): this param set to True is used to signify to the FE that peaks and valleys have been edited to display under the analysis params column in the uploads table, but don't append actual peaks and valleys to prevent cluttering the database with large lists
            analysis_params["peaks_valleys"] = True
        # convert these params into a format compatible with pulse3D
        for param, default_values in (
            ("prominence_factors", DEFAULT_PROMINENCE_FACTORS),
            ("width_factors", DEFAULT_WIDTH_FACTORS),
            ("baseline_widths_to_use", DEFAULT_BASELINE_WIDTHS),
        ):
            analysis_params[param] = _format_tuple_param(analysis_params[param], default_values)

        logger.info(f"Using v{details.version} with params: {analysis_params}")

        priority = 10
        async with request.state.pgpool.acquire() as con:
            # check if pulse3d version is available
            # if deprecated and end of life date passed then cancel the upload
            # if end of life date is none then pulse3d version is usable
            pulse3d_version_status = await con.fetchrow(
                "SELECT state, end_of_life_date FROM pulse3d_versions WHERE version = $1", details.version
            )
            status_name = pulse3d_version_status["state"]
            end_of_life_date = pulse3d_version_status["end_of_life_date"]

            if status_name == "deprecated" and (
                end_of_life_date is not None
                and datetime.strptime(end_of_life_date, "%Y-%m-%d") > datetime.now()
            ):
                return GenericErrorResponse(
                    message="Attempted to use pulse3d version that is removed",
                    error="pulse3dVersionError",
                )
            # first check user_id of upload matches user_id in token
            # Luci (12/14/2022) checking separately here because the only other time it's checked is in the pulse3d-worker, we want to catch it here first if it's unauthorized and not checking in create_job to make it universal to all services, not just pulse3d
            # Luci (12/14/2022) customer id is checked already because the customer_id in the token is being used to find upload details
            row = await con.fetchrow("SELECT user_id FROM uploads where id=$1", details.upload_id)
            original_upload_user = str(row["user_id"])
            if "pulse3d:rw_all_data" not in user_scopes:
                # if users don't match and they don't have an all_data scope, then raise unauth error
                if user_id != original_upload_user:
                    return GenericErrorResponse(
                        message="User does not have authorization to start this job.",
                        error="AuthorizationError",
                    )

            # second, check usage quota for customer account
            usage_quota = await check_customer_quota(con, customer_id, service)
            if usage_quota["jobs_reached"]:
                return GenericErrorResponse(message=usage_quota, error="UsageError")

            pulse3d_queue_to_use = (
                f"test-pulse3d-v{details.version}"
                if "admin:software" in user_scopes and pulse3d_semver >= "0.30.4"
                else f"pulse3d-v{details.version}"
            )

            # if a name is present, then add to metadata of job
            job_meta = {"analysis_params": analysis_params, "version": details.version}
            if details.name_override and pulse3d_semver >= "0.32.2":
                job_meta.update({"name_override": details.name_override})

            # finally create job
            job_id = await create_job(
                con=con,
                upload_id=details.upload_id,
                queue=pulse3d_queue_to_use,
                priority=priority,
                meta=job_meta,
                customer_id=customer_id,
                job_type=service,
            )

            # Luci (12/1/22): this happens after the job is already created to have access to the job id, hopefully this doesn't cause any issues with the job starting before the file is uploaded to s3
            # Versions less than 0.28.2 should not be in the dropdown as an option, this is just an extra check for versions greater than 0.28.2
            if details.peaks_valleys and pulse3d_semver >= "0.28.2":
                key = f"uploads/{customer_id}/{original_upload_user}/{details.upload_id}/{job_id}/peaks_valleys.parquet"
                logger.info(f"Peaks and valleys found in job request, uploading to s3: {key}")

                # only added during interactive analysis
                with tempfile.TemporaryDirectory() as tmpdir:
                    pv_parquet_path = os.path.join(tmpdir, "peaks_valleys.parquet")
                    peak_valleys_dict = dict()
                    # format peaks and valleys to simple df
                    for well, peaks_valleys in details_dict["peaks_valleys"].items():
                        peak_valleys_dict[f"{well}__peaks"] = pd.Series(peaks_valleys[0])
                        peak_valleys_dict[f"{well}__valleys"] = pd.Series(peaks_valleys[1])

                    # write peaks and valleys to parquet file in temporary directory
                    pd.DataFrame(peak_valleys_dict).to_parquet(pv_parquet_path)
                    # upload to s3 under upload id and job id for pulse3d-worker to use
                    upload_file_to_s3(bucket=PULSE3D_UPLOADS_BUCKET, key=key, file=pv_parquet_path)

        return JobResponse(
            id=job_id,
            user_id=user_id,
            upload_id=details.upload_id,
            status="pending",
            priority=priority,
            usage_quota=usage_quota,
        )

    except Exception as e:
        logger.exception(f"Failed to create job: {repr(e)}")
        raise HTTPException(status_code=status.HTTP_500_INTERNAL_SERVER_ERROR)


def _format_tuple_param(
    options: Optional[TupleParam], default_values: Union[int, Tuple[int, ...]]
) -> Optional[TupleParam]:
    if options is None or all(op is None for op in options):
        return None

    if isinstance(default_values, int):
        default_values = (default_values,) * len(options)

    # set any unspecified values to the default value
    formatted_options = tuple(
        (option if option is not None else default_value)
        for option, default_value in zip(options, default_values)
    )

    return formatted_options


@app.delete("/jobs")
async def soft_delete_jobs(
    request: Request,
    job_ids: List[uuid.UUID] = Query(None),
    token=Depends(ProtectedAny(scope=PULSE3D_SCOPES)),
):
    # make sure at least one job ID was given
    if not job_ids:
        raise HTTPException(status_code=status.HTTP_400_BAD_REQUEST, detail="No job IDs given")

    # need to convert UUIDs to str to avoid issues with DB
    job_ids = [str(job_id) for job_id in job_ids]

    try:
        account_id = str(uuid.UUID(token["userid"]))
        async with request.state.pgpool.acquire() as con:
            await delete_jobs(
                con=con, account_type=token["account_type"], account_id=account_id, job_ids=job_ids
            )
    except Exception as e:
        logger.error(f"Failed to soft delete jobs: {repr(e)}")
        raise HTTPException(status_code=status.HTTP_500_INTERNAL_SERVER_ERROR)


@app.post("/jobs/download")
async def download_analyses(
    request: Request,
    details: JobDownloadRequest,
    token=Depends(ProtectedAny(scope=PULSE3D_SCOPES)),
):
    job_ids = details.job_ids

    # make sure at least one job ID was given
    if not job_ids:
        raise HTTPException(status_code=status.HTTP_400_BAD_REQUEST, detail="No job IDs given")

    # need to convert UUIDs to str to avoid issues with DB
    job_ids = [str(job_id) for job_id in job_ids]

    try:
        async with request.state.pgpool.acquire() as con:
            jobs = await _get_jobs(con, token, job_ids)

        num_times_repeated = defaultdict(lambda: 0)

        unique_filenames = list()
        keys = list()
        for job in jobs:
            if job["status"] != "finished":
                continue

            obj_key = job["object_key"]
            keys.append(obj_key)

            filename = os.path.basename(obj_key)

            if filename in unique_filenames:
                num_times_repeated[filename] += 1
                duplicate_num = num_times_repeated[filename]
                # add duplicate num to differentiate duplicate filenames
                root, ext = os.path.splitext(filename)
                filename = f"{root}_({duplicate_num}){ext}"

            unique_filenames.append(filename)

        # Grab ZIP file from in-memory, make response with correct MIME-type
        return StreamingResponse(
            content=stream_zip(
                _yield_s3_objects(bucket=PULSE3D_UPLOADS_BUCKET, keys=keys, filenames=unique_filenames)
            ),
            media_type="application/zip",
        )

    except Exception as e:
        logger.error(f"Failed to download analyses: {repr(e)}")
        raise HTTPException(status_code=status.HTTP_500_INTERNAL_SERVER_ERROR)


def _yield_s3_objects(bucket: str, keys: List[str], filenames: List[str]):
    # TODO consider moving this to core s3 utils if more routes need to start using it
    try:
        s3 = boto3.session.Session().resource("s3")
        for idx, key in enumerate(keys):
            obj = s3.Object(bucket_name=PULSE3D_UPLOADS_BUCKET, key=key)
            yield filenames[idx], datetime.now(), 0o600, ZIP_64, obj.get()["Body"]

    except Exception as e:
        raise S3Error(f"Failed to access {bucket}/{key}: {repr(e)}")


@app.get("/jobs/waveform-data", response_model=Union[WaveformDataResponse, GenericErrorResponse])
async def get_interactive_waveform_data(
    request: Request,
    upload_id: uuid.UUID = Query(None),
    job_id: uuid.UUID = Query(None),
    well_name: str = Query(None),
    peaks_valleys: bool = Query(None),
    token=Depends(ProtectedAny(scope=PULSE3D_USER_SCOPES)),
):
    account_id = str(uuid.UUID(token["userid"]))
    customer_id = str(uuid.UUID(token["customer_id"]))

    if job_id is None or upload_id is None or not _is_valid_well_name(well_name):
        raise HTTPException(
            status_code=status.HTTP_400_BAD_REQUEST, detail="Missing required ids to get job metadata."
        )

    upload_id = str(upload_id)
    job_id = str(job_id)
    peaks_valleys_requested = peaks_valleys

    try:
        async with request.state.pgpool.acquire() as con:
            logger.info(f"Getting metadata for job {job_id}")
            jobs = await _get_jobs(con, token, [job_id])

        selected_job = jobs[0]
        parsed_meta = json.loads(selected_job["job_meta"])
        recording_owner_id = str(selected_job["user_id"])
        analysis_params = parsed_meta.get("analysis_params")
        pulse3d_version = parsed_meta.get("version")

        # normalize_y_axis is not always in analysis_params and if normalize_y_axis is present, will either be None, True, or False.
        # Only prevent normalization if explicitly False.
        normalize_y_axis = not (
            "normalize_y_axis" in analysis_params and analysis_params["normalize_y_axis"] is False
        )

        if "pulse3d:rw_all_data" not in token["scope"]:
            # only allow user to perform interactive analysis on another user's recording if special scope
            # customer id will be checked when attempting to locate file in s3 with customer id found in token
            if recording_owner_id != account_id:
                return GenericErrorResponse(
                    error="AuthorizationError",
                    message="User does not have authorization to start interactive analysis on this recording.",
                )

        with tempfile.TemporaryDirectory() as tmpdir:
            key = f"uploads/{customer_id}/{recording_owner_id}/{upload_id}"
            logger.info(f"Downloading recording data from {key}")
            download_directory_from_s3(bucket=PULSE3D_UPLOADS_BUCKET, key=key, file_path=tmpdir)

            parquet_path = None
            # check if time force parquet file is found under pulse3d version prefix first
            if pulse3d_version is not None:
                # read the time force dataframe from the parquet file
                parquet_path = glob(
                    os.path.join(tmpdir, "time_force_data", pulse3d_version, "*.parquet"), recursive=True
                )
            # if no pulse3d version specified in the job metadata or no time force parquet file was found
            # by previous glob, check s3 without pulse3d prefix
            if not parquet_path:
                parquet_path = glob(os.path.join(tmpdir, "time_force_data", "*.parquet"), recursive=True)
            # if parquet file is still not found, return error msg. this will occur for any files analyzed
            # before this release. Ask user to perform reanalysis again on most recent pulse3d
            if not parquet_path:
                return GenericErrorResponse(
                    error="MissingDataError",
                    message="Time force parquet file was not found. Reanalysis required.",
                )

            # if file found, read to dataframe for IA
            time_force_df = pd.read_parquet(parquet_path)
            # get relevant well-specific time force coordinates
            well_specific_force = time_force_df[well_name].dropna()

            # normalize to match pulse3d output
            if normalize_y_axis:
                min_value = min(well_specific_force)
                well_specific_force -= min_value

            time = time_force_df[time_force_df.columns[0]].tolist()
            coordinates = [
                [time[i] / MICRO_TO_BASE_CONVERSION, val]
                for i, val in enumerate(well_specific_force.tolist())
            ]

            # Luci (03/21/2023) only get peaks and valleys on initial waveform request when interactive analysis is first opened
            # this request will be called each time user switches between wells, we don't want to get peaks and valleys each time
            peaks_and_valleys = None
            if peaks_valleys_requested:
                # Luci (12/14/2022) analysis_params["peaks_valleys"] will be a dictionary in version < 0.28.2 when peaks and valleys are only stored in this db column and not in s3
                if analysis_params.get("peaks_valleys") is not None and isinstance(
                    analysis_params["peaks_valleys"], dict
                ):
                    peaks_and_valleys = analysis_params["peaks_valleys"]
                else:
                    pv_parquet_path = glob(os.path.join(tmpdir, job_id, "*.parquet"), recursive=True)
                    peaks_and_valleys = _get_peaks_valleys(
                        parquet_path=pv_parquet_path,
                        time_force_df=time_force_df,
                        analysis_params=analysis_params,
                    )

            return WaveformDataResponse(coordinates=coordinates, peaks_valleys=peaks_and_valleys)

    except S3Error as e:
        logger.error(f"Error from s3: {repr(e)}")
        raise HTTPException(status_code=status.HTTP_500_INTERNAL_SERVER_ERROR)
    except Exception as e:
        logger.error(f"Failed to get interactive waveform data: {repr(e)}")
        raise HTTPException(status_code=status.HTTP_500_INTERNAL_SERVER_ERROR)


# TODO should make a function in core that handles running peak_detector or loading peaks/valleys from parquet and import it here and in the pulse3d-worker
def _get_peaks_valleys(parquet_path: str, time_force_df: pd.DataFrame, analysis_params: dict):
    # Luci (12/14/2022) peaks_valleys will be none when interactive analysis is being run for the first time on the original analysis. There won't be any peaks or valleys found because nothing has been altered yet
    logger.info("Checking for peaks and valleys in S3")
    peaks_valleys_needed = len(parquet_path) == 0 and analysis_params.get("peaks_valleys") is None

    if not peaks_valleys_needed:
        peak_valleys_df = pd.read_parquet(parquet_path)

    # remove raw data columns
    # the any conditional is for testing, the __raw always needs to be excluded
    columns = [c for c in time_force_df.columns if not any(x in c for x in ("__raw", "__peaks", "__valleys"))]
    # this is to handle analyses run before PR.to_dataframe() where time is in seconds
    needs_unit_conversion = not [c for c in time_force_df.columns if "__raw" in c]
    time = time_force_df[columns[0]].tolist()

    # set up empty dictionaries to be passed in response
    peaks_and_valleys = dict()
    for well in columns:
        if not _is_valid_well_name(well):
            continue

        well_force = time_force_df[well].dropna().tolist()
        if peaks_valleys_needed:
            if needs_unit_conversion:
                # not exact, but this isn't used outside of graphing in FE, real raw data doesn't get changed
                min_value = min(well_force)
                well_force -= min_value
                well_force *= MICRO_TO_BASE_CONVERSION
                time = [i * MICRO_TO_BASE_CONVERSION for i in time]

            interpolated_well_data = np.row_stack([time[: len(well_force)], well_force])

            peak_detector_params = {
                param: analysis_params[param]
                for param in ("prominence_factors", "width_factors", "start_time", "end_time")
                if analysis_params[param] is not None
            }

            peaks, valleys = peak_detector(interpolated_well_data, **peak_detector_params)
            # needs to be converted to lists to be sent as json in response
            peaks_and_valleys[well] = [peaks.tolist(), valleys.tolist()]

        elif len(parquet_path) == 1:
            # need to remove nan values becuase peaks and valleys are different length lists
            peaks = peak_valleys_df[f"{well}__peaks"].dropna().tolist()
            valleys = peak_valleys_df[f"{well}__valleys"].dropna().tolist()
            # stored as floats in df so need to convert to int
            peaks_and_valleys[well] = [[int(x) for x in peaks], [int(x) for x in valleys]]
            logger.info(f"{len(peaks)} peaks and {len(valleys)} valleys for well {well}")

    return peaks_and_valleys


@app.get("/versions")
async def get_versions(request: Request):
    """Retrieve info of all the active pulse3d releases listed in the DB."""
    try:
        async with request.state.pgpool.acquire() as con:
            # check if the pulse3d version has reached its end of life
            # only deprected versions should have an end of life date, othere wise it is null
            rows = await con.fetch(  # TODO should eventually sort these using a more robust method
                "SELECT version, state, end_of_life_date FROM pulse3d_versions WHERE state != 'deprecated' OR NOW() < end_of_life_date ORDER BY created_at"
            )
        return [dict(row) for row in rows]

    except Exception as e:
        logger.error(f"Failed to retrieve info of pulse3d versions: {repr(e)}")
        raise HTTPException(status_code=status.HTTP_500_INTERNAL_SERVER_ERROR)


@app.get("/usage", response_model=UsageQuota)
async def get_usage_quota(
    request: Request, service: str = Query(None), token=Depends(ProtectedAny(scope=PULSE3D_SCOPES))
):
    """Get the usage quota for the specific user"""
    try:
        customer_id = (
            str(uuid.UUID(token["userid"]))
            if token["scope"][0] in CUSTOMER_SCOPES
            else str(uuid.UUID(token["customer_id"]))
        )
        async with request.state.pgpool.acquire() as con:
            usage_quota = await check_customer_quota(con, customer_id, service)
            return usage_quota
    except Exception as e:
        logger.exception(f"Failed to fetch quota usage :{repr(e)}")
        raise HTTPException(status_code=status.HTTP_500_INTERNAL_SERVER_ERROR)<|MERGE_RESOLUTION|>--- conflicted
+++ resolved
@@ -154,10 +154,7 @@
             "type": details.upload_type,
             "customer_id": customer_id,
             "auto_upload": details.auto_upload,
-<<<<<<< HEAD
-=======
             "upload_id": upload_id,
->>>>>>> a94d81a8
         }
 
         async with request.state.pgpool.acquire() as con:

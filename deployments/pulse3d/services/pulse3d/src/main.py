from collections import defaultdict
import json
import logging
from typing import List, Optional, Tuple, Union
import uuid
import tempfile
import boto3
import os
import numpy as np
import pandas as pd
from glob import glob
from semver import VersionInfo

from stream_zip import ZIP_64, stream_zip
from datetime import datetime
from fastapi import FastAPI, Request, Depends, HTTPException, status, Query
from fastapi.middleware.cors import CORSMiddleware
from fastapi.responses import StreamingResponse

from pulse3D.peak_detection import peak_detector
from pulse3D.constants import (
    MICRO_TO_BASE_CONVERSION,
    DEFAULT_BASELINE_WIDTHS,
    DEFAULT_PROMINENCE_FACTORS,
    DEFAULT_WIDTH_FACTORS,
)

from auth import ProtectedAny, PULSE3D_USER_SCOPES, PULSE3D_SCOPES, split_scope_account_data
from core.config import DATABASE_URL, PULSE3D_UPLOADS_BUCKET, MANTARRAY_LOGS_BUCKET, DASHBOARD_URL
from jobs import (
    create_upload,
    create_job,
    get_uploads,
    get_jobs,
    delete_jobs,
    delete_uploads,
    check_customer_quota,
)
from models.models import (
    UploadRequest,
    UploadResponse,
    JobRequest,
    JobResponse,
    JobDownloadRequest,
    WaveformDataResponse,
    UsageErrorResponse,
    UploadDownloadRequest,
<<<<<<< HEAD
    UnauthorizedUserResponse,
=======
>>>>>>> c6b5cb2f
)
from models.types import TupleParam

from utils.db import AsyncpgPoolDep
from utils.s3 import generate_presigned_post, generate_presigned_url, S3Error, download_directory_from_s3


# logging is configured in log_config.yaml
logger = logging.getLogger(__name__)

app = FastAPI(openapi_url=None)
asyncpg_pool = AsyncpgPoolDep(dsn=DATABASE_URL)

app.add_middleware(
    CORSMiddleware,
    allow_origins=[DASHBOARD_URL],
    allow_credentials=True,
    allow_methods=["*"],
    allow_headers=["*"],
)


@app.middleware("http")
async def db_session_middleware(request: Request, call_next):
    request.state.pgpool = await asyncpg_pool()
    response = await call_next(request)
    return response


@app.on_event("startup")
async def startup():
    await asyncpg_pool()


# TODO define response model
@app.get("/uploads")
async def get_info_of_uploads(
    request: Request,
    upload_ids: Optional[List[uuid.UUID]] = Query(None),
    token=Depends(ProtectedAny(scope=PULSE3D_SCOPES)),
):
    # need to convert to UUIDs to str to avoid issues with DB
    if upload_ids:
        upload_ids = [str(upload_id) for upload_id in upload_ids]

    try:
        account_id = str(uuid.UUID(token["userid"]))
        account_type = token["account_type"]

        # give advanced privileges to access all uploads under customer_id
        if "pulse3d:rw_all_data" in token["scope"]:
            account_id = str(uuid.UUID(token["customer_id"]))
            # catches in the else block like customers in get_uploads, just set here so it's not customer and become confusing
            account_type = "dataUser"

        async with request.state.pgpool.acquire() as con:
            uploads = await get_uploads(
                con=con, account_type=account_type, account_id=account_id, upload_ids=upload_ids
            )
            if account_type != "customer":
                # customer accounts don't matter here because they don't have the ability to delete
                for upload in uploads:
                    # need way on FE to tell if user owns recordings besides username since current user's username is not stored on the FE. We want to prevent users from attempting to delete files that aren't theirs before calling /delete route
                    upload["owner"] = str(upload["user_id"]) == str(uuid.UUID(token["userid"]))

            return uploads

    except Exception as e:
        logger.exception(f"Failed to get uploads: {repr(e)}")
        raise HTTPException(status_code=status.HTTP_500_INTERNAL_SERVER_ERROR)


@app.post("/uploads", response_model=Union[UploadResponse, UsageErrorResponse])
async def create_recording_upload(
    request: Request,
    details: UploadRequest,
    token=Depends(ProtectedAny(scope=PULSE3D_USER_SCOPES)),
):
    try:
        user_id = str(uuid.UUID(token["userid"]))
        customer_id = str(uuid.UUID(token["customer_id"]))
        service, _ = split_scope_account_data(token["scope"][0])

        upload_params = {
            "prefix": f"uploads/{customer_id}/{user_id}/{{upload_id}}",
            "filename": details.filename,
            "md5": details.md5s,
            "user_id": user_id,
            "type": details.upload_type,
            "customer_id": customer_id,
        }
        async with request.state.pgpool.acquire() as con:
            usage_quota = await check_customer_quota(con, customer_id, service)
            if usage_quota["uploads_reached"]:
                return UsageErrorResponse(usage_error=usage_quota)

            # Tanner (7/5/22): using a transaction here so that if _generate_presigned_post fails
            # then the new upload row won't be committed
            async with con.transaction():
                upload_id = await create_upload(con=con, upload_params=upload_params)

                params = _generate_presigned_post(
                    user_id,
                    customer_id,
                    details,
                    PULSE3D_UPLOADS_BUCKET,
                    upload_id=upload_id,
                )

                return UploadResponse(id=upload_id, params=params)
    except S3Error as e:
        logger.exception(str(e))
        raise HTTPException(status_code=status.HTTP_400_BAD_REQUEST)
    except Exception as e:
        logger.error(repr(e))
        raise HTTPException(status_code=status.HTTP_500_INTERNAL_SERVER_ERROR)


@app.delete("/uploads")
async def soft_delete_uploads(
    request: Request,
    upload_ids: List[uuid.UUID] = Query(None),
    token=Depends(ProtectedAny(scope=PULSE3D_SCOPES)),
):
    # make sure at least one upload ID was given
    if not upload_ids:
        raise HTTPException(status_code=status.HTTP_400_BAD_REQUEST, detail="No upload IDs given")
    # need to convert UUIDs to str to avoid issues with DB
    upload_ids = [str(upload_id) for upload_id in upload_ids]

    try:
        account_id = str(uuid.UUID(token["userid"]))
        async with request.state.pgpool.acquire() as con:
            await delete_uploads(
                con=con, account_type=token["account_type"], account_id=account_id, upload_ids=upload_ids
            )
    except Exception as e:
        logger.error(repr(e))
        raise HTTPException(status_code=status.HTTP_500_INTERNAL_SERVER_ERROR)


@app.post("/uploads/download")
async def download_zip_files(
    request: Request,
    details: UploadDownloadRequest,
    token=Depends(ProtectedAny(scope=PULSE3D_SCOPES)),
):
    upload_ids = details.upload_ids

    # make sure at least one job ID was given
    if not upload_ids:
        raise HTTPException(status_code=status.HTTP_400_BAD_REQUEST, detail="No upload IDs given")

    # need to convert UUIDs to str to avoid issues with DB
    upload_ids = [str(id) for id in upload_ids]
<<<<<<< HEAD
    account_id = str(uuid.UUID(token["userid"]))
    account_type = token["account_type"]

    # give advanced privileges to access all uploads under customer_id
    if "pulse3d:rw_all_data" in token["scope"]:
        account_id = str(uuid.UUID(token["customer_id"]))
        account_type = "dataUser"
=======
    user_id = str(uuid.UUID(token["userid"]))
>>>>>>> c6b5cb2f

    try:
        async with request.state.pgpool.acquire() as con:
            uploads = await get_uploads(
<<<<<<< HEAD
                con=con, account_type=account_type, account_id=account_id, upload_ids=upload_ids
=======
                con=con, account_type=token["account_type"], account_id=user_id, upload_ids=upload_ids
>>>>>>> c6b5cb2f
            )

        # get filenames and s3 keys to download
        keys = [f"{upload['prefix']}/{upload['filename']}" for upload in uploads]
        filenames = [upload["filename"] for upload in uploads]

        if len(upload_ids) == 1:
            # if only one file requested, return single presigned URL
            return {"filename": filenames[0], "url": generate_presigned_url(PULSE3D_UPLOADS_BUCKET, keys[0])}
        else:
            # Grab ZIP file from in-memory, make response with correct MIME-type
            return StreamingResponse(
                content=stream_zip(
                    _yield_s3_objects(bucket=PULSE3D_UPLOADS_BUCKET, keys=keys, filenames=filenames)
                ),
                media_type="application/zip",
            )

    except Exception as e:
        logger.error(f"Failed to download recording files: {repr(e)}")
        raise HTTPException(status_code=status.HTTP_500_INTERNAL_SERVER_ERROR)


# TODO Tanner (4/21/22): probably want to move this to a more general svc (maybe in apiv2-dep) dedicated to uploading misc files to s3
@app.post("/logs")
async def create_log_upload(
    request: Request,
    details: UploadRequest,
    token=Depends(ProtectedAny(scope=PULSE3D_USER_SCOPES)),
):
    try:
        user_id = str(uuid.UUID(token["userid"]))
        customer_id = str(uuid.UUID(token["customer_id"]))
        params = _generate_presigned_post(user_id, customer_id, details, MANTARRAY_LOGS_BUCKET)
        return UploadResponse(params=params)
    except S3Error as e:
        logger.exception(str(e))
        raise HTTPException(status_code=status.HTTP_400_BAD_REQUEST)
    except Exception as e:
        logger.error(repr(e))
        raise HTTPException(status_code=status.HTTP_500_INTERNAL_SERVER_ERROR)


def _generate_presigned_post(user_id, customer_id, details, bucket, upload_id=None):
    key = f"uploads/{customer_id}/{user_id}/"
    if upload_id:
        key += f"{upload_id}/"
    key += details.filename
    logger.info(f"Generating presigned upload url for {bucket}/{key}")
    params = generate_presigned_post(bucket=bucket, key=key, md5s=details.md5s)
    return params


# TODO create response model
@app.get("/jobs")
async def get_info_of_jobs(
    request: Request,
    job_ids: Optional[List[uuid.UUID]] = Query(None),
    download: bool = Query(True),
    token=Depends(ProtectedAny(scope=PULSE3D_SCOPES)),
):
    # need to convert UUIDs to str to avoid issues with DB
    if job_ids:
        job_ids = [str(job_id) for job_id in job_ids]

    try:
        user_id = str(uuid.UUID(token["userid"]))
        account_type = token["account_type"]

        async with request.state.pgpool.acquire() as con:
            jobs = await _get_jobs(con, token, job_ids)

        response = {"jobs": []}
        for job in jobs:
            obj_key = job["object_key"]
            job_info = {
                "id": job["job_id"],
                "status": job["status"],
                "upload_id": job["upload_id"],
                "object_key": obj_key,
                "created_at": job["created_at"],
                "meta": job["job_meta"],
            }

            if account_type != "customer":
                # customer accounts don't have the ability to delete so doesn't need this key:value
                # need way on FE to tell if user owns recordings besides username since current user's username is not stored on the FE. We want to prevent users from attempting to delete files that aren't theirs before calling /delete route
                job_info["owner"] = str(job["user_id"]) == user_id

            if job_info["status"] == "finished" and download:
                # This is in case any current users uploaded files before object_key was dropped from uploads table and added to jobs_result
                if obj_key:
                    logger.info(f"Generating presigned download url for {obj_key}")
                    try:
                        job_info["url"] = generate_presigned_url(PULSE3D_UPLOADS_BUCKET, obj_key)
                    except Exception as e:
                        logger.error(f"Error generating presigned url for {obj_key}: {str(e)}")
                        job_info["url"] = "Error creating download link"
                else:
                    job_info["url"] = None

            elif job_info["status"] == "error":
                try:
                    job_info["error_info"] = json.loads(job["job_meta"])["error"]
                except KeyError:  # protects against downgrading and updating deleted statuses to errors
                    job_info["error_info"] = "Was previously deleted"

            response["jobs"].append(job_info)

        if not response["jobs"]:
            response["error"] = "No jobs found"

        return response

    except Exception as e:
        logger.error(f"Failed to get jobs: {repr(e)}")
        raise HTTPException(status_code=status.HTTP_500_INTERNAL_SERVER_ERROR)


async def _get_jobs(con, token, job_ids):
    account_type = token["account_type"]
    account_id = str(uuid.UUID(token["userid"]))

    logger.info(f"Retrieving job info with IDs: {job_ids} for {account_type}: {account_id}")

    # give advanced privileges to access all uploads under customer_id
    if "pulse3d:rw_all_data" in token["scope"]:
        account_id = str(uuid.UUID(token["customer_id"]))
        # catches in the else block like customers in get_uploads, just set here so it's not customer and become confusing
        account_type = "dataUser"

    return await get_jobs(con=con, account_type=account_type, account_id=account_id, job_ids=job_ids)


@app.post("/jobs")
async def create_new_job(
    request: Request,
    details: JobRequest,
    token=Depends(ProtectedAny(scope=PULSE3D_USER_SCOPES)),
):
    try:
        user_id = str(uuid.UUID(token["userid"]))
        customer_id = str(uuid.UUID(token["customer_id"]))
<<<<<<< HEAD
        user_scopes = token["scope"]
        service, _ = split_scope_account_data(user_scopes[0])
=======
        service, _ = split_scope_account_data(token["scope"][0])
>>>>>>> c6b5cb2f
        logger.info(f"Creating {service} job for upload {details.upload_id} with user ID: {user_id}")

        params = [
            "baseline_widths_to_use",
            "prominence_factors",
            "width_factors",
            "twitch_widths",
            "start_time",
            "end_time",
        ]

        # don't add params unless the selected pulse3d version supports it
        pulse3d_semver = VersionInfo.parse(details.version)
        if pulse3d_semver >= "0.25.0":
            params.append("max_y")
        if pulse3d_semver >= "0.25.2":
            params.append("peaks_valleys")
        if pulse3d_semver >= "0.25.4":
            params.append("normalize_y_axis")
        if pulse3d_semver >= "0.26.0":
            params.append("stiffness_factor")
        if pulse3d_semver >= "0.27.4":
            params.append("inverted_post_magnet_wells")

        details_dict = dict(details)
        analysis_params = {param: details_dict[param] for param in params}

        # convert these params into a format compatible with pulse3D
        for param, default_values in (
            ("prominence_factors", DEFAULT_PROMINENCE_FACTORS),
            ("width_factors", DEFAULT_WIDTH_FACTORS),
            ("baseline_widths_to_use", DEFAULT_BASELINE_WIDTHS),
        ):
            analysis_params[param] = _format_tuple_param(analysis_params[param], default_values)

        logger.info(f"Using v{details.version} with params: {analysis_params}")

        priority = 10
        async with request.state.pgpool.acquire() as con:
<<<<<<< HEAD
            # first check user_id of upload matches user_id in token
            # NOTE checking separately here because the only other time it's checked is in the pulse3d-worker, we want to catch it here first if it's unauthorized and not checking in create_job to make it universal to all services, not just pulse3d
            # NOTE customer id is checked already because the customer_id in the token is being used to find upload details
            if "pulse3d:rw_all_data" not in user_scopes:
                row = await con.fetchrow("SELECT user_id FROM uploads where id=$1", details.upload_id)
                # if users don't match and they don't have an all_data scope, then raise unauth error
                if user_id != str(row["user_id"]):
                    return UnauthorizedUserResponse(
                        unauthorized_error="User does not have authorization to start this job."
                    )

            # second, check usage quota for customer account
            usage_quota = await check_customer_quota(con, customer_id, service)
            if usage_quota["jobs_reached"]:
                return UsageErrorResponse(usage_error=usage_quota)
            # finally create job
=======
            usage_quota = await check_customer_quota(con, customer_id, service)
            if usage_quota["jobs_reached"]:
                return UsageErrorResponse(usage_error=usage_quota)

>>>>>>> c6b5cb2f
            job_id = await create_job(
                con=con,
                upload_id=details.upload_id,
                queue=f"pulse3d-v{details.version}",
                priority=priority,
                meta={"analysis_params": analysis_params, "version": details.version},
                customer_id=customer_id,
                job_type=service,
            )

        return JobResponse(
            id=job_id, user_id=user_id, upload_id=details.upload_id, status="pending", priority=priority
        )
    except Exception as e:
        logger.exception(f"Failed to create job: {repr(e)}")
        raise HTTPException(status_code=status.HTTP_500_INTERNAL_SERVER_ERROR)


def _format_tuple_param(
    options: Optional[TupleParam], default_values: Union[int, Tuple[int, ...]]
) -> Optional[TupleParam]:
    if options is None or all(op is None for op in options):
        return None

    if isinstance(default_values, int):
        default_values = (default_values,) * len(options)

    # set any unspecified values to the default value
    formatted_options = tuple(
        (option if option is not None else default_value)
        for option, default_value in zip(options, default_values)
    )

    return formatted_options


@app.delete("/jobs")
async def soft_delete_jobs(
    request: Request,
    job_ids: List[uuid.UUID] = Query(None),
    token=Depends(ProtectedAny(scope=PULSE3D_SCOPES)),
):
    # make sure at least one job ID was given
    if not job_ids:
        raise HTTPException(status_code=status.HTTP_400_BAD_REQUEST, detail="No job IDs given")

    # need to convert UUIDs to str to avoid issues with DB
    job_ids = [str(job_id) for job_id in job_ids]

    try:
        account_id = str(uuid.UUID(token["userid"]))
        async with request.state.pgpool.acquire() as con:
            await delete_jobs(
                con=con, account_type=token["account_type"], account_id=account_id, job_ids=job_ids
            )
    except Exception as e:
        logger.error(f"Failed to soft delete jobs: {repr(e)}")
        raise HTTPException(status_code=status.HTTP_500_INTERNAL_SERVER_ERROR)


@app.post("/jobs/download")
async def download_analyses(
    request: Request,
    details: JobDownloadRequest,
    token=Depends(ProtectedAny(scope=PULSE3D_SCOPES)),
):
    job_ids = details.job_ids

    # make sure at least one job ID was given
    if not job_ids:
        raise HTTPException(status_code=status.HTTP_400_BAD_REQUEST, detail="No job IDs given")

    # need to convert UUIDs to str to avoid issues with DB
    job_ids = [str(job_id) for job_id in job_ids]

    try:
        async with request.state.pgpool.acquire() as con:
            jobs = await _get_jobs(con, token, job_ids)

        num_times_repeated = defaultdict(lambda: 0)

        unique_filenames = list()
        keys = list()
        for job in jobs:
            if job["status"] != "finished":
                continue

            obj_key = job["object_key"]
            keys.append(obj_key)

            filename = os.path.basename(obj_key)

            if filename in unique_filenames:
                num_times_repeated[filename] += 1
                duplicate_num = num_times_repeated[filename]
                # add duplicate num to differentiate duplicate filenames
                root, ext = os.path.splitext(filename)
                filename = f"{root}_({duplicate_num}){ext}"

            unique_filenames.append(filename)

        # Grab ZIP file from in-memory, make response with correct MIME-type
        return StreamingResponse(
            content=stream_zip(
                _yield_s3_objects(bucket=PULSE3D_UPLOADS_BUCKET, keys=keys, filenames=unique_filenames)
            ),
            media_type="application/zip",
        )

    except Exception as e:
        logger.error(f"Failed to download analyses: {repr(e)}")
        raise HTTPException(status_code=status.HTTP_500_INTERNAL_SERVER_ERROR)


def _yield_s3_objects(bucket: str, keys: List[str], filenames: List[str]):
    # TODO consider moving this to core s3 utils if more routes need to start using it
    try:
        s3 = boto3.session.Session().resource("s3")
        for idx, key in enumerate(keys):
            obj = s3.Object(bucket_name=PULSE3D_UPLOADS_BUCKET, key=key)
            yield filenames[idx], datetime.now(), 0o600, ZIP_64, obj.get()["Body"]

    except Exception as e:
        raise S3Error(f"Failed to access {bucket}/{key}: {repr(e)}")


@app.get("/jobs/waveform_data", response_model=WaveformDataResponse)
async def get_interactive_waveform_data(
    request: Request,
    upload_id: uuid.UUID = Query(None),
    job_id: uuid.UUID = Query(None),
    token=Depends(ProtectedAny(scope=PULSE3D_USER_SCOPES)),
):

    account_id = str(uuid.UUID(token["userid"]))
    customer_id = str(uuid.UUID(token["customer_id"]))

    if job_id is None or upload_id is None:
        raise HTTPException(
            status_code=status.HTTP_400_BAD_REQUEST,
            detail="Missing required ids to get job metadata.",
        )

    upload_id = str(upload_id)
    job_id = str(job_id)

    # grab jobs meta data to use in peak_detector if necessary
    # TODO remove this step when peaks and valleys get saved to parquet on initial analysis
    try:
        async with request.state.pgpool.acquire() as con:
            logger.info(f"Getting metadata for job {job_id}")
            jobs = await _get_jobs(con, token, [job_id])

        selected_job = jobs[0]
        parsed_meta = json.loads(selected_job["job_meta"])
        analysis_params = parsed_meta["analysis_params"]
        recording_owner_id = str(selected_job["user_id"])

        if "pulse3d:rw_all_data" not in token["scope"]:
            # only allow user to perform interactive analysis on another user's recording if special scope
            # customer id will be checked when attempting to locate file in s3 with customer id found in token
            if recording_owner_id != account_id:
                return UnauthorizedUserResponse(
                    unauthorized_error="User does not have authorization to start interactive analysis on this recording."
                )

        with tempfile.TemporaryDirectory() as tmpdir:
            key = f"uploads/{customer_id}/{recording_owner_id}/{upload_id}"
            logger.info(f"Downloading recording data from {key}")

            download_directory_from_s3(bucket=PULSE3D_UPLOADS_BUCKET, key=key, file_path=tmpdir)

            # read the time force dataframe from the parquet file
            # older versions of pulse3d do not inlcude the version data
            if pulse3d_version := parsed_meta.get("version"):
                parquet_path = glob(
                    os.path.join(tmpdir, "time_force_data", pulse3d_version, "*.parquet"),
                    recursive=True,
                )
<<<<<<< HEAD
                df = pd.read_parquet(parquet_path)
                # some files have version in the metadata but the parquet file is not stored under it, it's under time_force_data
                if df.empty:
                    parquet_path = glob(os.path.join(tmpdir, "time_force_data", "*.parquet"), recursive=True)
                    df = pd.read_parquet(parquet_path)

            else:
                parquet_path = glob(os.path.join(tmpdir, "time_force_data", "*.parquet"), recursive=True)
                df = pd.read_parquet(parquet_path)
=======
            else:
                parquet_path = glob(os.path.join(tmpdir, "time_force_data", "*.parquet"), recursive=True)

            df = pd.read_parquet(parquet_path)
>>>>>>> c6b5cb2f

            # remove raw data columns
            columns = [c for c in df.columns if "__raw" not in c]
            # this is to handle analyses run before PR.to_dataframe() where time is in seconds
            needs_unit_conversion = not [c for c in df.columns if "__raw" in c]

            time = df[columns[0]].tolist()
            if needs_unit_conversion:
                logger.info("Old parquet file found so converting time column to microseconds")
                # needs to be us for peak_detector
                time = [i * MICRO_TO_BASE_CONVERSION for i in time]

            # set up empty dictionaries to be passed in response
            coordinates = dict()
            # old jobs won't have this param yet and it will default to None on first analysis
            peaks_valleys_needed = (
                "peaks_valleys" not in analysis_params or analysis_params["peaks_valleys"] is None
            )
            peaks_and_valleys = analysis_params["peaks_valleys"] if not peaks_valleys_needed else dict()

            for well in columns[1:]:
                logger.info(f"Finding peaks and valleys for well at {well}")

                well_force = df[well]
                if needs_unit_conversion:
                    # not exact, but this isn't used outside of graphing in FE, real raw data doesn't get changed
                    min_value = min(well_force)
                    well_force -= min_value
                    well_force *= MICRO_TO_BASE_CONVERSION

                interpolated_well_data = np.row_stack([time, well_force])

                if peaks_valleys_needed:
                    # TODO remove once peaks and valleys get stored in parquet files
                    peak_detector_params = {
                        param: analysis_params[param]
                        for param in (
                            "prominence_factors",
                            "width_factors",
                            "start_time",
                            "end_time",
                        )
                        if analysis_params[param] is not None
                    }
                    peaks, valleys = peak_detector(interpolated_well_data, **peak_detector_params)
                    # needs to be converted to lists to be sent as json in response
                    peaks_and_valleys[well] = [peaks.tolist(), valleys.tolist()]

                well_coords = [
                    [time[i] / MICRO_TO_BASE_CONVERSION, val] for (i, val) in enumerate(well_force)
                ]
                coordinates[well] = well_coords

            return WaveformDataResponse(coordinates=coordinates, peaks_valleys=peaks_and_valleys)

    except KeyError as e:
        logger.error(f"Job metadata was not returned from database or parquet file was empty: {repr(e)}")
        raise HTTPException(status_code=status.HTTP_404_NOT_FOUND)
    except S3Error as e:
        logger.error(f"Error from s3: {e}")
        raise HTTPException(status_code=status.HTTP_500_INTERNAL_SERVER_ERROR)
    except Exception as e:
        logger.error(f"Failed to get interactive waveform data: {e}")
        raise HTTPException(status_code=status.HTTP_500_INTERNAL_SERVER_ERROR)


@app.get("/versions")
async def get_versions(request: Request):
    """Retrieve info of all the active pulse3d releases listed in the DB."""
    try:
        async with request.state.pgpool.acquire() as con:
            rows = await con.fetch(  # TODO should eventually sort these using a more robust method
                "SELECT version, state FROM pulse3d_versions WHERE state != 'deprecated' ORDER BY created_at"
            )

        return [dict(row) for row in rows]

    except Exception as e:
        logger.error(f"Failed to retrieve info of pulse3d versions: {repr(e)}")
        raise HTTPException(status_code=status.HTTP_500_INTERNAL_SERVER_ERROR)<|MERGE_RESOLUTION|>--- conflicted
+++ resolved
@@ -45,10 +45,7 @@
     WaveformDataResponse,
     UsageErrorResponse,
     UploadDownloadRequest,
-<<<<<<< HEAD
     UnauthorizedUserResponse,
-=======
->>>>>>> c6b5cb2f
 )
 from models.types import TupleParam
 
@@ -204,26 +201,19 @@
 
     # need to convert UUIDs to str to avoid issues with DB
     upload_ids = [str(id) for id in upload_ids]
-<<<<<<< HEAD
-    account_id = str(uuid.UUID(token["userid"]))
-    account_type = token["account_type"]
 
     # give advanced privileges to access all uploads under customer_id
     if "pulse3d:rw_all_data" in token["scope"]:
         account_id = str(uuid.UUID(token["customer_id"]))
         account_type = "dataUser"
-=======
-    user_id = str(uuid.UUID(token["userid"]))
->>>>>>> c6b5cb2f
+    else:
+        account_id = str(uuid.UUID(token["userid"]))
+        account_type = token["account_type"]
 
     try:
         async with request.state.pgpool.acquire() as con:
             uploads = await get_uploads(
-<<<<<<< HEAD
                 con=con, account_type=account_type, account_id=account_id, upload_ids=upload_ids
-=======
-                con=con, account_type=token["account_type"], account_id=user_id, upload_ids=upload_ids
->>>>>>> c6b5cb2f
             )
 
         # get filenames and s3 keys to download
@@ -367,12 +357,8 @@
     try:
         user_id = str(uuid.UUID(token["userid"]))
         customer_id = str(uuid.UUID(token["customer_id"]))
-<<<<<<< HEAD
         user_scopes = token["scope"]
         service, _ = split_scope_account_data(user_scopes[0])
-=======
-        service, _ = split_scope_account_data(token["scope"][0])
->>>>>>> c6b5cb2f
         logger.info(f"Creating {service} job for upload {details.upload_id} with user ID: {user_id}")
 
         params = [
@@ -412,7 +398,6 @@
 
         priority = 10
         async with request.state.pgpool.acquire() as con:
-<<<<<<< HEAD
             # first check user_id of upload matches user_id in token
             # NOTE checking separately here because the only other time it's checked is in the pulse3d-worker, we want to catch it here first if it's unauthorized and not checking in create_job to make it universal to all services, not just pulse3d
             # NOTE customer id is checked already because the customer_id in the token is being used to find upload details
@@ -429,12 +414,6 @@
             if usage_quota["jobs_reached"]:
                 return UsageErrorResponse(usage_error=usage_quota)
             # finally create job
-=======
-            usage_quota = await check_customer_quota(con, customer_id, service)
-            if usage_quota["jobs_reached"]:
-                return UsageErrorResponse(usage_error=usage_quota)
-
->>>>>>> c6b5cb2f
             job_id = await create_job(
                 con=con,
                 upload_id=details.upload_id,
@@ -614,7 +593,6 @@
                     os.path.join(tmpdir, "time_force_data", pulse3d_version, "*.parquet"),
                     recursive=True,
                 )
-<<<<<<< HEAD
                 df = pd.read_parquet(parquet_path)
                 # some files have version in the metadata but the parquet file is not stored under it, it's under time_force_data
                 if df.empty:
@@ -624,12 +602,6 @@
             else:
                 parquet_path = glob(os.path.join(tmpdir, "time_force_data", "*.parquet"), recursive=True)
                 df = pd.read_parquet(parquet_path)
-=======
-            else:
-                parquet_path = glob(os.path.join(tmpdir, "time_force_data", "*.parquet"), recursive=True)
-
-            df = pd.read_parquet(parquet_path)
->>>>>>> c6b5cb2f
 
             # remove raw data columns
             columns = [c for c in df.columns if "__raw" not in c]

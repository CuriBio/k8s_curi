--- conflicted
+++ resolved
@@ -382,13 +382,10 @@
             params.append("stiffness_factor")
         if pulse3d_semver >= "0.27.4":
             params.append("inverted_post_magnet_wells")
-<<<<<<< HEAD
         if pulse3d_semver >= "0.28.1":
             params.append("include_stim_protocols")
-=======
         if "0.25.2" <= pulse3d_semver < "0.28.0":
             params.append("peaks_valleys")
->>>>>>> c81dfb4e
 
         details_dict = dict(details)
         analysis_params = {param: details_dict[param] for param in params}

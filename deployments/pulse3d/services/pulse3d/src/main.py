--- conflicted
+++ resolved
@@ -540,7 +540,7 @@
                     priority=priority,
                     meta=job_meta,
                     customer_id=customer_id,
-                    job_type=service,
+                    job_type=upload_type,
                     add_to_results=False,
                 )
 
@@ -572,27 +572,12 @@
                     pd.DataFrame(peak_valleys_dict).to_parquet(pv_parquet_path)
                     # upload to s3 under upload id and job id for pulse3d-worker to use
                     upload_file_to_s3(bucket=PULSE3D_UPLOADS_BUCKET, key=key, file=pv_parquet_path)
-<<<<<<< HEAD
 
                     if rewrite_job_id:
                         rewrite_key = f"uploads/{customer_id}/{original_upload_user}/{upload_id}/{rewrite_job_id}/peaks_valleys.parquet"
                         upload_file_to_s3(
                             bucket=PULSE3D_UPLOADS_BUCKET, key=rewrite_key, file=pv_parquet_path
                         )
-=======
-            else:
-                # Luci (12/13/23): if not interactive analysis, kick off second job to test pulse3d rewrite. IA is not setup to work yet.
-                await create_job(
-                    con=con,
-                    upload_id=upload_id,
-                    queue="test-pulse3d-v1.0.0rc9",
-                    priority=priority,
-                    meta=job_meta,
-                    customer_id=customer_id,
-                    job_type=upload_type,
-                    add_to_results=False,
-                )
->>>>>>> e6673195
 
         return JobResponse(
             id=job_id,

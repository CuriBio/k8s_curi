--- conflicted
+++ resolved
@@ -125,14 +125,7 @@
         account_type = token.account_type
         is_user = account_type == "user"
 
-        if is_user:
-<<<<<<< HEAD
-            bind_threadlocal(user_id=account_id, customer_id=token.customer_id, upload_ids=upload_ids)
-=======
-            bind_threadlocal(user_id=account_id, customer_id=token.get("customer_id"), upload_ids=upload_ids)
->>>>>>> 0b302ffc
-        else:
-            bind_threadlocal(user_id=None, customer_id=account_id, upload_ids=upload_ids)
+        bind_threadlocal(user_id=token.userid, customer_id=token.customer_id, upload_ids=upload_ids)
 
         # give advanced privileges to access all uploads under customer_id
         # TODO update this to product specific when landing page is specced out more
@@ -214,6 +207,7 @@
 async def soft_delete_uploads(
     request: Request,
     upload_ids: list[uuid.UUID] = Query(None),
+    # TODO should this be ScopeTags.PULSE3D_WRITE?
     token=Depends(ProtectedAny(tag=ScopeTags.PULSE3D_READ)),
 ):
     # make sure at least one upload ID was given
@@ -225,14 +219,7 @@
     try:
         account_id = str(uuid.UUID(token.account_id))
 
-<<<<<<< HEAD
         bind_threadlocal(user_id=token.userid, customer_id=token.customer_id, upload_ids=upload_ids)
-=======
-        if is_user:
-            bind_threadlocal(user_id=account_id, customer_id=token.get("customer_id"), upload_ids=upload_ids)
-        else:
-            bind_threadlocal(user_id=None, customer_id=account_id, upload_ids=upload_ids)
->>>>>>> 0b302ffc
 
         async with request.state.pgpool.acquire() as con:
             await delete_uploads(
@@ -257,16 +244,8 @@
     upload_ids = [str(id) for id in upload_ids]
     account_id = str(uuid.UUID(token.account_id))
     account_type = token.account_type
-    is_user = account_type == "user"
-
-    if is_user:
-<<<<<<< HEAD
-        bind_threadlocal(user_id=account_id, customer_id=token.customer_id, upload_ids=upload_ids)
-=======
-        bind_threadlocal(user_id=account_id, customer_id=token.get("customer_id"), upload_ids=upload_ids)
->>>>>>> 0b302ffc
-    else:
-        bind_threadlocal(user_id=None, customer_id=account_id, upload_ids=upload_ids)
+
+    bind_threadlocal(user_id=token.userid, customer_id=token.customer_id, upload_ids=upload_ids)
 
     # give advanced privileges to access all uploads under customer_id
     if Scopes.MANTARRAY__RW_ALL_DATA in token.scopes:
@@ -346,14 +325,7 @@
         account_type = token.account_type
         is_user = account_type == "user"
 
-<<<<<<< HEAD
         bind_threadlocal(user_id=token.userid, customer_id=token.customer_id, job_ids=job_ids)
-=======
-        if is_user:
-            bind_threadlocal(user_id=user_id, customer_id=token.get("customer_id"), job_ids=job_ids)
-        else:
-            bind_threadlocal(user_id=None, customer_id=user_id, job_ids=job_ids)
->>>>>>> 0b302ffc
 
         async with request.state.pgpool.acquire() as con:
             jobs = await _get_jobs(con, token, job_ids)
@@ -642,6 +614,7 @@
 async def soft_delete_jobs(
     request: Request,
     job_ids: list[uuid.UUID] = Query(None),
+    # TODO should this be ScopeTags.PULSE3D_WRITE?
     token=Depends(ProtectedAny(tag=ScopeTags.PULSE3D_READ)),
 ):
     # make sure at least one job ID was given
@@ -654,14 +627,7 @@
     try:
         account_id = str(uuid.UUID(token.account_id))
 
-<<<<<<< HEAD
         bind_threadlocal(user_id=token.userid, customer_id=token.customer_id, job_ids=job_ids)
-=======
-        if is_user:
-            bind_threadlocal(user_id=account_id, customer_id=token.get("customer_id"), job_ids=job_ids)
-        else:
-            bind_threadlocal(user_id=None, customer_id=account_id, job_ids=job_ids)
->>>>>>> 0b302ffc
 
         async with request.state.pgpool.acquire() as con:
             await delete_jobs(
@@ -684,18 +650,7 @@
     # need to convert UUIDs to str to avoid issues with DB
     job_ids = [str(job_id) for job_id in job_ids]
 
-<<<<<<< HEAD
     bind_threadlocal(user_id=token.userid, customer_id=token.customer_id, job_ids=job_ids)
-=======
-    user_id = str(uuid.UUID(token["userid"]))
-    account_type = token["account_type"]
-    is_user = account_type == "user"
-
-    if is_user:
-        bind_threadlocal(user_id=user_id, customer_id=token.get("customer_id"), job_ids=job_ids)
-    else:
-        bind_threadlocal(user_id=None, customer_id=user_id, job_ids=job_ids)
->>>>>>> 0b302ffc
 
     try:
         async with request.state.pgpool.acquire() as con:
@@ -756,13 +711,8 @@
     job_id: uuid.UUID = Query(None),
     token=Depends(ProtectedAny(tag=ScopeTags.PULSE3D_WRITE)),
 ):
-<<<<<<< HEAD
     account_id = str(uuid.UUID(token.account_id))
     account_type = token.account_type
-=======
-    account_id = str(uuid.UUID(token["userid"]))
-    account_type = token["account_type"]
->>>>>>> 0b302ffc
     is_user = account_type == "user"
 
     if job_id is None or upload_id is None:
@@ -773,16 +723,7 @@
     upload_id = str(upload_id)
     job_id = str(job_id)
 
-    if is_user:
-        bind_threadlocal(
-<<<<<<< HEAD
-            customer_id=token.customer_id, user_id=account_id, upload_id=upload_id, job_id=job_id
-=======
-            customer_id=token.get("customer_id"), user_id=account_id, upload_id=upload_id, job_id=job_id
->>>>>>> 0b302ffc
-        )
-    else:
-        bind_threadlocal(user_id=None, customer_id=account_id, upload_id=upload_id, job_id=job_id)
+    bind_threadlocal(user_id=token.userid, customer_id=token.customer_id, upload_id=upload_id, job_id=job_id)
 
     try:
         async with request.state.pgpool.acquire() as con:
@@ -795,11 +736,7 @@
         analysis_params = parsed_meta.get("analysis_params", {})
         pulse3d_version = parsed_meta.get("version")
 
-<<<<<<< HEAD
         if Scopes.MANTARRAY__RW_ALL_DATA not in token.scopes and is_user:
-=======
-        if "mantarray:rw_all_data" not in token["scope"] and is_user:
->>>>>>> 0b302ffc
             # only allow user to perform interactive analysis on another user's recording if special scope
             # customer id will be checked when attempting to locate file in s3 with customer id found in token
             if recording_owner_id != account_id:

import json
import logging
from typing import List, Optional
import uuid

from fastapi import FastAPI, Request, Depends, HTTPException, status, Query
from fastapi.middleware.cors import CORSMiddleware

from auth import ProtectedAny
from core.config import DATABASE_URL, PULSE3D_UPLOADS_BUCKET, MANTARRAY_LOGS_BUCKET
from jobs import create_upload, create_job, get_uploads, get_jobs, delete_jobs, delete_uploads
from models.models import UploadRequest, UploadResponse, JobRequest, JobResponse
from models.types import AdvancedParamTuple
from utils.db import AsyncpgPoolDep
from utils.s3 import generate_presigned_post, generate_presigned_url, S3Error


# logging is configured in log_config.yaml
logger = logging.getLogger(__name__)

app = FastAPI(openapi_url=None)
asyncpg_pool = AsyncpgPoolDep(dsn=DATABASE_URL)


app.add_middleware(
    CORSMiddleware,
<<<<<<< HEAD
    allow_origins=[
        "https://dashboard.curibio-test.com",
        "https://dashboard.curibio.com",
        "http://localhost:3000",
    ],
=======
    allow_origins=["https://dashboard.curibio-test.com", "https://dashboard.curibio.com"],
>>>>>>> 96391312
    allow_credentials=True,
    allow_methods=["*"],
    allow_headers=["*"],
)


@app.middleware("http")
async def db_session_middleware(request: Request, call_next):
    request.state.pgpool = await asyncpg_pool()
    response = await call_next(request)
    return response


@app.on_event("startup")
async def startup():
    await asyncpg_pool()


# TODO define response model
@app.get("/uploads")
async def get_info_of_uploads(
    request: Request,
    upload_ids: Optional[List[uuid.UUID]] = Query(None),
    token=Depends(ProtectedAny(scope=["users:free", "users:admin"])),
):
    # need to convert to UUIDs to str to avoid issues with DB
    if upload_ids:
        upload_ids = [str(upload_id) for upload_id in upload_ids]

    try:
        account_id = str(uuid.UUID(token["userid"]))
        async with request.state.pgpool.acquire() as con:
            return await get_uploads(
                con=con, account_type=token["account_type"], account_id=account_id, upload_ids=upload_ids
            )

    except Exception as e:
        logger.exception(f"Failed to get uploads: {repr(e)}")
        raise HTTPException(status_code=status.HTTP_500_INTERNAL_SERVER_ERROR)


@app.post("/uploads", response_model=UploadResponse)
async def create_recording_upload(
    request: Request,
    details: UploadRequest,
    token=Depends(ProtectedAny(scope=["users:free"])),
):
    try:
        user_id = str(uuid.UUID(token["userid"]))
        customer_id = str(uuid.UUID(token["customer_id"]))

        upload_params = {
            "prefix": f"uploads/{customer_id}/{user_id}/{{upload_id}}",
            "filename": details.filename,
            "md5": details.md5s,
            "user_id": user_id,
            "type": details.upload_type,
        }
        async with request.state.pgpool.acquire() as con:
            # Tanner (7/5/22): using a transaction here so that if _generate_presigned_post fails
            # then the new upload row won't be committed
            async with con.transaction():
                upload_id = await create_upload(con=con, upload_params=upload_params)

                params = _generate_presigned_post(
                    user_id,
                    customer_id,
                    details,
                    PULSE3D_UPLOADS_BUCKET,
                    upload_id=upload_id,
                )

                return UploadResponse(id=upload_id, params=params)

    except S3Error as e:
        logger.exception(str(e))
        raise HTTPException(status_code=status.HTTP_400_BAD_REQUEST)
    except Exception as e:
        logger.error(repr(e))
        raise HTTPException(status_code=status.HTTP_500_INTERNAL_SERVER_ERROR)


@app.delete("/uploads")
async def soft_delete_uploads(
    request: Request,
    upload_ids: List[uuid.UUID] = Query(None),
    token=Depends(ProtectedAny(scope=["users:free", "users:admin"])),
):
    # make sure at least one upload ID was given
    if not upload_ids:
        raise HTTPException(
            status_code=status.HTTP_400_BAD_REQUEST,
            detail="No upload IDs given",
        )
    # need to convert UUIDs to str to avoid issues with DB
    upload_ids = [str(upload_id) for upload_id in upload_ids]

    try:
        account_id = str(uuid.UUID(token["userid"]))
        async with request.state.pgpool.acquire() as con:
            await delete_uploads(
                con=con, account_type=token["account_type"], account_id=account_id, upload_ids=upload_ids
            )
    except Exception as e:
        logger.error(repr(e))
        raise HTTPException(status_code=status.HTTP_500_INTERNAL_SERVER_ERROR)


# TODO Tanner (4/21/22): probably want to move this to a more general svc (maybe in apiv2-dep) dedicated to uploading misc files to s3
@app.post("/logs")
async def create_log_upload(
    request: Request,
    details: UploadRequest,
    token=Depends(ProtectedAny(scope=["users:free"])),
):
    try:
        user_id = str(uuid.UUID(token["userid"]))
        customer_id = str(uuid.UUID(token["customer_id"]))
        params = _generate_presigned_post(user_id, customer_id, details, MANTARRAY_LOGS_BUCKET)
        return UploadResponse(params=params)
    except S3Error as e:
        logger.exception(str(e))
        raise HTTPException(status_code=status.HTTP_400_BAD_REQUEST)
    except Exception as e:
        logger.error(repr(e))
        raise HTTPException(status_code=status.HTTP_500_INTERNAL_SERVER_ERROR)


def _generate_presigned_post(user_id, customer_id, details, bucket, upload_id=None):
    key = f"uploads/{customer_id}/{user_id}/"
    if upload_id:
        key += f"{upload_id}/"
    key += details.filename
    logger.info(f"Generating presigned upload url for {bucket}/{key}")
    params = generate_presigned_post(bucket=bucket, key=key, md5s=details.md5s)
    return params


# TODO create response model
@app.get("/jobs")
async def get_info_of_jobs(
    request: Request,
    job_ids: Optional[List[uuid.UUID]] = Query(None),
    download: bool = Query(True),
    token=Depends(ProtectedAny(scope=["users:free", "users:admin"])),
):
    # need to convert UUIDs to str to avoid issues with DB
    if job_ids:
        job_ids = [str(job_id) for job_id in job_ids]

    try:
        account_type = token["account_type"]
        account_id = str(uuid.UUID(token["userid"]))
        logger.info(f"Retrieving job info with IDs: {job_ids} for {account_type}: {account_id}")

        async with request.state.pgpool.acquire() as con:
            jobs = await get_jobs(con=con, account_type=account_type, account_id=account_id, job_ids=job_ids)
            response = {"jobs": []}
            for job in jobs:
                obj_key = job["object_key"]
                job_info = {
                    "id": job["job_id"],
                    "status": job["status"],
                    "upload_id": job["upload_id"],
                    "object_key": obj_key,
                    "created_at": job["created_at"],
                    "meta": job["job_meta"],
                }

                if job_info["status"] == "finished" and download:
                    # This is in case any current users uploaded files before object_key was dropped from uploads table and added to jobs_result
                    if obj_key:
                        logger.info(f"Generating presigned download url for {obj_key}")
                        try:
                            job_info["url"] = generate_presigned_url(PULSE3D_UPLOADS_BUCKET, obj_key)
                        except Exception as e:
                            logger.error(f"Error generating presigned url for {obj_key}: {str(e)}")
                            job_info["url"] = "Error creating download link"
                    else:
                        job_info["url"] = None

                elif job_info["status"] == "error":
                    try:
                        job_info["error_info"] = json.loads(job["job_meta"])["error"]
                    except KeyError:  # protects against downgrading and updating deleted statuses to errors
                        job_info["error_info"] = "Was previously deleted"

                response["jobs"].append(job_info)
            if not response["jobs"]:
                response["error"] = "No jobs found"
        return response

    except Exception as e:
        logger.error(f"Failed to get jobs: {repr(e)}")
        raise HTTPException(status_code=status.HTTP_500_INTERNAL_SERVER_ERROR)


@app.post("/jobs")
async def create_new_job(
    request: Request,
    details: JobRequest,
    token=Depends(ProtectedAny(scope=["users:free"])),
):
    try:
        user_id = str(uuid.UUID(token["userid"]))
        logger.info(f"Creating pulse3d job for upload {details.upload_id} with user ID: {user_id}")

        analysis_params = {
            param: dict(details)[param]
            for param in (
                "max_y",
                "prominence_factors",
                "width_factors",
                "twitch_widths",
                "start_time",
                "end_time",
            )
        }

        # convert prominence and width factors into a format compatible with pulse3D
        analysis_params["prominence_factors"] = _format_advanced_options(
            analysis_params["prominence_factors"], 6  # TODO grab these default values from pulse3D
        )
        analysis_params["width_factors"] = _format_advanced_options(analysis_params["width_factors"], 7)

        logger.info(f"Using params: {analysis_params}")

        async with request.state.pgpool.acquire() as con:
            priority = 10
            job_id = await create_job(
                con=con,
                upload_id=details.upload_id,
                queue="pulse3d",
                priority=priority,
                meta={"analysis_params": analysis_params},
            )

            return JobResponse(
                id=job_id,
                user_id=user_id,
                upload_id=details.upload_id,
                status="pending",
                priority=priority,
            )

    except Exception as e:
        logger.exception(f"Failed to create job: {repr(e)}")
        raise HTTPException(status_code=status.HTTP_500_INTERNAL_SERVER_ERROR)


def _format_advanced_options(
    options: Optional[AdvancedParamTuple], default_value: int
) -> Optional[AdvancedParamTuple]:
    if options is None or options == (None, None):
        return None

    # set any unspecified values to the default value
    formatted_options = tuple([option if option is not None else default_value for option in options])

    return formatted_options


@app.delete("/jobs")
async def soft_delete_jobs(
    request: Request,
    job_ids: List[uuid.UUID] = Query(None),
    token=Depends(ProtectedAny(scope=["users:free", "users:admin"])),
):
    # make sure at least one job ID was given
    if not job_ids:
        raise HTTPException(
            status_code=status.HTTP_400_BAD_REQUEST,
            detail="No job IDs given",
        )
    # need to convert UUIDs to str to avoid issues with DB
    job_ids = [str(job_id) for job_id in job_ids]

    try:
        account_id = str(uuid.UUID(token["userid"]))
        async with request.state.pgpool.acquire() as con:
            await delete_jobs(
                con=con, account_type=token["account_type"], account_id=account_id, job_ids=job_ids
            )
    except Exception as e:
        logger.error(f"Failed to soft delete jobs: {repr(e)}")
        raise HTTPException(status_code=status.HTTP_500_INTERNAL_SERVER_ERROR)<|MERGE_RESOLUTION|>--- conflicted
+++ resolved
@@ -24,15 +24,7 @@
 
 app.add_middleware(
     CORSMiddleware,
-<<<<<<< HEAD
-    allow_origins=[
-        "https://dashboard.curibio-test.com",
-        "https://dashboard.curibio.com",
-        "http://localhost:3000",
-    ],
-=======
     allow_origins=["https://dashboard.curibio-test.com", "https://dashboard.curibio.com"],
->>>>>>> 96391312
     allow_credentials=True,
     allow_methods=["*"],
     allow_headers=["*"],

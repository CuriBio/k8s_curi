from contextlib import asynccontextmanager
import json
import os
import tempfile
import time
import uuid
from collections import defaultdict
from datetime import datetime

import boto3
import polars as pl
import structlog
from auth import ScopeTags, Scopes, ProtectedAny, check_prohibited_product, ProhibitedProductError
from fastapi import Depends, FastAPI, HTTPException, Query, Request, Response, status
from fastapi.middleware.cors import CORSMiddleware
from fastapi.responses import StreamingResponse
from jobs import (
    check_customer_quota,
    create_analysis_preset,
    create_job,
    create_upload,
    delete_jobs,
    delete_uploads,
    get_jobs,
    get_uploads,
)
from pulse3D.constants import DataTypes
from pulse3D.peak_finding.constants import (
    DefaultLegacyPeakFindingParams,
    DefaultNoiseBasedPeakFindingParams,
    FeatureMarkers,
)
from pulse3D.peak_finding.utils import create_empty_df, mark_features
from pulse3D.metrics.constants import TwitchMetrics, DefaultMetricsParams
from pulse3D.rendering.utils import get_metric_display_title
from semver import VersionInfo
from stream_zip import ZIP_64, stream_zip
from starlette_context import context, request_cycle_context
from structlog.contextvars import bind_contextvars, clear_contextvars
from utils.db import AsyncpgPoolDep
from utils.logging import setup_logger, bind_context_to_logger
from utils.s3 import S3Error, generate_presigned_post, generate_presigned_url, upload_file_to_s3
from uvicorn.protocols.utils import get_path_with_query_string

from core.config import DASHBOARD_URL, DATABASE_URL, MANTARRAY_LOGS_BUCKET, PULSE3D_UPLOADS_BUCKET
from models.models import (
    GenericErrorResponse,
    JobDownloadRequest,
    JobRequest,
    JobResponse,
    SavePresetRequest,
    UploadDownloadRequest,
    UploadRequest,
    UploadResponse,
    UsageQuota,
    WaveformDataResponse,
)
from models.types import TupleParam

setup_logger()
logger = structlog.stdlib.get_logger("api.access")


asyncpg_pool = AsyncpgPoolDep(dsn=DATABASE_URL)


@asynccontextmanager
async def lifespan(app: FastAPI):
    await asyncpg_pool()
    yield


app = FastAPI(openapi_url=None, lifespan=lifespan)

app.add_middleware(
    CORSMiddleware,
    allow_origins=[DASHBOARD_URL],
    allow_credentials=True,
    allow_methods=["*"],
    allow_headers=["*"],
)


@app.middleware("http")
async def db_session_middleware(request: Request, call_next) -> Response:
    request.state.pgpool = await asyncpg_pool()
    # clear previous request variables
    clear_contextvars()
    # get request details for logging
    if (client_ip := request.headers.get("X-Forwarded-For")) is None:
        client_ip = f"{request.client.host}:{request.client.port}"

    url = get_path_with_query_string(request.scope)
    http_method = request.method
    http_version = request.scope["http_version"]
    start_time = time.perf_counter_ns()

    # bind details to logger
    bind_contextvars(url=str(request.url), method=http_method, client_ip=client_ip)

    with request_cycle_context({}):
        response = await call_next(request)

        process_time = time.perf_counter_ns() - start_time
        status_code = response.status_code

        logger.info(
            f"""{client_ip} - "{http_method} {url} HTTP/{http_version}" {status_code}""",
            status_code=status_code,
            duration=process_time / 10**9,
            **context,
        )

    return response


# TODO define response model
@app.get("/uploads")
async def get_info_of_uploads(
    request: Request,
    upload_ids: list[uuid.UUID] | None = Query(None),
    token=Depends(ProtectedAny(tag=ScopeTags.PULSE3D_READ)),
):
    # need to convert to UUIDs to str to avoid issues with DB
    if upload_ids:
        upload_ids = [str(upload_id) for upload_id in upload_ids]

    try:
        account_id = str(uuid.UUID(token.account_id))
        account_type = token.account_type
        is_user = account_type == "user"

        bind_context_to_logger(
            {"user_id": token.userid, "customer_id": token.customer_id, "upload_ids": upload_ids}
        )

        # give advanced privileges to access all uploads under customer_id
        # TODO update this to product specific when landing page is specced out more
        if Scopes.MANTARRAY__RW_ALL_DATA in token.scopes:
            account_id = str(uuid.UUID(token.customer_id))
            # catches in the else block like customers in get_uploads, just set here so it's not customer and become confusing
            account_type = "rw_all_user"

        async with request.state.pgpool.acquire() as con:
            uploads = await get_uploads(
                con=con, account_type=account_type, account_id=account_id, upload_ids=upload_ids
            )
            if is_user:
                # customer accounts don't matter here because they don't have the ability to delete
                for upload in uploads:
                    # need way on FE to tell if user owns recordings besides username since current user's username is not stored on the FE. We want to prevent users from attempting to delete files that aren't theirs before calling /delete route
                    upload["owner"] = str(upload["user_id"]) == account_id

            return uploads

    except Exception:
        logger.exception("Failed to get uploads")
        raise HTTPException(status_code=status.HTTP_500_INTERNAL_SERVER_ERROR)


@app.post("/uploads", response_model=UploadResponse | GenericErrorResponse)
async def create_recording_upload(
    request: Request, details: UploadRequest, token=Depends(ProtectedAny(tag=ScopeTags.PULSE3D_WRITE))
):
    try:
        user_id = str(uuid.UUID(token.userid))
        customer_id = str(uuid.UUID(token.customer_id))
        # generating uuid here instead of letting PG handle it so that it can be inserted into the prefix more easily
        upload_id = uuid.uuid4()
        s3_key = f"uploads/{customer_id}/{user_id}/{upload_id}"

        # TODO Luci (09/30/2023) can remove after MA v1.2.2+, will no longer need to handle pulse3d upload types
        upload_type = details.upload_type if details.upload_type != "pulse3d" else "mantarray"
        check_prohibited_product(token.scopes, upload_type)

        bind_context_to_logger(
            {
                "user_id": user_id,
                "customer_id": customer_id,
                "upload_id": str(upload_id),
                "upload_type": upload_type,
            }
        )

        upload_params = {
            "prefix": s3_key,
            "filename": details.filename,
            "md5": details.md5s,
            "user_id": user_id,
            "type": upload_type,
            "customer_id": customer_id,
            "auto_upload": details.auto_upload,
            "upload_id": upload_id,
        }

        async with request.state.pgpool.acquire() as con:
            usage_quota = await check_customer_quota(con, customer_id, upload_type)
            if usage_quota["uploads_reached"]:
                return GenericErrorResponse(message=usage_quota, error="UsageError")

            # Tanner (7/5/22): using a transaction here so that if _generate_presigned_post fails
            # then the new upload row won't be committed
            async with con.transaction():
                upload_id = await create_upload(con=con, upload_params=upload_params)
                params = _generate_presigned_post(details, PULSE3D_UPLOADS_BUCKET, s3_key)
                return UploadResponse(id=upload_id, params=params)
    except ProhibitedProductError:
        logger.exception(f"User does not permission to upload {upload_type} recordings")
        raise HTTPException(status_code=status.HTTP_400_BAD_REQUEST)
    except S3Error:
        logger.exception("Error creating recording")
        raise HTTPException(status_code=status.HTTP_400_BAD_REQUEST)
    except Exception:
        logger.exception("Error creating recording")
        raise HTTPException(status_code=status.HTTP_500_INTERNAL_SERVER_ERROR)


@app.delete("/uploads")
async def soft_delete_uploads(
    request: Request,
    upload_ids: list[uuid.UUID] = Query(None),
    # TODO should this be ScopeTags.PULSE3D_WRITE?
    token=Depends(ProtectedAny(tag=ScopeTags.PULSE3D_READ)),
):
    # make sure at least one upload ID was given
    if not upload_ids:
        raise HTTPException(status_code=status.HTTP_400_BAD_REQUEST, detail="No upload IDs given")
    # need to convert UUIDs to str to avoid issues with DB
    upload_ids = [str(upload_id) for upload_id in upload_ids]

    try:
        account_id = str(uuid.UUID(token.account_id))

        bind_context_to_logger(
            {"user_id": token.userid, "customer_id": token.customer_id, "upload_ids": upload_ids}
        )

        async with request.state.pgpool.acquire() as con:
            await delete_uploads(
                con=con, account_type=token.account_type, account_id=account_id, upload_ids=upload_ids
            )
    except Exception:
        logger.exception("Error deleting upload")
        raise HTTPException(status_code=status.HTTP_500_INTERNAL_SERVER_ERROR)


@app.post("/uploads/download")
async def download_zip_files(
    request: Request, details: UploadDownloadRequest, token=Depends(ProtectedAny(tag=ScopeTags.PULSE3D_READ))
):
    upload_ids = details.upload_ids

    # make sure at least one job ID was given
    if not upload_ids:
        raise HTTPException(status_code=status.HTTP_400_BAD_REQUEST, detail="No upload IDs given")

    # need to convert UUIDs to str to avoid issues with DB
    upload_ids = [str(id) for id in upload_ids]
    account_id = str(uuid.UUID(token.account_id))
    account_type = token.account_type

    bind_context_to_logger(
        {"user_id": token.userid, "customer_id": token.customer_id, "upload_ids": upload_ids}
    )

    # give advanced privileges to access all uploads under customer_id
    if Scopes.MANTARRAY__RW_ALL_DATA in token.scopes:
        account_id = str(uuid.UUID(token.customer_id))
        account_type = "rw_all_user"

    try:
        async with request.state.pgpool.acquire() as con:
            uploads = await get_uploads(
                con=con, account_type=account_type, account_id=account_id, upload_ids=upload_ids
            )

        # get filenames and s3 keys to download
        keys = [f"{upload['prefix']}/{upload['filename']}" for upload in uploads]
        filenames = [upload["filename"] for upload in uploads]

        if len(upload_ids) == 1:
            # if only one file requested, return single presigned URL
            return {"filename": filenames[0], "url": generate_presigned_url(PULSE3D_UPLOADS_BUCKET, keys[0])}
        else:
            # Grab ZIP file from in-memory, make response with correct MIME-type
            return StreamingResponse(
                content=stream_zip(
                    _yield_s3_objects(bucket=PULSE3D_UPLOADS_BUCKET, keys=keys, filenames=filenames)
                ),
                media_type="application/zip",
            )

    except Exception:
        logger.exception("Failed to download recording files")
        raise HTTPException(status_code=status.HTTP_500_INTERNAL_SERVER_ERROR)


# TODO Tanner (4/21/22): probably want to move this to a more general svc (maybe in apiv2-dep) dedicated to uploading misc files to s3
@app.post("/logs")
async def create_log_upload(
    request: Request, details: UploadRequest, token=Depends(ProtectedAny(tag=ScopeTags.PULSE3D_WRITE))
):
    try:
        user_id = str(uuid.UUID(token.userid))
        customer_id = str(uuid.UUID(token.customer_id))
        s3_key = f"{customer_id}/{user_id}"

        bind_context_to_logger({"customer_id": customer_id, "user_id": user_id})

        params = _generate_presigned_post(details, MANTARRAY_LOGS_BUCKET, s3_key)
        return UploadResponse(params=params)
    except S3Error:
        logger.exception("Error creating log upload")
        raise HTTPException(status_code=status.HTTP_400_BAD_REQUEST)
    except Exception:
        logger.exception("Error creating log upload")
        raise HTTPException(status_code=status.HTTP_500_INTERNAL_SERVER_ERROR)


def _generate_presigned_post(details, bucket, s3_key):
    s3_key += f"/{details.filename}"
    logger.info(f"Generating presigned upload url for {bucket}/{s3_key}")
    params = generate_presigned_post(bucket=bucket, key=s3_key, md5s=details.md5s)
    return params


# TODO create response model
@app.get("/jobs")
async def get_info_of_jobs(
    request: Request,
    job_ids: list[uuid.UUID] | None = Query(None),
    download: bool = Query(True),
    token=Depends(ProtectedAny(tag=ScopeTags.PULSE3D_READ)),
):
    # need to convert UUIDs to str to avoid issues with DB
    if job_ids:
        job_ids = [str(job_id) for job_id in job_ids]

    try:
        account_id = str(uuid.UUID(token.account_id))
        account_type = token.account_type
        is_user = account_type == "user"

        bind_context_to_logger(
            {"user_id": token.userid, "customer_id": token.customer_id, "job_ids": job_ids}
        )

        async with request.state.pgpool.acquire() as con:
            jobs = await _get_jobs(con, token, job_ids)

        response = {"jobs": []}
        for job in jobs:
            obj_key = job["object_key"]
            job_info = {
                "id": job["job_id"],
                "status": job["status"],
                "upload_id": job["upload_id"],
                "object_key": obj_key,
                "created_at": job["created_at"],
                "meta": job["job_meta"],
            }

            if is_user:
                # customer accounts don't have the ability to delete so doesn't need this key:value
                # need way on FE to tell if user owns recordings besides username since current user's username is not stored on the FE. We want to prevent users from attempting to delete files that aren't theirs before calling /delete route
                job_info["owner"] = str(job["user_id"]) == account_id

            if job_info["status"] == "finished" and download:
                # This is in case any current users uploaded files before object_key was dropped from uploads table and added to jobs_result
                if obj_key:
                    logger.info(f"Generating presigned download url for {obj_key}")
                    try:
                        job_info["url"] = generate_presigned_url(PULSE3D_UPLOADS_BUCKET, obj_key)
                    except Exception:
                        logger.exception(f"Error generating presigned url for {obj_key}")
                        job_info["url"] = "Error creating download link"
                else:
                    job_info["url"] = None

            elif job_info["status"] == "error":
                try:
                    job_info["error_info"] = json.loads(job["job_meta"])["error"]
                except KeyError:  # protects against downgrading and updating deleted statuses to errors
                    job_info["error_info"] = "Was previously deleted"

            response["jobs"].append(job_info)

        if not response["jobs"]:
            response["error"] = "No jobs found"

        return response

    except Exception:
        logger.exception("Failed to get jobs")
        raise HTTPException(status_code=status.HTTP_500_INTERNAL_SERVER_ERROR)


async def _get_jobs(con, token, job_ids):
    account_type = token.account_type
    account_id = str(uuid.UUID(token.account_id))

    logger.info(f"Retrieving job info with IDs: {job_ids} for {account_type}: {account_id}")

    # give advanced privileges to access all uploads under customer_id
    # TODO update this to product specific when landing page is specced out more
    if Scopes.MANTARRAY__RW_ALL_DATA in token.scopes:
        account_id = str(uuid.UUID(token.customer_id))
        # catches in the else block like customers in get_uploads, just set here so it's not customer and become confusing
        account_type = "rw_all_user"

    return await get_jobs(con=con, account_type=account_type, account_id=account_id, job_ids=job_ids)


@app.post("/jobs")
async def create_new_job(
    request: Request, details: JobRequest, token=Depends(ProtectedAny(tag=ScopeTags.PULSE3D_WRITE))
):
    try:
        user_id = str(uuid.UUID(token.userid))
        customer_id = str(uuid.UUID(token.customer_id))
        user_scopes = token.scopes
        upload_id = details.upload_id

        bind_context_to_logger({"user_id": user_id, "customer_id": customer_id, "upload_id": str(upload_id)})

        logger.info(f"Creating job for upload {upload_id} with user ID: {user_id}")

        # params to use for all current versions of pulse3d
        params = [
            "baseline_widths_to_use",
            "width_factors",
            "twitch_widths",
            "start_time",
            "end_time",
            "max_y",
            "normalize_y_axis",
            "include_stim_protocols",
        ]

        previous_semver_version = (
            VersionInfo.parse(details.previous_version) if details.previous_version else None
        )

        bind_context_to_logger({"version": details.version})

        pulse3d_semver = VersionInfo.parse(details.version)
        use_noise_based_peak_finding = pulse3d_semver >= "0.33.2"

        # TODO see if any of this pertains to deprecated pulse3d versions and can be removed
        # Luci (12/14/2022) PlateRecording.to_dataframe() was updated in 0.28.3 to include 0.0 timepoint so this accounts for the index difference between versions
        peak_valley_diff = 0
        if previous_semver_version is not None and previous_semver_version < "0.28.3":
            peak_valley_diff = 1

        if pulse3d_semver >= "0.30.1":
            # Tanner (2/7/23): these params added in earlier versions but there are bugs with using this param in re-analysis prior to 0.30.1
            params += ["stiffness_factor", "inverted_post_magnet_wells"]
        if pulse3d_semver >= "0.30.3":
            params.append("well_groups")
        if pulse3d_semver >= "0.30.5":
            params.append("stim_waveform_format")
        if pulse3d_semver >= "0.34.2":
            params.append("data_type")

        if use_noise_based_peak_finding:
            params += [
                "height_factor",
                "relative_prominence_factor",
                "noise_prominence_factor",
                "max_frequency",
                "valley_search_duration",
                "upslope_duration",
                "upslope_noise_allowance_duration",
            ]
        else:
            params.append("prominence_factors")

        details_dict = dict(details)

        analysis_params = {param: details_dict[param] for param in params}

        if details.peaks_valleys:
            analysis_params["peaks_valleys"] = True

        # convert these params into a format compatible with pulse3D
        for param, default_values in (
            ("prominence_factors", DefaultLegacyPeakFindingParams.PROMINENCE_FACTORS.value),
            (
                "width_factors",
                DefaultNoiseBasedPeakFindingParams.WIDTH_FACTORS.value
                if use_noise_based_peak_finding
                else DefaultLegacyPeakFindingParams.WIDTH_FACTORS.value,
            ),
            ("baseline_widths_to_use", DefaultMetricsParams.BASELINE_WIDTHS.value),
        ):
            if param in analysis_params:
                analysis_params[param] = _format_tuple_param(analysis_params[param], default_values)

        logger.info(f"Using v{details.version} with params: {analysis_params}")

        priority = 10
        async with request.state.pgpool.acquire() as con:
            # first check user_id of upload matches user_id in token
            # Luci (12/14/2022) checking separately here because the only other time it's checked is in the pulse3d-worker, we want to catch it here first if it's unauthorized and not checking in create_job to make it universal to all services, not just pulse3d
            # Luci (12/14/2022) customer id is checked already because the customer_id in the token is being used to find upload details
            row = await con.fetchrow("SELECT user_id, type FROM uploads where id=$1", upload_id)
            original_upload_user = str(row["user_id"])
            upload_type = row["type"]

            # check if pulse3d version is available
            # if deprecated and end of life date passed then cancel the upload
            # if end of life date is none then pulse3d version is usable
            pulse3d_version_status = await con.fetchrow(
                "SELECT state, end_of_life_date FROM pulse3d_versions WHERE version = $1", details.version
            )
            status_name = pulse3d_version_status["state"]
            end_of_life_date = pulse3d_version_status["end_of_life_date"]

            if status_name == "deprecated" and (
                end_of_life_date is not None
                and datetime.strptime(end_of_life_date, "%Y-%m-%d") > datetime.now()
            ):
                return GenericErrorResponse(
                    message="Attempted to use pulse3d version that is removed", error="pulse3dVersionError"
                )

            if Scopes.MANTARRAY__RW_ALL_DATA not in user_scopes:
                # if users don't match and they don't have an all_data scope, then raise unauth error
                if user_id != original_upload_user:
                    return GenericErrorResponse(
                        message="User does not have authorization to start this job.",
                        error="AuthorizationError",
                    )

            # second, check usage quota for customer account
            usage_quota = await check_customer_quota(con, customer_id, upload_type)
            if usage_quota["jobs_reached"]:
                return GenericErrorResponse(message=usage_quota, error="UsageError")

            # TODO remove this once done testing rc versions of pulse3d rewrite
            version = details.version
            if version == "1.0.0":
                version = "1.0.0rc13"

            job_meta = {"analysis_params": analysis_params, "version": version}
            # if a name is present, then add to metadata of job
            if details.name_override and pulse3d_semver >= "0.32.2":
                job_meta["name_override"] = details.name_override

            # finally create job
            job_id = await create_job(
                con=con,
                upload_id=upload_id,
                queue=f"pulse3d-v{version}",
                priority=priority,
                meta=job_meta,
                customer_id=customer_id,
                job_type=upload_type,
            )

<<<<<<< HEAD
            # if most recent pulse3d version, kick off job with pulse3d rewrite to compare outputs of both versions
            rewrite_job_id = None
            if pulse3d_semver == "0.34.4":
                rewrite_job_id = await create_job(
                    con=con,
                    upload_id=upload_id,
                    queue="test-pulse3d-v1.0.0rc13",
                    priority=priority,
                    meta={**job_meta, "version": "1.0.0rc13"},
                    customer_id=customer_id,
                    job_type=upload_type,
                    # add_to_results=False,
                )

            bind_threadlocal(job_id=str(job_id))
=======
            bind_context_to_logger({"job_id": str(job_id)})
>>>>>>> e7dd5817

            # check customer quota after job
            usage_quota = await check_customer_quota(con, customer_id, upload_type)

            # Luci (12/1/22): this happens after the job is already created to have access to the job id, hopefully this doesn't cause any issues with the job starting before the file is uploaded to s3
            if details.peaks_valleys:
                key = (
                    f"uploads/{customer_id}/{original_upload_user}/{upload_id}/{job_id}/peaks_valleys.parquet"
                )
                logger.info(f"Peaks and valleys found in job request, uploading to s3: {key}")

                # only added during interactive analysis
                with tempfile.TemporaryDirectory() as tmpdir:
                    pv_parquet_path = os.path.join(tmpdir, "peaks_valleys.parquet")

                    if pulse3d_semver >= "1.0.0":
                        features_df = _create_features_df(
                            details.timepoints, details.peaks_valleys, peak_valley_diff
                        )
                    else:
                        features_df = _create_legacy_features_df(details.peaks_valleys, peak_valley_diff)
                    # write peaks and valleys to parquet file in temporary directory
                    features_df.write_parquet(pv_parquet_path)
                    # upload to s3 under upload id and job id for pulse3d-worker to use
                    upload_file_to_s3(bucket=PULSE3D_UPLOADS_BUCKET, key=key, file=pv_parquet_path)

                    if rewrite_job_id:
                        rewrite_key = f"uploads/{customer_id}/{original_upload_user}/{upload_id}/{rewrite_job_id}/peaks_valleys.parquet"
                        upload_file_to_s3(
                            bucket=PULSE3D_UPLOADS_BUCKET, key=rewrite_key, file=pv_parquet_path
                        )

        return JobResponse(
            id=job_id,
            user_id=user_id,
            upload_id=upload_id,
            status="pending",
            priority=priority,
            usage_quota=usage_quota,
        )

    except Exception:
        logger.exception("Failed to create job")
        raise HTTPException(status_code=status.HTTP_500_INTERNAL_SERVER_ERROR)


def _format_tuple_param(
    options: TupleParam | None, default_values: int | tuple[int, ...]
) -> TupleParam | None:
    if options is None or all(op is None for op in options):
        return None

    if isinstance(default_values, int):
        default_values = (default_values,) * len(options)

    # set any unspecified values to the default value
    # pulse3d does not like float values
    formatted_options = tuple(
        (int(option) if option is not None else default_value)
        for option, default_value in zip(options, default_values)
    )

    return formatted_options


@app.delete("/jobs")
async def soft_delete_jobs(
    request: Request,
    job_ids: list[uuid.UUID] = Query(None),
    # TODO should this be ScopeTags.PULSE3D_WRITE?
    token=Depends(ProtectedAny(tag=ScopeTags.PULSE3D_READ)),
):
    # make sure at least one job ID was given
    if not job_ids:
        raise HTTPException(status_code=status.HTTP_400_BAD_REQUEST, detail="No job IDs given")

    # need to convert UUIDs to str to avoid issues with DB
    job_ids = [str(job_id) for job_id in job_ids]

    try:
        account_id = str(uuid.UUID(token.account_id))

        bind_context_to_logger(
            {"user_id": token.userid, "customer_id": token.customer_id, "job_ids": job_ids}
        )

        async with request.state.pgpool.acquire() as con:
            await delete_jobs(
                con=con, account_type=token.account_type, account_id=account_id, job_ids=job_ids
            )
    except Exception:
        logger.exception("Failed to soft delete jobs")
        raise HTTPException(status_code=status.HTTP_500_INTERNAL_SERVER_ERROR)


@app.post("/jobs/download")
async def download_analyses(
    request: Request, details: JobDownloadRequest, token=Depends(ProtectedAny(tag=ScopeTags.PULSE3D_READ))
):
    job_ids = details.job_ids
    # make sure at least one job ID was given
    if not job_ids:
        raise HTTPException(status_code=status.HTTP_400_BAD_REQUEST, detail="No job IDs given")

    # need to convert UUIDs to str to avoid issues with DB
    job_ids = [str(job_id) for job_id in job_ids]

    bind_context_to_logger({"user_id": token.userid, "customer_id": token.customer_id, "job_ids": job_ids})

    try:
        async with request.state.pgpool.acquire() as con:
            jobs = await _get_jobs(con, token, job_ids)

        num_times_repeated = defaultdict(lambda: 0)

        unique_filenames = list()
        keys = list()

        for job in jobs:
            if job["status"] != "finished":
                continue

            obj_key = job["object_key"]
            keys.append(obj_key)

            filename = os.path.basename(obj_key)

            if filename in unique_filenames:
                num_times_repeated[filename] += 1
                duplicate_num = num_times_repeated[filename]
                # add duplicate num to differentiate duplicate filenames
                root, ext = os.path.splitext(filename)
                filename = f"{root}_({duplicate_num}){ext}"

            unique_filenames.append(filename)

        # Grab ZIP file from in-memory, make response with correct MIME-type
        return StreamingResponse(
            content=stream_zip(
                _yield_s3_objects(bucket=PULSE3D_UPLOADS_BUCKET, keys=keys, filenames=unique_filenames)
            ),
            media_type="application/zip",
        )

    except Exception:
        logger.exception("Failed to download analyses")
        raise HTTPException(status_code=status.HTTP_500_INTERNAL_SERVER_ERROR)


def _yield_s3_objects(bucket: str, keys: list[str], filenames: list[str]):
    # TODO consider moving this to core s3 utils if more routes need to start using it
    try:
        s3 = boto3.session.Session().resource("s3")
        for idx, key in enumerate(keys):
            obj = s3.Object(bucket_name=PULSE3D_UPLOADS_BUCKET, key=key)
            yield filenames[idx], datetime.now(), 0o600, ZIP_64, obj.get()["Body"]

    except Exception as e:
        raise S3Error(f"Failed to access {bucket}/{key}") from e


@app.get("/jobs/waveform-data", response_model=WaveformDataResponse | GenericErrorResponse)
async def get_interactive_waveform_data(
    request: Request,
    upload_id: uuid.UUID = Query(None),
    job_id: uuid.UUID = Query(None),
    token=Depends(ProtectedAny(tag=ScopeTags.PULSE3D_WRITE)),
):
    account_id = str(uuid.UUID(token.account_id))
    account_type = token.account_type
    is_user = account_type == "user"

    if job_id is None or upload_id is None:
        raise HTTPException(
            status_code=status.HTTP_400_BAD_REQUEST, detail="Missing required ids to get job metadata."
        )

    upload_id = str(upload_id)
    job_id = str(job_id)

    bind_context_to_logger(
        {"customer_id": token.customer_id, "user_id": token.userid, "upload_id": upload_id, "job_id": job_id}
    )

    try:
        async with request.state.pgpool.acquire() as con:
            logger.info(f"Getting metadata for job {job_id}")
            jobs = await _get_jobs(con, token, [job_id])

        selected_job = jobs[0]
        parsed_meta = json.loads(selected_job["job_meta"])
        recording_owner_id = str(selected_job["user_id"])
        analysis_params = parsed_meta.get("analysis_params", {})
        pulse3d_version = parsed_meta.get("version")

        if Scopes.MANTARRAY__RW_ALL_DATA not in token.scopes and is_user:
            # only allow user to perform interactive analysis on another user's recording if special scope
            # customer id will be checked when attempting to locate file in s3 with customer id found in token
            if recording_owner_id != account_id:
                return GenericErrorResponse(
                    error="AuthorizationError",
                    message="User does not have authorization to start interactive analysis on this recording.",
                )

        # Get presigned url for time force data
        parquet_filename = f"{os.path.splitext(selected_job['filename'])[0]}.parquet"
        parquet_key = (
            f"{selected_job['prefix']}/time_force_data/{pulse3d_version}/{parquet_filename}"
            if pulse3d_version is not None
            else f"{selected_job['prefix']}/time_force_data/{parquet_filename}"
        )

        logger.info(f"Generating presigned URL for {parquet_filename}")
        time_force_url = generate_presigned_url(PULSE3D_UPLOADS_BUCKET, parquet_key)

        # Get presigned url for peaks and valleys
        logger.info("Generating presigned URL for peaks and valleys")
        pv_parquet_key = f"{selected_job['prefix']}/{job_id}/peaks_valleys.parquet"
        peaks_valleys_url = generate_presigned_url(PULSE3D_UPLOADS_BUCKET, pv_parquet_key)

        data_type_str: str | None = analysis_params.get("data_type")
        if data_type_str:
            data_type = DataTypes[data_type_str.upper()]
        else:
            # if data type is not present, is present and is None, or some other falsey value, set to Force as default
            data_type = DataTypes.FORCE

        return WaveformDataResponse(
            time_force_url=time_force_url,
            peaks_valleys_url=peaks_valleys_url,
            amplitude_label=get_metric_display_title(TwitchMetrics.AMPLITUDE, data_type),
        )
    # ValueError gets raised when no object is found in s3 that matches given key
    except ValueError:
        return GenericErrorResponse(
            error="MissingDataError", message="Parquet file was not found in S3. Reanalysis required."
        )
    except S3Error:
        logger.exception("Error from s3")
        raise HTTPException(status_code=status.HTTP_500_INTERNAL_SERVER_ERROR)
    except Exception:
        logger.exception("Failed to get interactive waveform data")
        raise HTTPException(status_code=status.HTTP_500_INTERNAL_SERVER_ERROR)


@app.get("/versions")
async def get_versions(request: Request):
    """Retrieve info of all the active pulse3d releases listed in the DB."""
    try:
        async with request.state.pgpool.acquire() as con:
            # check if the pulse3d version has reached its end of life
            # only deprected versions should have an end of life date, othere wise it is null
            rows = await con.fetch(  # TODO should eventually sort these using a more robust method
                "SELECT version, state, end_of_life_date FROM pulse3d_versions WHERE state != 'deprecated' OR NOW() < end_of_life_date ORDER BY created_at"
            )
        return [dict(row) for row in rows]

    except Exception:
        logger.exception("Failed to retrieve info of pulse3d versions")
        raise HTTPException(status_code=status.HTTP_500_INTERNAL_SERVER_ERROR)


@app.get("/usage", response_model=UsageQuota)
async def get_usage_quota(
    request: Request, service: str = Query(None), token=Depends(ProtectedAny(tag=ScopeTags.PULSE3D_READ))
):
    """Get the usage quota for the specific user"""
    try:
        customer_id = str(uuid.UUID(token.customer_id))

        bind_context_to_logger({"customer_id": customer_id})

        async with request.state.pgpool.acquire() as con:
            usage_quota = await check_customer_quota(con, customer_id, service)
            return usage_quota
    except Exception:
        logger.exception("Failed to fetch quota usage")
        raise HTTPException(status_code=status.HTTP_500_INTERNAL_SERVER_ERROR)


@app.post("/presets")
async def save_analysis_presets(
    request: Request, details: SavePresetRequest, token=Depends(ProtectedAny(tag=ScopeTags.PULSE3D_WRITE))
):
    """Save analysis parameter preset for user"""
    try:
        user_id = str(uuid.UUID(token.userid))
        customer_id = str(uuid.UUID(token.customer_id))
        bind_context_to_logger({"customer_id": customer_id, "user_id": user_id})

        async with request.state.pgpool.acquire() as con:
            return await create_analysis_preset(con, user_id, details)
    except Exception:
        logger.exception("Failed to save analysis preset for user")
        raise HTTPException(status_code=status.HTTP_500_INTERNAL_SERVER_ERROR)


@app.get("/presets")
async def get_analysis_presets(request: Request, token=Depends(ProtectedAny(tag=ScopeTags.PULSE3D_WRITE))):
    """Get analysis parameter preset for user"""
    try:
        user_id = str(uuid.UUID(token.userid))
        customer_id = str(uuid.UUID(token.customer_id))
        bind_context_to_logger({"customer_id": customer_id, "user_id": user_id})

        async with request.state.pgpool.acquire() as con:
            async with con.transaction():
                return [
                    dict(row)
                    async for row in con.cursor(
                        "SELECT name, parameters FROM analysis_presets where user_id=$1", user_id
                    )
                ]

    except Exception:
        logger.exception("Failed to get analysis presets for user")
        raise HTTPException(status_code=status.HTTP_500_INTERNAL_SERVER_ERROR)


def _create_features_df(timepoints, features, peak_valley_diff):
    ia_features = _create_legacy_features_df(features, peak_valley_diff)

    wells = {c.split("__")[0] for c in ia_features.columns}

    formatted_features = create_empty_df(timepoints, wells)

    for well in ia_features.select(pl.exclude("time")).columns:
        peaks = ia_features[f"{well}__peaks"].cast(int).drop_nulls()
        valleys = ia_features[f"{well}__valleys"].cast(int).drop_nulls()

        formatted_features = mark_features(formatted_features, peaks, FeatureMarkers.PEAKS, well)
        formatted_features = mark_features(formatted_features, valleys, FeatureMarkers.VALLEYS, well)

    return formatted_features


def _create_legacy_features_df(features, peak_valley_diff):
    peak_valleys_dict = dict()

    # format peaks and valleys to simple df
    for well, peaks_valleys in features.items():
        for feature_idx, feature_name in enumerate(["peaks", "valleys"]):
            peak_valleys_dict[f"{well}__{feature_name}"] = (
                pl.Series(peaks_valleys[feature_idx]) + peak_valley_diff
            )

    return pl.DataFrame(peak_valleys_dict)<|MERGE_RESOLUTION|>--- conflicted
+++ resolved
@@ -558,7 +558,6 @@
                 job_type=upload_type,
             )
 
-<<<<<<< HEAD
             # if most recent pulse3d version, kick off job with pulse3d rewrite to compare outputs of both versions
             rewrite_job_id = None
             if pulse3d_semver == "0.34.4":
@@ -573,10 +572,7 @@
                     # add_to_results=False,
                 )
 
-            bind_threadlocal(job_id=str(job_id))
-=======
             bind_context_to_logger({"job_id": str(job_id)})
->>>>>>> e7dd5817
 
             # check customer quota after job
             usage_quota = await check_customer_quota(con, customer_id, upload_type)

--- conflicted
+++ resolved
@@ -30,15 +30,11 @@
 
 app.add_middleware(
     CORSMiddleware,
-<<<<<<< HEAD
     allow_origins=[
         "https://dashboard.curibio-test.com",
         "https://dashboard.curibio.com",
         "http://localhost:3000",
     ],
-=======
-    allow_origins=["https://dashboard.curibio-test.com", "https://dashboard.curibio.com"],
->>>>>>> f9e6d458
     allow_credentials=True,
     allow_methods=["*"],
     allow_headers=["*"],
@@ -340,7 +336,6 @@
         raise HTTPException(status_code=status.HTTP_500_INTERNAL_SERVER_ERROR)
 
 
-<<<<<<< HEAD
 @app.get("/uploads/waveform_data")
 async def get_interactive_waveform_data(
     request: Request,
@@ -405,8 +400,6 @@
         raise HTTPException(status_code=status.HTTP_500_INTERNAL_SERVER_ERROR)
 
 
-=======
->>>>>>> f9e6d458
 @app.post("/jobs/download")
 async def download_analyses(
     request: Request,

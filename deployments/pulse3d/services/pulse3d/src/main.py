--- conflicted
+++ resolved
@@ -16,18 +16,15 @@
 from auth import ProtectedAny
 from core.config import DATABASE_URL, PULSE3D_UPLOADS_BUCKET, MANTARRAY_LOGS_BUCKET
 from jobs import create_upload, create_job, get_uploads, get_jobs, delete_jobs, delete_uploads
-<<<<<<< HEAD
 from models.models import (
     UploadRequest,
     UploadResponse,
     JobRequest,
     JobResponse,
-    DownloadRequest,
+    JobDownloadRequest,
     WaveformDataResponse,
 )
-=======
-from models.models import UploadRequest, UploadResponse, JobRequest, JobResponse, JobDownloadRequest
->>>>>>> 35e8688c
+
 from models.types import TupleParam
 
 from utils.db import AsyncpgPoolDep

--- conflicted
+++ resolved
@@ -19,11 +19,7 @@
     spec:
       containers:
       - name: pulse3d
-<<<<<<< HEAD
-        image: 077346344852.dkr.ecr.us-east-2.amazonaws.com/pulse3d_api:0.2.1
-=======
         image: 077346344852.dkr.ecr.us-east-2.amazonaws.com/pulse3d_api:0.3.0
->>>>>>> 459eac9d
         env:
         - name: POSTGRES_USER
           value: curibio_jobs

--- conflicted
+++ resolved
@@ -3,26 +3,15 @@
 
 namespace: pulse3d
 resources:
-- ../../base
-- curibio-jwt-secret.yaml
-- curibio-jobs-creds.yaml
+  - ../../base
+  - curibio-jwt-secret.yaml
+  - curibio-jobs-creds.yaml
 
-<<<<<<< HEAD
-patchesJson6902:
-  - target:
-      kind: Deployment
-      name: pulse3d
-    patch: |-
+patches:
+  - patch: |-
       - op: add
         path: /spec/template/spec/containers/0/image
         value: "077346344852.dkr.ecr.us-east-2.amazonaws.com/pulse3d_api:0.8.8"
-=======
-patches:
-- patch: |-
-    - op: add
-      path: /spec/template/spec/containers/0/image
-      value: "077346344852.dkr.ecr.us-east-2.amazonaws.com/pulse3d_api:0.8.8"
-  target:
-    kind: Deployment
-    name: pulse3d
->>>>>>> a41c3710
+    target:
+      kind: Deployment
+      name: pulse3d
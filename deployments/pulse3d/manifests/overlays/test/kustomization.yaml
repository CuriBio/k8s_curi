--- conflicted
+++ resolved
@@ -11,11 +11,7 @@
   - patch: |-
       - op: add
         path: /spec/template/spec/containers/0/image
-<<<<<<< HEAD
-        value: "077346344852.dkr.ecr.us-east-2.amazonaws.com/pulse3d_api:0.12.1"
-=======
-        value: "077346344852.dkr.ecr.us-east-2.amazonaws.com/pulse3d_api:0.13.4"
->>>>>>> 00da042d
+        value: "077346344852.dkr.ecr.us-east-2.amazonaws.com/pulse3d_api:0.13.5"
     target:
       kind: Deployment
       name: pulse3d
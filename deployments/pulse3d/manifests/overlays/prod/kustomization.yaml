apiVersion: kustomize.config.k8s.io/v1beta1
kind: Kustomization

namespace: pulse3d
resources:
- ../../base
- curibio-jwt-secret.yaml
- curibio-jobs-creds.yaml

patchesJson6902:
- target:
    kind: Ingress
    name: pulse3d-ingress
  patch: |-
    - op: replace
      path: /spec/rules/0/host
      value: "pulse3d.curibio.com"
- target:
    kind: Deployment
    name: pulse3d
  patch: |-
    - op: replace
      path: /spec/template/spec/containers/0/image
      value: "245339368379.dkr.ecr.us-east-2.amazonaws.com/pulse3d_api"
    - op: replace
      path: /spec/template/spec/containers/0/env/5/value
      value: prod-pulse3d-uploads
    - op: add
<<<<<<< HEAD
      path: /spec/template/spec/containers/0/env
      value:
        - name: DASHBOARD_URL
          value: "https://dashboard.curibio.com"
=======
      path: /spec/template/spec/containers/0/env/0
      value:
        name: DASHBOARD_URL
        value: "https://dashboard.curibio.com"
>>>>>>> 1bfd4fcb
<|MERGE_RESOLUTION|>--- conflicted
+++ resolved
@@ -3,37 +3,30 @@
 
 namespace: pulse3d
 resources:
-- ../../base
-- curibio-jwt-secret.yaml
-- curibio-jobs-creds.yaml
+  - ../../base
+  - curibio-jwt-secret.yaml
+  - curibio-jobs-creds.yaml
 
 patchesJson6902:
-- target:
-    kind: Ingress
-    name: pulse3d-ingress
-  patch: |-
-    - op: replace
-      path: /spec/rules/0/host
-      value: "pulse3d.curibio.com"
-- target:
-    kind: Deployment
-    name: pulse3d
-  patch: |-
-    - op: replace
-      path: /spec/template/spec/containers/0/image
-      value: "245339368379.dkr.ecr.us-east-2.amazonaws.com/pulse3d_api"
-    - op: replace
-      path: /spec/template/spec/containers/0/env/5/value
-      value: prod-pulse3d-uploads
-    - op: add
-<<<<<<< HEAD
-      path: /spec/template/spec/containers/0/env
-      value:
-        - name: DASHBOARD_URL
-          value: "https://dashboard.curibio.com"
-=======
-      path: /spec/template/spec/containers/0/env/0
-      value:
-        name: DASHBOARD_URL
-        value: "https://dashboard.curibio.com"
->>>>>>> 1bfd4fcb
+  - target:
+      kind: Ingress
+      name: pulse3d-ingress
+    patch: |-
+      - op: replace
+        path: /spec/rules/0/host
+        value: "pulse3d.curibio.com"
+  - target:
+      kind: Deployment
+      name: pulse3d
+    patch: |-
+      - op: replace
+        path: /spec/template/spec/containers/0/image
+        value: "245339368379.dkr.ecr.us-east-2.amazonaws.com/pulse3d_api"
+      - op: replace
+        path: /spec/template/spec/containers/0/env/5/value
+        value: prod-pulse3d-uploads
+      - op: add
+        path: /spec/template/spec/containers/0/env/0
+        value:
+          name: DASHBOARD_URL
+          value: "https://dashboard.curibio.com"
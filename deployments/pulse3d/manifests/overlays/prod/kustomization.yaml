--- conflicted
+++ resolved
@@ -21,11 +21,7 @@
   patch: |-
     - op: add
       path: /spec/template/spec/containers/0/image
-<<<<<<< HEAD
-      value: "245339368379.dkr.ecr.us-east-2.amazonaws.com/pulse3d_api:0.5.3"
-=======
       value: "245339368379.dkr.ecr.us-east-2.amazonaws.com/pulse3d_api:0.5.4"
->>>>>>> e8df79dd
     - op: replace
       path: /spec/template/spec/containers/0/env/5/value
       value: prod-pulse3d-uploads

apiVersion: kustomize.config.k8s.io/v1beta1
kind: Kustomization

namespace: pulse3d
resources:
- ../../base
- curibio-jwt-secret.yaml
- curibio-jobs-creds.yaml

patchesJson6902:
- target:
    kind: Ingress
    name: pulse3d-ingress
  patch: |-
    - op: replace
      path: /spec/rules/0/host
      value: "pulse3d.curibio.com"
- target:
    kind: Deployment
    name: pulse3d
  patch: |-
    - op: replace
      path: /spec/template/spec/containers/0/image
      value: "245339368379.dkr.ecr.us-east-2.amazonaws.com/pulse3d_api"
    - op: replace
      path: /spec/template/spec/containers/0/env/5/value
      value: prod-pulse3d-uploads
    - op: add
<<<<<<< HEAD
      path: /spec/template/spec/containers/0/env
      value:
        - name: DASHBOARD_URL
          value: "https://dashboard.curibio.com"
=======
      path: /spec/template/spec/containers/0/env/0
      value:
        name: DASHBOARD_URL
        value: "https://dashboard.curibio.com"
>>>>>>> 1bfd4fcb
<|MERGE_RESOLUTION|>--- conflicted
+++ resolved
@@ -26,14 +26,7 @@
       path: /spec/template/spec/containers/0/env/5/value
       value: prod-pulse3d-uploads
     - op: add
-<<<<<<< HEAD
-      path: /spec/template/spec/containers/0/env
-      value:
-        - name: DASHBOARD_URL
-          value: "https://dashboard.curibio.com"
-=======
       path: /spec/template/spec/containers/0/env/0
       value:
         name: DASHBOARD_URL
-        value: "https://dashboard.curibio.com"
->>>>>>> 1bfd4fcb
+        value: "https://dashboard.curibio.com"
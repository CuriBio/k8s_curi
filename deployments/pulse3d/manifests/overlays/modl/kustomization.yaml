apiVersion: kustomize.config.k8s.io/v1beta1
kind: Kustomization

namespace: pulse3d
resources:
  - ../../base
  - curibio-jwt-secret.yaml
  - curibio-jobs-creds.yaml

patches:
  - patch: |-
      - op: replace
        path: /spec/rules/0/host
        value: pulse3d.curibio-modl.com
    target:
      kind: Ingress
      name: pulse3d-ingress
  - patch: |-
      - op: add
        path: /spec/template/spec/containers/0/image
<<<<<<< HEAD
        value: "725604423866.dkr.ecr.us-east-2.amazonaws.com/pulse3d_api:0.8.12"
=======
        value: "725604423866.dkr.ecr.us-east-2.amazonaws.com/pulse3d_api:0.8.13"
>>>>>>> 509ff77d
      - op: replace
        path: /spec/template/spec/containers/0/env/5/value
        value: modl-pulse3d-uploads
      - op: replace
        path: /spec/template/spec/containers/0/env/6/value
        value: modl-mantarray-logs
      - op: add
        path: /spec/template/spec/containers/0/env/0
        value:
          name: DASHBOARD_URL
          value: https://dashboard.curibio-modl.com
    target:
      kind: Deployment
      name: pulse3d<|MERGE_RESOLUTION|>--- conflicted
+++ resolved
@@ -18,11 +18,7 @@
   - patch: |-
       - op: add
         path: /spec/template/spec/containers/0/image
-<<<<<<< HEAD
-        value: "725604423866.dkr.ecr.us-east-2.amazonaws.com/pulse3d_api:0.8.12"
-=======
         value: "725604423866.dkr.ecr.us-east-2.amazonaws.com/pulse3d_api:0.8.13"
->>>>>>> 509ff77d
       - op: replace
         path: /spec/template/spec/containers/0/env/5/value
         value: modl-pulse3d-uploads

--- conflicted
+++ resolved
@@ -6,10 +6,6 @@
 
 """
 from alembic import op
-<<<<<<< HEAD
-
-=======
->>>>>>> e2c9baa9
 
 # revision identifiers, used by Alembic.
 revision = "5d220341bf80"

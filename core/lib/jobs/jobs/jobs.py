--- conflicted
+++ resolved
@@ -25,20 +25,8 @@
                 if not item:
                     raise EmptyQueue(queue)
 
-<<<<<<< HEAD
-                await con.execute(
-                    "UPDATE jobs_result SET status='running' WHERE job_id=$1",
-                    item["id"],
-                )
-            
-            async with con.transaction():
-                item = await con.fetchrow(query, queue)
-                if not item:
-                    raise EmptyQueue(queue)
-=======
                 if con_to_set_job_running:
                     con_to_set_job_running.execute("TODO")
->>>>>>> 9869f35e
 
                 ts = time.time()
                 status, new_meta, object_key = await fn(con, item)

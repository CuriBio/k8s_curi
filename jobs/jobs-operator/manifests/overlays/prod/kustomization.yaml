apiVersion: kustomize.config.k8s.io/v1beta1
kind: Kustomization

resources:
  - ../../base

patches:
  - patch: |-
      - op: replace
        path: /spec/template/spec/containers/0/image
        value: "245339368379.dkr.ecr.us-east-2.amazonaws.com/jobs-operator:0.0.3"
      - op: add
        path: /spec/template/spec/containers/0/env/0/value
<<<<<<< HEAD
        value: "245339368379.dkr.ecr.us-east-2.amazonaws.com/queue-processor:0.0.6"
=======
        value: "245339368379.dkr.ecr.us-east-2.amazonaws.com/queue-processor:0.0.7"
>>>>>>> 41a30e92
    target:
      kind: Deployment
      name: operators<|MERGE_RESOLUTION|>--- conflicted
+++ resolved
@@ -11,11 +11,7 @@
         value: "245339368379.dkr.ecr.us-east-2.amazonaws.com/jobs-operator:0.0.3"
       - op: add
         path: /spec/template/spec/containers/0/env/0/value
-<<<<<<< HEAD
-        value: "245339368379.dkr.ecr.us-east-2.amazonaws.com/queue-processor:0.0.6"
-=======
         value: "245339368379.dkr.ecr.us-east-2.amazonaws.com/queue-processor:0.0.7"
->>>>>>> 41a30e92
     target:
       kind: Deployment
       name: operators
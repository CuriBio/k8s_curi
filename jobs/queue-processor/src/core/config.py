--- conflicted
+++ resolved
@@ -1,5 +1 @@
-<<<<<<< HEAD
-VERSION = "0.0.9"
-=======
-VERSION = "0.0.10"
->>>>>>> d80099c9
+VERSION = "0.0.10"
import asyncio
import asyncpg
from kubernetes import config, client as kclient
import json
import os
import random
import structlog
from structlog.contextvars import bind_contextvars, bound_contextvars, merge_contextvars
from time import sleep

structlog.configure(
    processors=[
        merge_contextvars,
        structlog.processors.TimeStamper(fmt="%Y-%m-%d %H:%M.%S"),
        structlog.processors.format_exc_info,
        structlog.processors.JSONRenderer(),
    ]
)

logger = structlog.getLogger()

SECONDS_TO_POLL_DB = int(os.getenv("SECONDS_TO_POLL_DB"))
ECR_REPO = os.getenv("ECR_REPO")
MAX_NUM_OF_WORKERS = int(os.getenv("MAX_NUM_OF_WORKERS", default=5))
QUEUE = os.getenv("QUEUE")
DB_PASS = os.getenv("POSTGRES_PASSWORD")
DB_USER = os.getenv("POSTGRES_USER")
DB_HOST = os.getenv("POSTGRES_SERVER", default="psql-rds.default")
DB_NAME = os.getenv("POSTGRES_DB", default="curibio")

MANTARRAY_LOGS_BUCKET = kclient.V1EnvVar(
    name="MANTARRAY_LOGS_BUCKET_ENV", value=os.getenv("mantarray_logs_bucket")
)
PULSE3D_UPLOADS_BUCKET = kclient.V1EnvVar(
    name="UPLOADS_BUCKET_ENV", value=os.getenv("pulse3d_uploads_bucket")
)


async def create_job(version: str, num_of_workers: int):
    # load kube config
    config.load_incluster_config()
    job_api = kclient.BatchV1Api()
    pod_api = kclient.CoreV1Api()

    # get pod list to get uid to use in owner_reference when spinning up new jobs
    # the pod needed is the pod this code is being executed in
    qp_pods_list = pod_api.list_namespaced_pod(namespace=QUEUE, label_selector=f"app={QUEUE}_qp")
    # get existing jobs to prevent starting a job with the same count suffix
    # make sure to only get jobs of specific version
    running_workers_list = job_api.list_namespaced_job(QUEUE, label_selector=f"job_version={version}")
    num_of_active_workers = len(running_workers_list.items)

    logger.info(f"Checking for active {version} workers: {num_of_active_workers} found.")
    logger.info(f"Starting {num_of_workers - num_of_active_workers} worker(s) for {QUEUE}:{version}.")

    POSTGRES_PASSWORD = kclient.V1EnvVar(
        name="POSTGRES_PASSWORD",
        value_from=kclient.V1EnvVarSource(
            secret_key_ref=kclient.V1SecretKeySelector(name="curibio-jobs-creds", key="curibio_jobs")
        ),
    )

    for count in range(num_of_active_workers + 1, num_of_workers + 1):
        worker_id = hex(random.getrandbits(40))[2:]
        # names can only be alphanumeric and '-' so replacing '.' with '-'
        # Cannot start jobs with the same name so count starting at 1+existing number of jobs running in namespace with version
        formatted_name = f"{QUEUE}-worker-v{'-'.join(version.split('.'))}--{count}--{worker_id}"
        logger.info(f"Starting {formatted_name}.")
        complete_ecr_repo = f"{ECR_REPO}:{version}"

        resources = kclient.V1ResourceRequirements(requests={"memory": "1000Mi"})
        # Create container
        container = kclient.V1Container(
            name=formatted_name,
            image=complete_ecr_repo,
            env=[POSTGRES_PASSWORD, PULSE3D_UPLOADS_BUCKET, MANTARRAY_LOGS_BUCKET],
            image_pull_policy="Always",
            resources=resources,
        )
        # Create job spec with container
        spec = kclient.V1JobSpec(
            template={
                "spec": {
                    "containers": [container],
                    "restartPolicy": "Never",
                    "nodeSelector": {"group": "workers"},
                }
            },
            backoff_limit=2,
            ttl_seconds_after_finished=60,
        )
        # Instantiate the job object
        job = kclient.V1Job(
            api_version="batch/v1",
            kind="Job",
            metadata=kclient.V1ObjectMeta(
                name=formatted_name,
                labels={"job_version": version},
                owner_references=[
                    kclient.V1OwnerReference(
                        api_version="v1",
                        controller=True,
                        kind="Pod",
                        uid=qp_pods_list.items[0].metadata.uid,
                        name=qp_pods_list.items[0].metadata.name,
                    )
                ],
            ),
            spec=spec,
        )

        job_api.create_namespaced_job(namespace=QUEUE, body=job)

    await create_rewrite_jobs(num_of_workers - num_of_active_workers)


async def create_rewrite_jobs(total_new_jobs):
    # load kube config
    config.load_incluster_config()
    job_api = kclient.BatchV1Api()
    pod_api = kclient.CoreV1Api()
<<<<<<< HEAD
    version = "1.0.0rc15"
=======
    version = "1.0.0rc20"
>>>>>>> d80099c9

    qp_pods_list = pod_api.list_namespaced_pod(namespace=QUEUE, label_selector="app=pulse3d_qp")
    running_workers_list = job_api.list_namespaced_job(QUEUE, label_selector=f"job_version={version}")
    num_of_active_workers = len(running_workers_list.items)
    POSTGRES_PASSWORD = kclient.V1EnvVar(
        name="POSTGRES_PASSWORD",
        value_from=kclient.V1EnvVarSource(
            secret_key_ref=kclient.V1SecretKeySelector(name="curibio-jobs-creds", key="curibio_jobs")
        ),
    )

    for _ in range(min(MAX_NUM_OF_WORKERS - num_of_active_workers, total_new_jobs)):
        worker_id = hex(random.getrandbits(40))[2:]
<<<<<<< HEAD
        formatted_name = f"test-pulse3d-worker-v1-0-0rc15--{worker_id}"
        resources = kclient.V1ResourceRequirements(limits={"memory": "500Mi"})
=======
        formatted_name = f"test-pulse3d-worker-v1-0-0rc20--{worker_id}"
        resources = kclient.V1ResourceRequirements(requests={"memory": "1000Mi"})
>>>>>>> d80099c9

        # Create container
        logger.info(f"Starting rewrite pulse3d worker: {formatted_name}")
        rewrite_container = kclient.V1Container(
            name=formatted_name,
<<<<<<< HEAD
            image=f"{ECR_REPO}:1.0.0rc15",
=======
            image=f"{ECR_REPO}:1.0.0rc20",
>>>>>>> d80099c9
            env=[POSTGRES_PASSWORD, PULSE3D_UPLOADS_BUCKET, MANTARRAY_LOGS_BUCKET],
            image_pull_policy="Always",
            resources=resources,
        )
        # Create job spec with container
        rewrite_spec = kclient.V1JobSpec(
            template={
                "spec": {
                    "containers": [rewrite_container],
                    "restartPolicy": "Never",
                    "nodeSelector": {"group": "workers"},
                }
            },
            backoff_limit=2,
            ttl_seconds_after_finished=60,
        )
        # Instantiate the job object
        rewrite_job = kclient.V1Job(
            api_version="batch/v1",
            kind="Job",
            metadata=kclient.V1ObjectMeta(
                name=formatted_name,
<<<<<<< HEAD
                labels={"job_version": "1.0.0rc15"},
=======
                labels={"job_version": "1.0.0rc20"},
>>>>>>> d80099c9
                owner_references=[
                    kclient.V1OwnerReference(
                        api_version="v1",
                        controller=True,
                        kind="Pod",
                        uid=qp_pods_list.items[0].metadata.uid,
                        name=qp_pods_list.items[0].metadata.name,
                    )
                ],
            ),
            spec=rewrite_spec,
        )

        job_api.create_namespaced_job(namespace="pulse3d", body=rewrite_job)


async def get_next_queue_item():
    dsn = f"postgresql://{DB_USER}:{DB_PASS}@{DB_HOST}:5432/{DB_NAME}"

    async with asyncpg.create_pool(dsn=dsn) as pool:
        async with pool.acquire() as con:
            records = await con.fetch(
                "SELECT meta->'version' AS version, COUNT(*) FROM jobs_queue WHERE queue LIKE $1 GROUP BY version",
                f"{QUEUE}%",
            )

            if not records:
                logger.info("Queue is empty, nothing to process.")

            for record in records:
                version = json.loads(record["version"])
                with bound_contextvars(version=version):
                    logger.info(f"Found {record['count']} item(s) for {version}.")
                    # spin up max 5 workers, one per first five jobs in queue
                    num_of_workers = min(record["count"], MAX_NUM_OF_WORKERS)
                    await create_job(version, num_of_workers)


if __name__ == "__main__":
    bind_contextvars(queue=QUEUE)

    while True:
        try:
            logger.info("Checking queue for items")
            asyncio.run(get_next_queue_item())
            sleep(SECONDS_TO_POLL_DB)
        except Exception as e:
            logger.exception(f"EXCEPTION OCCURRED IN QUEUE PROCESSOR: {e}")<|MERGE_RESOLUTION|>--- conflicted
+++ resolved
@@ -119,11 +119,7 @@
     config.load_incluster_config()
     job_api = kclient.BatchV1Api()
     pod_api = kclient.CoreV1Api()
-<<<<<<< HEAD
-    version = "1.0.0rc15"
-=======
     version = "1.0.0rc20"
->>>>>>> d80099c9
 
     qp_pods_list = pod_api.list_namespaced_pod(namespace=QUEUE, label_selector="app=pulse3d_qp")
     running_workers_list = job_api.list_namespaced_job(QUEUE, label_selector=f"job_version={version}")
@@ -137,23 +133,14 @@
 
     for _ in range(min(MAX_NUM_OF_WORKERS - num_of_active_workers, total_new_jobs)):
         worker_id = hex(random.getrandbits(40))[2:]
-<<<<<<< HEAD
-        formatted_name = f"test-pulse3d-worker-v1-0-0rc15--{worker_id}"
-        resources = kclient.V1ResourceRequirements(limits={"memory": "500Mi"})
-=======
         formatted_name = f"test-pulse3d-worker-v1-0-0rc20--{worker_id}"
         resources = kclient.V1ResourceRequirements(requests={"memory": "1000Mi"})
->>>>>>> d80099c9
 
         # Create container
         logger.info(f"Starting rewrite pulse3d worker: {formatted_name}")
         rewrite_container = kclient.V1Container(
             name=formatted_name,
-<<<<<<< HEAD
-            image=f"{ECR_REPO}:1.0.0rc15",
-=======
             image=f"{ECR_REPO}:1.0.0rc20",
->>>>>>> d80099c9
             env=[POSTGRES_PASSWORD, PULSE3D_UPLOADS_BUCKET, MANTARRAY_LOGS_BUCKET],
             image_pull_policy="Always",
             resources=resources,
@@ -176,11 +163,7 @@
             kind="Job",
             metadata=kclient.V1ObjectMeta(
                 name=formatted_name,
-<<<<<<< HEAD
-                labels={"job_version": "1.0.0rc15"},
-=======
                 labels={"job_version": "1.0.0rc20"},
->>>>>>> d80099c9
                 owner_references=[
                     kclient.V1OwnerReference(
                         api_version="v1",

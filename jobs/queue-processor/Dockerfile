<<<<<<< HEAD
FROM python:3.11-alpine as venv
=======
FROM python:3.11-slim as venv
>>>>>>> 4ba6f487

WORKDIR /app
COPY ./core/lib/utils ./lib/utils

RUN python -m venv --copies /app/venv
RUN . /app/venv/bin/activate && pip install asyncpg asyncio kubernetes structlog && pip install ./lib/utils

<<<<<<< HEAD
FROM python:3.11-alpine as prod
=======
FROM python:3.11-slim as prod
>>>>>>> 4ba6f487

RUN addgroup -S main_group
RUN adduser -S main_user --ingroup main_group
USER main_user:main_group

COPY --chown=main_user:main_group --from=venv /app/venv /app/venv/
ENV PATH /app/venv/bin:$PATH

WORKDIR /app
COPY --chown=main_user:main_group ./jobs/queue-processor/src/main.py ./

CMD ["python", "main.py"]<|MERGE_RESOLUTION|>--- conflicted
+++ resolved
@@ -1,8 +1,4 @@
-<<<<<<< HEAD
 FROM python:3.11-alpine as venv
-=======
-FROM python:3.11-slim as venv
->>>>>>> 4ba6f487
 
 WORKDIR /app
 COPY ./core/lib/utils ./lib/utils
@@ -10,11 +6,7 @@
 RUN python -m venv --copies /app/venv
 RUN . /app/venv/bin/activate && pip install asyncpg asyncio kubernetes structlog && pip install ./lib/utils
 
-<<<<<<< HEAD
 FROM python:3.11-alpine as prod
-=======
-FROM python:3.11-slim as prod
->>>>>>> 4ba6f487
 
 RUN addgroup -S main_group
 RUN adduser -S main_user --ingroup main_group

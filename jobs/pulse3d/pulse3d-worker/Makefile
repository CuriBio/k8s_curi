ecr_repo = 077346344852.dkr.ecr.us-east-2.amazonaws.com/pulse3d-worker
repo_root=$(shell git rev-parse --show-toplevel)

.PHONY: build buildx push tag apply
build:
	cd ${repo_root} && \
	docker build -t pulse3d-worker . -f ${repo_root}/jobs/pulse3d/pulse3d-worker/Dockerfile

buildx:
	cd ${repo_root} && \
	docker buildx build -t pulse3d-worker . -f ${repo_root}/jobs/pulse3d/pulse3d-worker/Dockerfile --platform linux/amd64 --load

tag:
<<<<<<< HEAD
	docker tag pulse3d-worker:latest $(ecr_repo):0.33.11
=======
	docker tag pulse3d-worker:latest $(ecr_repo):0.33.13
>>>>>>> ce86f14c

login:
	aws ecr get-login-password --region us-east-2 | docker login --password-stdin --username AWS $(ecr_repo)

push:
<<<<<<< HEAD
	docker push $(ecr_repo):0.33.11
=======
	docker push $(ecr_repo):0.33.13
>>>>>>> ce86f14c

apply:
	kubectl apply -f ./manifests/
<|MERGE_RESOLUTION|>--- conflicted
+++ resolved
@@ -11,21 +11,13 @@
 	docker buildx build -t pulse3d-worker . -f ${repo_root}/jobs/pulse3d/pulse3d-worker/Dockerfile --platform linux/amd64 --load
 
 tag:
-<<<<<<< HEAD
-	docker tag pulse3d-worker:latest $(ecr_repo):0.33.11
-=======
 	docker tag pulse3d-worker:latest $(ecr_repo):0.33.13
->>>>>>> ce86f14c
 
 login:
 	aws ecr get-login-password --region us-east-2 | docker login --password-stdin --username AWS $(ecr_repo)
 
 push:
-<<<<<<< HEAD
-	docker push $(ecr_repo):0.33.11
-=======
 	docker push $(ecr_repo):0.33.13
->>>>>>> ce86f14c
 
 apply:
 	kubectl apply -f ./manifests/

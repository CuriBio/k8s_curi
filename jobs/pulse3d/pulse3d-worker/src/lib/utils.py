import boto3
import pandas as pd
import uuid

from pulse3D.constants import BACKEND_LOG_UUID
from pulse3D.constants import STIM_BARCODE_UUID
from pulse3D.constants import COMPUTER_NAME_HASH_UUID
from pulse3D.constants import MANTARRAY_SERIAL_NUMBER_UUID
from pulse3D.constants import MICRO_TO_BASE_CONVERSION
from pulse3D.constants import PLATE_BARCODE_UUID
from pulse3D.constants import SOFTWARE_RELEASE_VERSION_UUID
from pulse3D.constants import UTC_BEGINNING_DATA_ACQUISTION_UUID
from pulse3D.constants import UTC_BEGINNING_RECORDING_UUID
from pulse3D.constants import NOT_APPLICABLE_LABEL


def load_data_to_df(file_name, pr):
    df = pd.read_excel(file_name, sheet_name=None, engine="openpyxl")
    time_series = df["continuous-waveforms"]["Time (seconds)"].dropna()
    recording_length = round(time_series.iloc[-1] * MICRO_TO_BASE_CONVERSION)

    return format_metadata(df["metadata"], pr, recording_length)


def format_metadata(meta_sheet, pr, recording_length: int):
    first_available_well = next(iter(pr))
    return {
<<<<<<< HEAD
        "plate_barcode": well_file.get(PLATE_BARCODE_UUID),
        "recording_started_at": well_file[UTC_BEGINNING_RECORDING_UUID],
        "file_format_version": well_file.version,
        "instrument_serial_number": well_file.get(MANTARRAY_SERIAL_NUMBER_UUID),
        "length_microseconds": recording_length,
        "file_creation_timestamp": meta_sheet.iloc[11, 2],
        "mantarray_recording_session_id": uuid.uuid4(),
        "uploading_computer_name": well_file.get(COMPUTER_NAME_HASH_UUID),
        "acquisition_started_at": well_file.get(UTC_BEGINNING_DATA_ACQUISTION_UUID),
        "session_log_id": well_file.get(
            BACKEND_LOG_UUID, ""
        ),  # this value is non-nullable in at least one table so need to return an empty string if not found
        "software_version": well_file.get(SOFTWARE_RELEASE_VERSION_UUID),
        "stim_barcode": well_file.get(STIM_BARCODE_UUID),
=======
        "plate_barcode": first_available_well.get(PLATE_BARCODE_UUID, NOT_APPLICABLE_LABEL),
        "recording_started_at": first_available_well[UTC_BEGINNING_RECORDING_UUID],
        "file_format_version": first_available_well.version,
        "instrument_serial_number": first_available_well.get(MANTARRAY_SERIAL_NUMBER_UUID),
        "length_microseconds": recording_length,
        "file_creation_timestamp": meta_sheet.iloc[11, 2],
        "mantarray_recording_session_id": uuid.uuid4(),
        "uploading_computer_name": first_available_well.get(COMPUTER_NAME_HASH_UUID),
        "acquisition_started_at": first_available_well.get(UTC_BEGINNING_DATA_ACQUISTION_UUID),
        # this value is non-nullable in at least one table so need to return an empty string if not found
        "session_log_id": first_available_well.get(BACKEND_LOG_UUID, ""),
        "software_version": first_available_well.get(SOFTWARE_RELEASE_VERSION_UUID),
        "stim_barcode": first_available_well.get(STIM_BARCODE_UUID),
>>>>>>> e30a7282
    }


def get_s3_object_contents(bucket: str, key: str):
    # Grab s3 object metadata from aws
    s3_client = boto3.client("s3")
    try:
        # Get content size in bytes to kb
        return s3_client.head_object(Bucket=bucket, Key=key).get("ContentLength") / 1000
    except Exception as e:
        raise Exception(f"error retrieving s3 object size: {e}")<|MERGE_RESOLUTION|>--- conflicted
+++ resolved
@@ -25,22 +25,6 @@
 def format_metadata(meta_sheet, pr, recording_length: int):
     first_available_well = next(iter(pr))
     return {
-<<<<<<< HEAD
-        "plate_barcode": well_file.get(PLATE_BARCODE_UUID),
-        "recording_started_at": well_file[UTC_BEGINNING_RECORDING_UUID],
-        "file_format_version": well_file.version,
-        "instrument_serial_number": well_file.get(MANTARRAY_SERIAL_NUMBER_UUID),
-        "length_microseconds": recording_length,
-        "file_creation_timestamp": meta_sheet.iloc[11, 2],
-        "mantarray_recording_session_id": uuid.uuid4(),
-        "uploading_computer_name": well_file.get(COMPUTER_NAME_HASH_UUID),
-        "acquisition_started_at": well_file.get(UTC_BEGINNING_DATA_ACQUISTION_UUID),
-        "session_log_id": well_file.get(
-            BACKEND_LOG_UUID, ""
-        ),  # this value is non-nullable in at least one table so need to return an empty string if not found
-        "software_version": well_file.get(SOFTWARE_RELEASE_VERSION_UUID),
-        "stim_barcode": well_file.get(STIM_BARCODE_UUID),
-=======
         "plate_barcode": first_available_well.get(PLATE_BARCODE_UUID, NOT_APPLICABLE_LABEL),
         "recording_started_at": first_available_well[UTC_BEGINNING_RECORDING_UUID],
         "file_format_version": first_available_well.version,
@@ -54,7 +38,6 @@
         "session_log_id": first_available_well.get(BACKEND_LOG_UUID, ""),
         "software_version": first_available_well.get(SOFTWARE_RELEASE_VERSION_UUID),
         "stim_barcode": first_available_well.get(STIM_BARCODE_UUID),
->>>>>>> e30a7282
     }
 
 

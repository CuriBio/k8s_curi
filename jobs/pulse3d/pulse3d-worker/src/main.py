import asyncio
import base64
import hashlib
import json
import logging
import os
import pkg_resources
import sys
import tempfile

import asyncpg
import boto3
import pandas as pd
import numpy as np

from pulse3D.constants import MICRO_TO_BASE_CONVERSION
from pulse3D.constants import WELL_NAME_UUID
from pulse3D.constants import PLATEMAP_LABEL_UUID
from pulse3D.constants import NOT_APPLICABLE_LABEL
from pulse3D.excel_writer import write_xlsx
from pulse3D.peak_detection import peak_detector
from pulse3D.plate_recording import PlateRecording

from jobs import get_item, EmptyQueue
from utils.s3 import upload_file_to_s3
from lib.db import insert_metadata_into_pg, PULSE3D_UPLOADS_BUCKET

logging.basicConfig(
    format="%(asctime)s [%(levelname)s] %(name)s: %(message)s",
    level=logging.INFO,
    datefmt="%Y-%m-%d %H:%M:%S",
    stream=sys.stdout,
)
logger = logging.getLogger(__name__)

PULSE3D_VERSION = pkg_resources.get_distribution("pulse3D").version


def _load_from_dir(recording_dir, plate_recording_args):
    recordings = list(PlateRecording.from_directory(recording_dir, **plate_recording_args))
    logger.info(f"{len(recordings)} recording(s) found")
    return recordings


# TODO move this to core lib
def _is_valid_well_name(well_name):
    return (
        isinstance(well_name, str)
        and len(well_name) == 2
        and well_name[0] in ("A", "B", "C", "D")
        and well_name[1] in [str(n) for n in range(1, 7)]
    )


@get_item(queue=f"test-pulse3d-v{PULSE3D_VERSION}")
async def process(con, item):
    logger.info(f"Processing item: {item}")
    s3_client = boto3.client("s3")
    job_metadata = {"processed_by": PULSE3D_VERSION}
    outfile_key = None

    try:
        try:
            job_id = item["id"]
            upload_id = item["upload_id"]
            logger.info(f"Retrieving user ID and metadata for upload with ID: {upload_id}")

            query = (
                "SELECT users.customer_id, up.user_id, up.prefix, up.filename "
                "FROM uploads AS up JOIN users ON up.user_id = users.id "
                "WHERE up.id=$1"
            )

            upload_details = await con.fetchrow(query, upload_id)

            prefix = upload_details["prefix"]
            metadata = json.loads(item["meta"])
            upload_filename = upload_details["filename"]
            name_override = metadata.get("name_override")
            # if a new name has been given in the upload form, then replace here, else use original name
            analysis_filename = (
                f"{metadata['name_override']}.zip" if name_override is not None else upload_filename
            )
            key = f"{prefix}/{upload_filename}"

        except Exception as e:
            logger.exception(f"Fetching upload details failed: {e}")
            raise

        with tempfile.TemporaryDirectory(dir="/tmp") as tmpdir:
            logger.info(f"Downloading {PULSE3D_UPLOADS_BUCKET}/{key} to {tmpdir}/{analysis_filename}")
            # adding prefix here representing the version of pulse3D used
            parquet_filename = f"{os.path.splitext(upload_filename)[0]}.parquet"
            parquet_key = f"{prefix}/time_force_data/{PULSE3D_VERSION}/{parquet_filename}"
            parquet_path = os.path.join(tmpdir, parquet_filename)
            # set variables for where peaks and valleys should be or where it will go in s3
            pv_parquet_key = f"{prefix}/{job_id}/peaks_valleys.parquet"
            pv_temp_path = os.path.join(tmpdir, "peaks_valleys.parquet")

            try:
                s3_client.download_file(PULSE3D_UPLOADS_BUCKET, key, f"{tmpdir}/{analysis_filename}")
            except Exception as e:
                logger.exception(f"Failed to download recording zip file: {e}")
                raise

            try:
                # attempt to download parquet file if recording has already been analyzed
                logger.info("Checking if time force data exists in s3")

                s3_client.download_file(PULSE3D_UPLOADS_BUCKET, parquet_key, parquet_path)
                re_analysis = True

                logger.info(f"Successfully downloaded {parquet_filename} to {parquet_path}")
            except Exception:  # continue with analysis even if original force data is not found
                logger.error(f"No existing data found for recording {parquet_filename}")
                re_analysis = False

            try:
                # attempt to download peaks and valleys from s3, will only be the case for interactive analysis jobs
                logger.info("Checking if peaks and valleys exist in s3")

                s3_client.download_file(PULSE3D_UPLOADS_BUCKET, pv_parquet_key, pv_temp_path)
                interactive_analysis = True

                logger.info(f"Successfully downloaded peaks and valleys to {pv_temp_path}")
            except Exception:  # continue with analysis even if original force data is not found
                logger.error("No existing peaks and valleys found for recording")
                interactive_analysis = False

            try:
                # remove params that were not given as these already have default values
                analysis_params = {
                    key: val for key, val in metadata["analysis_params"].items() if val is not None
                }

                # Tanner (10/7/22): popping these args out of analysis_params here since write_xlsx doesn't take them as a kwarg
                plate_recording_args = {
                    arg_name: analysis_params.pop(arg_name, None)
                    for arg_name in ("stiffness_factor", "inverted_post_magnet_wells", "well_groups")
                }

                # well groups should always be added regardless of reanalysis
                well_groups = plate_recording_args.get("well_groups")
                use_existing_time_v_force = re_analysis and not any(plate_recording_args.values())

                logger.info("Starting pulse3d analysis")
                if use_existing_time_v_force:
                    # if any plate recording args are provided, can't load from data frame since a re-analysis is required to recalculate the waveforms
                    logger.info(f"Loading previous time force data from {parquet_filename}")
                    recording_df = pd.read_parquet(parquet_path)
<<<<<<< HEAD
                    # well groups should always be added regardless of reanalysis
                    well_groups = plate_recording_args.get("well_groups")
=======
>>>>>>> 7e6c1e98

                    try:
                        recording = PlateRecording.from_dataframe(
                            os.path.join(tmpdir, analysis_filename),
                            recording_df=recording_df,
                            well_groups=well_groups,
                        )
                        recordings = list(recording)
                    except:
                        # If a user attempts to perform re-analysis on an analysis from < 0.25.2, it will fail
                        # because the parquet file won't have the raw data columns, so need to re-analyze
                        logger.exception(
                            f"Previous dataframe found is not compatible with v{PULSE3D_VERSION}, performing analysis again"
                        )
                        recordings = _load_from_dir(tmpdir, plate_recording_args)
                        re_analysis = False
                else:
                    recordings = _load_from_dir(tmpdir, plate_recording_args)

                # Tanner (6/8/22): only supports analyzing one recording at a time right now. Functionality can be added whenever analyzing multiple files becomes necessary
                first_recording = recordings[0]

            except Exception as e:
                logger.exception(f"PlateRecording failed: {e}")
                raise

            if use_existing_time_v_force:
                logger.info("Skipping step to write time force data for upload")
            else:
                try:
                    logger.info("Writing time force data to parquet file for new upload")
                    recording_df = first_recording.to_dataframe()
                    recording_df.to_parquet(parquet_path)

                    upload_file_to_s3(bucket=PULSE3D_UPLOADS_BUCKET, key=parquet_key, file=parquet_path)
                    logger.info(f"Uploaded time force data to {parquet_key}")
                except Exception as e:
                    logger.exception(f"Writing or uploading time force data failed: {e}")
                    raise

            try:
                peaks_valleys_dict = dict()
                if not interactive_analysis:
                    logger.info("Running peak_detector on recording for export to parquet")
                    # remove raw data columns
                    columns = [c for c in recording_df.columns if "__raw" not in c]
                    # this is to handle analyses run before PR.to_dataframe() where time is in seconds
                    time = recording_df[columns[0]].tolist()
                    peak_detector_args = {
                        param: val
                        for param in ("prominence_factors", "width_factors", "start_time", "end_time")
                        if (val := analysis_params.get(param)) is not None
                    }
                    for param in ("start_time", "end_time"):
                        if param in peak_detector_args:
                            # these values are in seconds but need to be converted to µs for peak_detector
                            peak_detector_args[param] *= MICRO_TO_BASE_CONVERSION

                    peaks_valleys_for_df = dict()
                    for well in columns:
                        if not _is_valid_well_name(well):
                            continue

                        logger.info(f"Finding peaks and valleys for well {well}")
                        well_force = recording_df[well].dropna().tolist()
                        interpolated_well_data = np.row_stack([time[: len(well_force)], well_force])
                        peaks, valleys = peak_detector(interpolated_well_data, **peak_detector_args)

                        # need to initialize a dict with these values and then create the DF otherwise values will be truncated
                        peaks_valleys_for_df[f"{well}__peaks"] = pd.Series(peaks)
                        peaks_valleys_for_df[f"{well}__valleys"] = pd.Series(valleys)

                        # write_xlsx takes in peaks_valleys: Dict[str, List[List[int]]]
                        peaks_valleys_dict[well] = [peaks, valleys]
                    # this df will be written to parquet and stored in s3, two columns for each well prefixed with well name
                    peaks_valleys_df = pd.DataFrame(peaks_valleys_for_df)
                else:
                    logger.info("Formatting peaks and valleys from parquet file for write_xlsx")
                    peaks_valleys_df = pd.read_parquet(pv_temp_path)

                    for well in first_recording:
                        well_name = well[WELL_NAME_UUID]

                        peaks = peaks_valleys_df[f"{well_name}__peaks"].dropna().tolist()
                        valleys = peaks_valleys_df[f"{well_name}__valleys"].dropna().tolist()

                        peaks_valleys_dict[well_name] = [[int(x) for x in peaks], [int(x) for x in valleys]]

                # set in analysis params to be passed to write_xlsx
                analysis_params["peaks_valleys"] = peaks_valleys_dict

            except Exception as e:
                logger.exception(f"Failed to get peaks and valleys for write_xlsx: {e}")
                raise

            if not interactive_analysis:
                try:
                    logger.info(f"Writing peaks and valleys to parquet file for job: {job_id}")
                    peaks_valleys_df.to_parquet(pv_temp_path)

                    upload_file_to_s3(bucket=PULSE3D_UPLOADS_BUCKET, key=pv_parquet_key, file=pv_temp_path)
                    logger.info(f"Uploaded peaks and valleys to {pv_parquet_key}")
                except Exception as e:
                    logger.exception(f"Writing or uploading peaks and valleys failed: {e}")
                    raise
            else:
                logger.info("Skipping the writing of peaks and valleys to parquet in S3")

            try:
                outfile = write_xlsx(first_recording, **analysis_params)
                outfile_prefix = prefix.replace("uploads/", "analyzed/")
                outfile_key = f"{outfile_prefix}/{job_id}/{outfile}"
            except Exception as e:
                logger.exception(f"Writing xlsx output failed: {e}")
                raise

            try:
                logger.info("Checking if well groups need to be updated in job's metadata")
                # well_groups may have been sent in a dashboard reanalysis or upload, don't override here
                if well_groups is None:
                    platemap_labels = dict()

                    for well_file in first_recording:
                        label = well_file[PLATEMAP_LABEL_UUID]
                        # only add to platemap_labels if label has been assigned
                        if label != NOT_APPLICABLE_LABEL:
                            # add label to dictionary if not already present
                            if label not in platemap_labels:
                                platemap_labels[label] = list()

                            platemap_labels[label].append(well_file[WELL_NAME_UUID])

                    # only change assignment if any groups were found, else it will be an empty dictionary
                    if platemap_labels:
                        # get the original params that aren't missing any plate_recordings_args
                        updated_analysis_params = json.loads(item["meta"])["analysis_params"]
                        # update new well groups
                        updated_analysis_params.update({"well_groups": platemap_labels})
                        # add to job_metadata to get updated in jobs_result table
                        job_metadata |= {"analysis_params": updated_analysis_params}

            except Exception as e:
                logger.exception(f"Error updating well groups: {e}")
                raise

            with open(outfile, "rb") as file:
                try:
                    logger.info(f"Uploading {outfile} to {PULSE3D_UPLOADS_BUCKET}/{outfile_key}")

                    contents = file.read()
                    md5 = hashlib.md5(contents).digest()
                    md5s = base64.b64encode(md5).decode()

                    s3_client.put_object(
                        Body=contents, Bucket=PULSE3D_UPLOADS_BUCKET, Key=outfile_key, ContentMD5=md5s
                    )
                except Exception as e:
                    logger.exception(f"Upload failed: {e}")
                    raise

                try:
                    logger.info(f"Inserting {outfile} metadata into db for upload {upload_id}")
                    plate_barcode, stim_barcode, recording_length_ms = await insert_metadata_into_pg(
                        con,
                        first_recording,
                        upload_details["customer_id"],
                        upload_details["user_id"],
                        upload_id,
                        file,
                        outfile_key,
                        md5s,
                        re_analysis,
                    )

                    job_metadata |= {
                        "plate_barcode": plate_barcode,
                        "stim_barcode": stim_barcode,
                        "recording_length_ms": recording_length_ms,
                    }
                except Exception as e:
                    logger.exception(f"Failed to insert metadata to db for upload {upload_id}: {e}")
                    raise

    except Exception as e:
        job_metadata["error"] = f"{str(e)}: {item}"
        result = "error"
    else:
        logger.info(f"Job complete for upload {upload_id}")
        result = "finished"

    return result, job_metadata, outfile_key


async def main():
    try:
        logger.info(f"Worker v{PULSE3D_VERSION} started")

        DB_PASS = os.getenv("POSTGRES_PASSWORD")
        DB_USER = os.getenv("POSTGRES_USER", default="curibio_jobs")
        DB_HOST = os.getenv("POSTGRES_SERVER", default="psql-rds.default")
        DB_NAME = os.getenv("POSTGRES_DB", default="curibio")
        dsn = f"postgresql://{DB_USER}:{DB_PASS}@{DB_HOST}:5432/{DB_NAME}"

        async with asyncpg.create_pool(dsn=dsn) as pool:
            async with pool.acquire() as con:
                while True:
                    try:
                        logger.info("Pulling job from queue")
                        await process(con=con)
                    except EmptyQueue as e:
                        logger.info(f"No jobs in queue: {e}")
                        return
                    except Exception as e:
                        logger.exception(f"Processing queue item failed: {repr(e)}")
                        return
    finally:
        logger.info(f"Worker v{PULSE3D_VERSION} terminating")


if __name__ == "__main__":
    asyncio.run(main())<|MERGE_RESOLUTION|>--- conflicted
+++ resolved
@@ -148,11 +148,6 @@
                     # if any plate recording args are provided, can't load from data frame since a re-analysis is required to recalculate the waveforms
                     logger.info(f"Loading previous time force data from {parquet_filename}")
                     recording_df = pd.read_parquet(parquet_path)
-<<<<<<< HEAD
-                    # well groups should always be added regardless of reanalysis
-                    well_groups = plate_recording_args.get("well_groups")
-=======
->>>>>>> 7e6c1e98
 
                     try:
                         recording = PlateRecording.from_dataframe(

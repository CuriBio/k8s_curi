--- conflicted
+++ resolved
@@ -29,13 +29,7 @@
 PULSE3D_VERSION = pkg_resources.get_distribution("pulse3D").version
 
 
-def _load_from_dir(recording_dir, stiffness_factor):
-    recordings = list(PlateRecording.from_directory(recording_dir, stiffness_factor=stiffness_factor))
-    logger.info(f"{len(recordings)} recording(s) found")
-    return recordings
-
-
-@get_item(queue=f"pulse3d-v{PULSE3D_VERSION}")
+@get_item(queue="pulse3d")
 async def process(con, item):
     logger.info(f"Processing item: {item}")
     s3_client = boto3.client("s3")
@@ -132,13 +126,7 @@
             else:
                 try:
                     logger.info("Writing time force data to parquet file for new upload")
-<<<<<<< HEAD
-                    time_force_df = first_recording.to_dataframe()
-
-                    time_force_df.to_parquet(parquet_path)
-=======
                     first_recording.to_dataframe().to_parquet(parquet_path)
->>>>>>> 1bfd4fcb
 
                     with open(parquet_path, "rb") as file:
                         contents = file.read()

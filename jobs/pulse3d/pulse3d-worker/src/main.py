import asyncio
import base64
import hashlib
import json
import logging
import os
import pkg_resources
import sys
import tempfile

import asyncpg
import boto3
import pandas as pd
import numpy as np

from pulse3D.constants import MICRO_TO_BASE_CONVERSION
from pulse3D.constants import WELL_NAME_UUID
from pulse3D.constants import PLATEMAP_LABEL_UUID
from pulse3D.constants import NOT_APPLICABLE_LABEL
from pulse3D.exceptions import (
    DuplicateWellsFoundError,
    InvalidValleySearchDurationError,
    TooFewPeaksDetectedError,
)
from pulse3D.exceptions import IncorrectOpticalFileFormatError
from pulse3D.excel_writer import write_xlsx
from pulse3D.nb_peak_detection import noise_based_peak_finding
from pulse3D.plate_recording import PlateRecording
from mantarray_magnet_finding.exceptions import UnableToConvergeError

from jobs import get_item, EmptyQueue
from utils.s3 import upload_file_to_s3
from lib.db import insert_metadata_into_pg, PULSE3D_UPLOADS_BUCKET

logging.basicConfig(
    format="%(asctime)s [%(levelname)s] %(name)s: %(message)s",
    level=logging.INFO,
    datefmt="%Y-%m-%d %H:%M:%S",
    stream=sys.stdout,
)
logger = logging.getLogger(__name__)

PULSE3D_VERSION = pkg_resources.get_distribution("pulse3D").version


def _load_from_dir(recording_dir, plate_recording_args):
    recordings = list(PlateRecording.from_directory(recording_dir, **plate_recording_args))
    logger.info(f"{len(recordings)} recording(s) found")
    return recordings


# TODO move this to core lib
def _is_valid_well_name(well_name):
    return (
        isinstance(well_name, str)
        and len(well_name) == 2
        and well_name[0] in ("A", "B", "C", "D")
        and well_name[1] in [str(n) for n in range(1, 7)]
    )


@get_item(queue=f"pulse3d-v{PULSE3D_VERSION}")
async def process(con, item):
    logger.info(f"Processing item: {item}")
    s3_client = boto3.client("s3")
    job_metadata = {"processed_by": PULSE3D_VERSION}
    outfile_key = None

    try:
        try:
            job_id = item["id"]
            upload_id = item["upload_id"]

            logger.info(f"Retrieving user ID and metadata for upload with ID: {upload_id}")

            query = (
                "SELECT users.customer_id, up.user_id, up.prefix, up.filename "
                "FROM uploads AS up JOIN users ON up.user_id = users.id "
                "WHERE up.id=$1"
            )

            upload_details = await con.fetchrow(query, upload_id)

            prefix = upload_details["prefix"]
            metadata = json.loads(item["meta"])
            upload_filename = upload_details["filename"]
            # if a new name has been given in the upload form, then replace here, else use original name
            analysis_filename = (
                f"{name_override}.zip"
                if (name_override := metadata.get("name_override"))
                else upload_filename
            )

            key = f"{prefix}/{upload_filename}"

        except Exception:
            logger.exception("Fetching upload details failed")
            raise

        with tempfile.TemporaryDirectory(dir="/tmp") as tmpdir:
            logger.info(f"Downloading {PULSE3D_UPLOADS_BUCKET}/{key} to {tmpdir}/{analysis_filename}")
            # adding prefix here representing the version of pulse3D used
            parquet_filename = f"{os.path.splitext(upload_filename)[0]}.parquet"
            parquet_key = f"{prefix}/time_force_data/{PULSE3D_VERSION}/{parquet_filename}"
            parquet_path = os.path.join(tmpdir, parquet_filename)
            # set variables for where peaks and valleys should be or where it will go in s3
            pv_parquet_key = f"{prefix}/{job_id}/peaks_valleys.parquet"
            pv_temp_path = os.path.join(tmpdir, "peaks_valleys.parquet")

            try:
                s3_client.download_file(PULSE3D_UPLOADS_BUCKET, key, f"{tmpdir}/{analysis_filename}")
            except Exception:
                logger.exception("Failed to download recording zip file")
                raise

            try:
                # attempt to download parquet file if recording has already been analyzed
                logger.info("Checking if time force data exists in s3")

                s3_client.download_file(PULSE3D_UPLOADS_BUCKET, parquet_key, parquet_path)
                re_analysis = True

                logger.info(f"Successfully downloaded {parquet_filename} to {parquet_path}")
            except Exception:  # TODO catch only boto3 errors here
                logger.info(f"No existing data found for recording {parquet_filename}")
                re_analysis = False

            try:
                # attempt to download peaks and valleys from s3, will only be the case for interactive analysis jobs
                logger.info("Checking if peaks and valleys exist in s3")

                s3_client.download_file(PULSE3D_UPLOADS_BUCKET, pv_parquet_key, pv_temp_path)
                interactive_analysis = True

                logger.info(f"Successfully downloaded peaks and valleys to {pv_temp_path}")
            except Exception:  # TODO catch only boto3 errors here
                logger.info("No existing peaks and valleys found for recording")
                interactive_analysis = False

            try:
                # remove params that were not given as these already have default values
                analysis_params = {
                    key: val for key, val in metadata["analysis_params"].items() if val is not None
                }

                # Tanner (10/7/22): popping these args out of analysis_params here since write_xlsx doesn't take them as a kwarg
                plate_recording_args = {
                    arg_name: analysis_params.pop(arg_name, None)
                    for arg_name in ("stiffness_factor", "inverted_post_magnet_wells", "well_groups")
                }

                # well groups should always be added regardless of reanalysis
                well_groups = plate_recording_args.get("well_groups")
                use_existing_time_v_force = re_analysis and not any(plate_recording_args.values())

                logger.info("Starting pulse3d analysis")
                if use_existing_time_v_force:
                    # if any plate recording args are provided, can't load from data frame since a re-analysis is required to recalculate the waveforms
                    logger.info(f"Loading previous time force data from {parquet_filename}")
                    recording_df = pd.read_parquet(parquet_path)

                    try:
                        recording = PlateRecording.from_dataframe(
                            os.path.join(tmpdir, analysis_filename),
                            recording_df=recording_df,
                            well_groups=well_groups,
                        )
                        recordings = list(recording)
                    except:
                        # If a user attempts to perform re-analysis on an analysis from < 0.25.2, it will fail
                        # because the parquet file won't have the raw data columns, so need to re-analyze
                        logger.exception(
                            f"Previous dataframe found is not compatible with v{PULSE3D_VERSION}, performing analysis again"
                        )
                        recordings = _load_from_dir(tmpdir, plate_recording_args)
                        re_analysis = False
                else:
                    recordings = _load_from_dir(tmpdir, plate_recording_args)

                # Tanner (6/8/22): only supports analyzing one recording at a time right now. Functionality can be added whenever analyzing multiple files becomes necessary
                first_recording = recordings[0]
            except (DuplicateWellsFoundError, IncorrectOpticalFileFormatError):
                # raise unique error to be shown in FE for this specific type of exception
                logger.exception("Invalid file format")
                raise
<<<<<<< HEAD
            except UnableToConvergeError:
                logger.exception("Unable to converge due to bad data")
                raise
            except Exception as e:
                logger.exception(f"PlateRecording failed: {e}")
=======
            except Exception:
                logger.exception("PlateRecording failed")
>>>>>>> 55031418
                raise

            if use_existing_time_v_force:
                logger.info("Skipping step to write time force data for upload")
            else:
                try:
                    logger.info("Writing time force data to parquet file for new upload")
                    recording_df = first_recording.to_dataframe()
                    recording_df.to_parquet(parquet_path)

                    upload_file_to_s3(bucket=PULSE3D_UPLOADS_BUCKET, key=parquet_key, file=parquet_path)
                    logger.info(f"Uploaded time force data to {parquet_key}")
                except Exception:
                    logger.exception("Writing or uploading time force data failed")
                    raise

            try:
                peaks_valleys_dict = dict()
                if not interactive_analysis:
                    logger.info("Running peak_detector on recording for export to parquet")
                    # remove raw data columns
                    columns = [c for c in recording_df.columns if "__raw" not in c]
                    # this is to handle analyses run before PR.to_dataframe() where time is in seconds
                    time = recording_df[columns[0]].tolist()

                    peak_detector_params = (
                        "relative_prominence_factor",
                        "noise_prominence_factor",
                        "height_factor",
                        "width_factors",
                        "start_time",
                        "end_time",
                        "max_frequency",
                        "valley_search_duration",
                        "upslope_duration",
                        "upslope_noise_allowance_duration",
                    )

                    peak_detector_args = {
                        param: val
                        for param in peak_detector_params
                        if (val := analysis_params.get(param)) is not None
                    }

                    peaks_valleys_for_df = dict()
                    for well in columns:
                        if not _is_valid_well_name(well):
                            continue

                        logger.info(f"Finding peaks and valleys for well {well}")
                        well_force = recording_df[well].dropna().tolist()
                        interpolated_well_data = np.row_stack([time[: len(well_force)], well_force])
                        # noise based peak finding requires times to be in seconds
                        interpolated_well_data[0] /= MICRO_TO_BASE_CONVERSION

                        try:
                            peaks, valleys = noise_based_peak_finding(
                                interpolated_well_data, **peak_detector_args
                            )
                        except (InvalidValleySearchDurationError, TooFewPeaksDetectedError):
                            peaks = []
                            valleys = []

                        # need to initialize a dict with these values and then create the DF otherwise values will be truncated
                        peaks_valleys_for_df[f"{well}__peaks"] = pd.Series(peaks)
                        peaks_valleys_for_df[f"{well}__valleys"] = pd.Series(valleys)

                        # write_xlsx takes in peaks_valleys: Dict[str, List[List[int]]]
                        peaks_valleys_dict[well] = [peaks, valleys]
                    # this df will be written to parquet and stored in s3, two columns for each well prefixed with well name
                    peaks_valleys_df = pd.DataFrame(peaks_valleys_for_df)
                else:
                    logger.info("Formatting peaks and valleys from parquet file for write_xlsx")
                    peaks_valleys_df = pd.read_parquet(pv_temp_path)

                    for well in first_recording:
                        well_name = well[WELL_NAME_UUID]

                        peaks = peaks_valleys_df[f"{well_name}__peaks"].dropna().tolist()
                        valleys = peaks_valleys_df[f"{well_name}__valleys"].dropna().tolist()

                        peaks_valleys_dict[well_name] = [[int(x) for x in pv] for pv in (peaks, valleys)]

                # set in analysis params to be passed to write_xlsx
                analysis_params["peaks_valleys"] = peaks_valleys_dict

            except Exception:
                logger.exception("Failed to get peaks and valleys for write_xlsx")
                raise

            if not interactive_analysis:
                try:
                    logger.info(f"Writing peaks and valleys to parquet file for job: {job_id}")
                    peaks_valleys_df.to_parquet(pv_temp_path)

                    upload_file_to_s3(bucket=PULSE3D_UPLOADS_BUCKET, key=pv_parquet_key, file=pv_temp_path)
                    logger.info(f"Uploaded peaks and valleys to {pv_parquet_key}")
                except Exception:
                    logger.exception("Writing or uploading peaks and valleys failed")
                    raise
            else:
                logger.info("Skipping the writing of peaks and valleys to parquet in S3")

            try:
                outfile = write_xlsx(first_recording, **analysis_params)
                outfile_prefix = prefix.replace("uploads/", "analyzed/")
                outfile_key = f"{outfile_prefix}/{job_id}/{outfile}"
            except Exception:
                logger.exception("Writing xlsx output failed")
                raise

            try:
                logger.info("Checking if well groups need to be updated in job's metadata")
                # well_groups may have been sent in a dashboard reanalysis or upload, don't override here
                if well_groups is None:
                    platemap_labels = dict()

                    for well_file in first_recording:
                        label = well_file[PLATEMAP_LABEL_UUID]
                        # only add to platemap_labels if label has been assigned
                        if label != NOT_APPLICABLE_LABEL:
                            # add label to dictionary if not already present
                            if label not in platemap_labels:
                                platemap_labels[label] = list()

                            platemap_labels[label].append(well_file[WELL_NAME_UUID])

                    # only change assignment if any groups were found, else it will be an empty dictionary
                    if platemap_labels:
                        # get the original params that aren't missing any plate_recordings_args
                        updated_analysis_params = json.loads(item["meta"])["analysis_params"]
                        # update new well groups
                        updated_analysis_params.update({"well_groups": platemap_labels})
                        # add to job_metadata to get updated in jobs_result table
                        job_metadata |= {"analysis_params": updated_analysis_params}

            except Exception:
                logger.exception("Error updating well groups")
                raise

            with open(outfile, "rb") as file:
                try:
                    logger.info(f"Uploading {outfile} to {PULSE3D_UPLOADS_BUCKET}/{outfile_key}")

                    contents = file.read()
                    md5 = hashlib.md5(contents).digest()
                    md5s = base64.b64encode(md5).decode()

                    s3_client.put_object(
                        Body=contents, Bucket=PULSE3D_UPLOADS_BUCKET, Key=outfile_key, ContentMD5=md5s
                    )
                except Exception:
                    logger.exception("Upload failed")
                    raise

                try:
                    logger.info(f"Inserting {outfile} metadata into db for upload {upload_id}")
                    plate_barcode, stim_barcode, recording_length_ms = await insert_metadata_into_pg(
                        con,
                        first_recording,
                        upload_details["customer_id"],
                        upload_details["user_id"],
                        upload_id,
                        file,
                        outfile_key,
                        re_analysis,
                    )

                    job_metadata |= {
                        "plate_barcode": plate_barcode,
                        "stim_barcode": stim_barcode,
                        "recording_length_ms": recording_length_ms,
                    }
                except Exception:
                    logger.exception(f"Failed to insert metadata to db for upload {upload_id}")
                    raise

    except Exception as e:
        job_metadata["error"] = f"{str(e)}: {item}"
        result = "error"
    else:
        logger.info(f"Job complete for upload {upload_id}")
        result = "finished"

    return result, job_metadata, outfile_key


async def main():
    try:
        logger.info(f"Worker v{PULSE3D_VERSION} started")

        DB_PASS = os.getenv("POSTGRES_PASSWORD")
        DB_USER = os.getenv("POSTGRES_USER", default="curibio_jobs")
        DB_HOST = os.getenv("POSTGRES_SERVER", default="psql-rds.default")
        DB_NAME = os.getenv("POSTGRES_DB", default="curibio")
        dsn = f"postgresql://{DB_USER}:{DB_PASS}@{DB_HOST}:5432/{DB_NAME}"

        async with asyncpg.create_pool(dsn=dsn) as pool:
            async with pool.acquire() as con, pool.acquire() as con_to_set_job_running:
                while True:
                    try:
                        logger.info("Pulling job from queue")
                        await process(con=con, con_to_set_job_running=con_to_set_job_running)
                    except EmptyQueue as e:
                        logger.info(f"No jobs in queue: {e}")
                        return
                    except Exception:
                        logger.exception("Processing queue item failed")
                        return
    finally:
        logger.info(f"Worker v{PULSE3D_VERSION} terminating")


if __name__ == "__main__":
    asyncio.run(main())<|MERGE_RESOLUTION|>--- conflicted
+++ resolved
@@ -183,16 +183,11 @@
                 # raise unique error to be shown in FE for this specific type of exception
                 logger.exception("Invalid file format")
                 raise
-<<<<<<< HEAD
             except UnableToConvergeError:
                 logger.exception("Unable to converge due to bad data")
                 raise
-            except Exception as e:
-                logger.exception(f"PlateRecording failed: {e}")
-=======
             except Exception:
                 logger.exception("PlateRecording failed")
->>>>>>> 55031418
                 raise
 
             if use_existing_time_v_force:

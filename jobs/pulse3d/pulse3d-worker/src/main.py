import asyncio
import base64
import hashlib
import json
import logging
import os
import pkg_resources
import sys
import tempfile

import asyncpg
import boto3
import pandas as pd
import numpy as np

from pulse3D.constants import MICRO_TO_BASE_CONVERSION
from pulse3D.constants import WELL_NAME_UUID
from pulse3D.excel_writer import write_xlsx
from pulse3D.peak_detection import peak_detector
from pulse3D.plate_recording import PlateRecording

from jobs import get_item, EmptyQueue
from utils.s3 import upload_file_to_s3
from lib.db import insert_metadata_into_pg, PULSE3D_UPLOADS_BUCKET

logging.basicConfig(
    format="%(asctime)s [%(levelname)s] %(name)s: %(message)s",
    level=logging.INFO,
    datefmt="%Y-%m-%d %H:%M:%S",
    stream=sys.stdout,
)
logger = logging.getLogger(__name__)

PULSE3D_VERSION = pkg_resources.get_distribution("pulse3D").version


def _load_from_dir(recording_dir, plate_recording_args):
    recordings = list(PlateRecording.from_directory(recording_dir, **plate_recording_args))
    logger.info(f"{len(recordings)} recording(s) found")
    return recordings


# TODO move this to core lib
def _is_valid_well_name(well_name):
    return (
        isinstance(well_name, str)
        and len(well_name) == 2
        and well_name[0] in ("A", "B", "C", "D")
        and well_name[1] in [str(n) for n in range(1, 7)]
    )


@get_item(queue=f"pulse3d-v{PULSE3D_VERSION}")
async def process(con, item):
    logger.info(f"Processing item: {item}")
    s3_client = boto3.client("s3")
    job_metadata = {"processed_by": PULSE3D_VERSION}
    outfile_key = None

    try:
        try:
            job_id = item["id"]
            upload_id = item["upload_id"]
            logger.info(f"Retrieving user ID and metadata for upload with ID: {upload_id}")

            query = (
                "SELECT users.customer_id, up.user_id, up.prefix, up.filename "
                "FROM uploads AS up JOIN users ON up.user_id = users.id "
                "WHERE up.id=$1"
            )

            upload_details = await con.fetchrow(query, upload_id)

            prefix = upload_details["prefix"]
            filename = upload_details["filename"]
            key = f"{prefix}/{filename}"

        except Exception as e:
            logger.exception(f"Fetching upload details failed: {e}")
            raise

        with tempfile.TemporaryDirectory(dir="/tmp") as tmpdir:
            logger.info(f"Downloading {PULSE3D_UPLOADS_BUCKET}/{key} to {tmpdir}/{filename}")
            # adding prefix here representing the version of pulse3D used
            parquet_filename = f"{os.path.splitext(filename)[0]}.parquet"
            parquet_key = f"{prefix}/time_force_data/{PULSE3D_VERSION}/{parquet_filename}"
            parquet_path = os.path.join(tmpdir, parquet_filename)
            # set variables for where peaks and valleys should be or where it will go in s3
            pv_parquet_key = f"{prefix}/{job_id}/peaks_valleys.parquet"
            pv_temp_path = os.path.join(tmpdir, "peaks_valleys.parquet")

            try:
                s3_client.download_file(PULSE3D_UPLOADS_BUCKET, key, f"{tmpdir}/{filename}")
            except Exception as e:
                logger.exception(f"Failed to download recording zip file: {e}")
                raise

            try:
                # attempt to download parquet file if recording has already been analyzed
                logger.info("Checking if time force data exists in s3")

                s3_client.download_file(PULSE3D_UPLOADS_BUCKET, parquet_key, parquet_path)
                re_analysis = True

                logger.info(f"Successfully downloaded {parquet_filename} to {parquet_path}")
            except Exception:  # continue with analysis even if original force data is not found
                logger.error(f"No existing data found for recording {parquet_filename}")
                re_analysis = False

            try:
                # attempt to download peaks and valleys from s3, will only be the case for interactive analysis jobs
                logger.info("Checking if peaks and valleys exist in s3")

                s3_client.download_file(PULSE3D_UPLOADS_BUCKET, pv_parquet_key, pv_temp_path)
                interactive_analysis = True

                logger.info(f"Successfully downloaded peaks and valleys to {pv_temp_path}")
            except Exception:  # continue with analysis even if original force data is not found
                logger.error("No existing peaks and valleys found for recording")
                interactive_analysis = False

            try:
                # remove params that were not given as these already have default values
                analysis_params = {
                    key: val
                    for key, val in json.loads(item["meta"])["analysis_params"].items()
                    if val is not None
                }

                # Tanner (10/7/22): popping these args out of analysis_params here since write_xlsx doesn't take them as a kwarg
                plate_recording_args = {
                    arg_name: analysis_params.pop(arg_name, None)
                    for arg_name in ("stiffness_factor", "inverted_post_magnet_wells")
                }

                use_existing_time_v_force = re_analysis and not any(plate_recording_args.values())

                logger.info("Starting pulse3d analysis")
                if use_existing_time_v_force:
                    # if any plate recording args are provided, can't load from data frame since a re-analysis is required to recalculate the waveforms
                    logger.info(f"Loading previous time force data from {parquet_filename}")
                    recording_df = pd.read_parquet(parquet_path)

                    # check for old parquet files that do not have peaks and valleys yet

                    try:
                        recording = PlateRecording.from_dataframe(
                            os.path.join(tmpdir, filename), df=recording_df
                        )
                        recordings = list(recording)
                    except:
                        # If a user attempts to perform re-analysis on an analysis from < 0.25.2, it will fail
                        # because the parquet file won't have the raw data columns, so need to re-analyze
                        logger.info(
                            f"Previous dataframe found is not compatible with v{PULSE3D_VERSION}, performing analysis again"
                        )
                        recordings = _load_from_dir(tmpdir, plate_recording_args)
                        re_analysis = False
                else:
                    recordings = _load_from_dir(tmpdir, plate_recording_args)

                # Tanner (6/8/22): only supports analyzing one recording at a time right now. Functionality can be added whenever analyzing multiple files becomes necessary
                first_recording = recordings[0]

            except Exception as e:
                logger.exception(f"PlateRecording failed: {e}")
                raise

            if use_existing_time_v_force:
                logger.info("Skipping step to write time force data for upload")
            else:
                try:
                    logger.info("Writing time force data to parquet file for new upload")
                    recording_df = first_recording.to_dataframe()
                    recording_df.to_parquet(parquet_path)

                    upload_file_to_s3(bucket=PULSE3D_UPLOADS_BUCKET, key=parquet_key, file=parquet_path)
                    logger.info(f"Uploaded time force data to {parquet_key}")
                except Exception as e:
                    logger.exception(f"Writing or uploading time force data failed: {e}")
                    raise

            try:
                peaks_valleys_dict = dict()
                if not interactive_analysis:
                    logger.info("Running peak_detector on recording for export to parquet")
                    # remove raw data columns
                    columns = [c for c in recording_df.columns if "__raw" not in c]
                    # this is to handle analyses run before PR.to_dataframe() where time is in seconds
                    time = recording_df[columns[0]].tolist()
                    peak_detector_args = {
<<<<<<< HEAD
                        param: val
                        for param in ("prominence_factors", "width_factors", "start_time", "end_time")
                        if (val := analysis_params.get(param)) is not None
=======
                        param: analysis_params[param]
                        for param in ("prominence_factors", "width_factors")
                        if analysis_params.get(param) is not None
>>>>>>> 0523c08a
                    }
                    for param in ("start_time", "end_time"):
                        if param in peak_detector_args:
                            # these values are in seconds but need to be converted to µs for peak_detector
                            peak_detector_args[param] *= MICRO_TO_BASE_CONVERSION

                    peaks_valleys_for_df = dict()
                    for well in columns:
                        if not _is_valid_well_name(well):
                            continue
                        logger.info(f"Finding peaks and valleys for well {well}")

                        well_force = recording_df[well].dropna().tolist()

                        interpolated_well_data = np.row_stack([time[: len(well_force)], well_force])

<<<<<<< HEAD
                        peaks, valleys = peak_detector(interpolated_well_data, **peak_detector_args)
=======
                        try:
                            # Tanner (2/17/23): just need to get a quick fix out and not sure of all edge cases for this, so wrapping in try/except to be safe
                            # apply window before running peak detection
                            start_time_us = analysis_params.get("start_time", 0) * MICRO_TO_BASE_CONVERSION
                            end_time_us = analysis_params.get("end_time", np.inf) * MICRO_TO_BASE_CONVERSION
                            indices_after_start = interpolated_well_data[0] >= start_time_us
                            indices_before_end = interpolated_well_data[0] <= end_time_us

                            indices_to_keep = indices_after_start & indices_before_end
                            windowed_well_data = interpolated_well_data[:, indices_to_keep]

                            peaks, valleys = peak_detector(windowed_well_data, **peak_detector_args)
                            idx_shift = np.argmax(indices_after_start)
                            peaks += idx_shift
                            valleys += idx_shift
                        except:
                            peaks, valleys = peak_detector(interpolated_well_data, **peak_detector_args)
>>>>>>> 0523c08a

                        # need to initialize a dict with these values and then create the DF otherwise values will be truncated
                        peaks_valleys_for_df[f"{well}__peaks"] = pd.Series(peaks)
                        peaks_valleys_for_df[f"{well}__valleys"] = pd.Series(valleys)

                        # write_xlsx takes in peaks_valleys: Dict[str, List[List[int]]]
                        peaks_valleys_dict[well] = [peaks, valleys]
                    # this df will be written to parquet and stored in s3, two columns for each well prefixed with well name
                    peaks_valleys_df = pd.DataFrame(peaks_valleys_for_df)
                else:
                    logger.info("Formatting peaks and valleys from parquet file for write_xlsx")
                    peaks_valleys_df = pd.read_parquet(pv_temp_path)

                    for well in first_recording:
                        well_name = well[WELL_NAME_UUID]

                        peaks = peaks_valleys_df[f"{well_name}__peaks"].dropna().tolist()
                        valleys = peaks_valleys_df[f"{well_name}__valleys"].dropna().tolist()

                        peaks_valleys_dict[well_name] = [[int(x) for x in peaks], [int(x) for x in valleys]]

                # set in analysis params to be passed to write_xlsx
                analysis_params["peaks_valleys"] = peaks_valleys_dict

            except Exception as e:
                logger.exception(f"Failed to get peaks and valleys for write_xlsx: {e}")
                raise

            if not interactive_analysis:
                try:
                    logger.info(f"Writing peaks and valleys to parquet file for job: {job_id}")
                    peaks_valleys_df.to_parquet(pv_temp_path)

                    upload_file_to_s3(bucket=PULSE3D_UPLOADS_BUCKET, key=pv_parquet_key, file=pv_temp_path)
                    logger.info(f"Uploaded peaks and valleys to {pv_parquet_key}")
                except Exception as e:
                    logger.exception(f"Writing or uploading peaks and valleys failed: {e}")
                    raise
            else:
                logger.info("Skipping the writing of peaks and valleys to parquet in S3")

            try:
                outfile = write_xlsx(first_recording, **analysis_params)
                outfile_prefix = prefix.replace("uploads/", "analyzed/")
                outfile_key = f"{outfile_prefix}/{job_id}/{outfile}"
            except Exception as e:
                logger.exception(f"Writing xlsx output failed: {e}")
                raise

            with open(outfile, "rb") as file:
                try:
                    logger.info(f"Uploading {outfile} to {PULSE3D_UPLOADS_BUCKET}/{outfile_key}")

                    contents = file.read()
                    md5 = hashlib.md5(contents).digest()
                    md5s = base64.b64encode(md5).decode()

                    s3_client.put_object(
                        Body=contents, Bucket=PULSE3D_UPLOADS_BUCKET, Key=outfile_key, ContentMD5=md5s
                    )
                except Exception as e:
                    logger.exception(f"Upload failed: {e}")
                    raise

                try:
                    logger.info(f"Inserting {outfile} metadata into db for upload {upload_id}")
                    plate_barcode, stim_barcode = await insert_metadata_into_pg(
                        con,
                        first_recording,
                        upload_details["customer_id"],
                        upload_details["user_id"],
                        upload_id,
                        file,
                        outfile_key,
                        md5s,
                        re_analysis,
                    )

                    job_metadata |= {"plate_barcode": plate_barcode, "stim_barcode": stim_barcode}
                except Exception as e:
                    logger.exception(f"Failed to insert metadata to db for upload {upload_id}: {e}")
                    raise

    except Exception as e:
        job_metadata["error"] = f"{str(e)}: {item}"
        result = "error"
    else:
        logger.info(f"Job complete for upload {upload_id}")
        result = "finished"

    return result, job_metadata, outfile_key


async def main():
    try:
        logger.info(f"Worker v{PULSE3D_VERSION} started")

        DB_PASS = os.getenv("POSTGRES_PASSWORD")
        DB_USER = os.getenv("POSTGRES_USER", default="curibio_jobs")
        DB_HOST = os.getenv("POSTGRES_SERVER", default="psql-rds.default")
        DB_NAME = os.getenv("POSTGRES_DB", default="curibio")
        dsn = f"postgresql://{DB_USER}:{DB_PASS}@{DB_HOST}:5432/{DB_NAME}"

        async with asyncpg.create_pool(dsn=dsn) as pool:
            async with pool.acquire() as con:
                while True:
                    try:
                        logger.info("Pulling job from queue")
                        await process(con=con)
                    except EmptyQueue as e:
                        logger.info(f"No jobs in queue: {e}")
                        return
                    except Exception as e:
                        logger.exception(f"Processing queue item failed: {repr(e)}")
                        return
    finally:
        logger.info(f"Worker v{PULSE3D_VERSION} terminating")


if __name__ == "__main__":
    asyncio.run(main())<|MERGE_RESOLUTION|>--- conflicted
+++ resolved
@@ -189,15 +189,9 @@
                     # this is to handle analyses run before PR.to_dataframe() where time is in seconds
                     time = recording_df[columns[0]].tolist()
                     peak_detector_args = {
-<<<<<<< HEAD
                         param: val
                         for param in ("prominence_factors", "width_factors", "start_time", "end_time")
                         if (val := analysis_params.get(param)) is not None
-=======
-                        param: analysis_params[param]
-                        for param in ("prominence_factors", "width_factors")
-                        if analysis_params.get(param) is not None
->>>>>>> 0523c08a
                     }
                     for param in ("start_time", "end_time"):
                         if param in peak_detector_args:
@@ -214,9 +208,6 @@
 
                         interpolated_well_data = np.row_stack([time[: len(well_force)], well_force])
 
-<<<<<<< HEAD
-                        peaks, valleys = peak_detector(interpolated_well_data, **peak_detector_args)
-=======
                         try:
                             # Tanner (2/17/23): just need to get a quick fix out and not sure of all edge cases for this, so wrapping in try/except to be safe
                             # apply window before running peak detection
@@ -234,7 +225,6 @@
                             valleys += idx_shift
                         except:
                             peaks, valleys = peak_detector(interpolated_well_data, **peak_detector_args)
->>>>>>> 0523c08a
 
                         # need to initialize a dict with these values and then create the DF otherwise values will be truncated
                         peaks_valleys_for_df[f"{well}__peaks"] = pd.Series(peaks)

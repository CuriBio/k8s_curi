--- conflicted
+++ resolved
@@ -91,20 +91,6 @@
                 }
 
                 logger.info("Starting pulse3d analysis")
-<<<<<<< HEAD
-                if not re_analysis:
-                    recordings = list(PlateRecording.from_directory(tmpdir))
-                    logger.info(f"{len(recordings)} recording(s) found")
-                    # Tanner (6/8/22): only supports analyzing one recording at a time right now. Functionality can be added whenever analyzing multiple files becomes necessary
-                    outfile = write_xlsx(recordings[0], **analysis_params)
-                else:
-                    logger.info(f"Loading previous time force data from {parquet_filename}")
-                    existing_df = pd.read_parquet(parquet_path)
-                    recording = PlateRecording.from_dataframe(os.path.join(tmpdir, filename), df=existing_df)
-                    recording = next(recording)
-                    outfile = write_xlsx(recording, **analysis_params)
-
-=======
                 if not re_analysis or PULSE3D_VERSION in (
                     "0.24.6",
                     "0.25.1",
@@ -131,7 +117,6 @@
 
                 # Tanner (6/8/22): only supports analyzing one recording at a time right now. Functionality can be added whenever analyzing multiple files becomes necessary
                 outfile = write_xlsx(recordings[0], **analysis_params)
->>>>>>> 16e57d7f
                 outfile_prefix = prefix.replace("uploads/", "analyzed/")
             except Exception as e:
                 logger.exception(f"Analysis failed: {e}")
@@ -140,9 +125,6 @@
             try:
                 if not re_analysis:
                     logger.info("Writing time force data to parquet file for new upload")
-<<<<<<< HEAD
-                    time_force_df = recordings[0].to_dataframe(tmpdir)
-=======
                     # TODO use semver to check pulse3d against version  greater than 0.24.9
                     if PULSE3D_VERSION == "0.24.6":
                         time_force_df, _ = recordings[0].write_time_force_csv(tmpdir)
@@ -150,7 +132,6 @@
                         # to_dataframe gets added 0.24.9
                         time_force_df = recordings[0].to_dataframe()
 
->>>>>>> 16e57d7f
                     time_force_df.to_parquet(parquet_path)
 
                     with open(parquet_path, "rb") as file:
@@ -234,7 +215,6 @@
 async def main():
     try:
         logger.info(f"Worker v{PULSE3D_VERSION} started")
-<<<<<<< HEAD
 
         # DB_PASS = os.getenv("POSTGRES_PASSWORD")
         # DB_USER = os.getenv("POSTGRES_USER", default="curibio_jobs")
@@ -242,14 +222,6 @@
         # DB_NAME = os.getenv("POSTGRES_DB", default="curibio")
         # dsn = f"postgresql://{DB_USER}:{DB_PASS}@{DB_HOST}:5432/{DB_NAME}"
         dsn = "postgresql://root:HjnlH9RaeTt7uRuF7Uwco6BX4l0jgp39@localhost:5556/curibio"
-=======
-        DB_PASS = os.getenv("POSTGRES_PASSWORD")
-        DB_USER = os.getenv("POSTGRES_USER", default="curibio_jobs")
-        DB_HOST = os.getenv("POSTGRES_SERVER", default="psql-rds.default")
-        DB_NAME = os.getenv("POSTGRES_DB", default="curibio")
-        dsn = f"postgresql://{DB_USER}:{DB_PASS}@{DB_HOST}:5432/{DB_NAME}"
-
->>>>>>> 16e57d7f
         async with asyncpg.create_pool(dsn=dsn) as pool:
             async with pool.acquire() as con:
                 while True:

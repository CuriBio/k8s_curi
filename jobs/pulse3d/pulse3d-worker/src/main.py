import asyncio
import base64
import hashlib
import json
import logging
import os
import pkg_resources
import sys
import tempfile

import asyncpg
import boto3
import pandas as pd
import numpy as np

from pulse3D.constants import MICRO_TO_BASE_CONVERSION
from pulse3D.constants import WELL_NAME_UUID
from pulse3D.excel_writer import write_xlsx
from pulse3D.peak_detection import peak_detector
from pulse3D.plate_recording import PlateRecording

from jobs import get_item, EmptyQueue
from utils.s3 import upload_file_to_s3
from lib.db import insert_metadata_into_pg, PULSE3D_UPLOADS_BUCKET

logging.basicConfig(
    format="%(asctime)s [%(levelname)s] %(name)s: %(message)s",
    level=logging.INFO,
    datefmt="%Y-%m-%d %H:%M:%S",
    stream=sys.stdout,
)
logger = logging.getLogger(__name__)

PULSE3D_VERSION = pkg_resources.get_distribution("pulse3D").version


def _load_from_dir(recording_dir, plate_recording_args):
    recordings = list(PlateRecording.from_directory(recording_dir, **plate_recording_args))
    logger.info(f"{len(recordings)} recording(s) found")
    return recordings


# TODO move this to core lib
def _is_valid_well_name(well_name):
    return (
        isinstance(well_name, str)
        and len(well_name) == 2
        and well_name[0] in ("A", "B", "C", "D")
        and well_name[1] in [str(n) for n in range(1, 7)]
    )


@get_item(queue=f"pulse3d-v{PULSE3D_VERSION}")
async def process(con, item):
    logger.info(f"Processing item: {item}")
    s3_client = boto3.client("s3")
    job_metadata = {"processed_by": PULSE3D_VERSION}
    outfile_key = None

    try:
        try:
            job_id = item["id"]
            upload_id = item["upload_id"]
            logger.info(f"Retrieving user ID and metadata for upload with ID: {upload_id}")

            query = (
                "SELECT users.customer_id, up.user_id, up.prefix, up.filename "
                "FROM uploads AS up JOIN users ON up.user_id = users.id "
                "WHERE up.id=$1"
            )

            upload_details = await con.fetchrow(query, upload_id)

            prefix = upload_details["prefix"]
            filename = upload_details["filename"]
            key = f"{prefix}/{filename}"

        except Exception as e:
            logger.exception(f"Fetching upload details failed: {e}")
            raise

        with tempfile.TemporaryDirectory(dir="/tmp") as tmpdir:
            logger.info(f"Downloading {PULSE3D_UPLOADS_BUCKET}/{key} to {tmpdir}/{filename}")
            # adding prefix here representing the version of pulse3D used
            parquet_filename = f"{os.path.splitext(filename)[0]}.parquet"
            parquet_key = f"{prefix}/time_force_data/{PULSE3D_VERSION}/{parquet_filename}"
            parquet_path = os.path.join(tmpdir, parquet_filename)
            # set variables for where peaks and valleys should be or where it will go in s3
            pv_parquet_key = f"{prefix}/{job_id}/peaks_valleys.parquet"
            pv_temp_path = os.path.join(tmpdir, "peaks_valleys.parquet")

            try:
                s3_client.download_file(PULSE3D_UPLOADS_BUCKET, key, f"{tmpdir}/{filename}")
            except Exception as e:
                logger.exception(f"Failed to download recording zip file: {e}")
                raise

            try:
                # attempt to download parquet file if recording has already been analyzed
                logger.info("Checking if time force data exists in s3")

                s3_client.download_file(PULSE3D_UPLOADS_BUCKET, parquet_key, parquet_path)
                re_analysis = True

                logger.info(f"Successfully downloaded {parquet_filename} to {parquet_path}")
            except Exception:  # continue with analysis even if original force data is not found
                logger.error(f"No existing data found for recording {parquet_filename}")
                re_analysis = False

            try:
                # attempt to download peaks and valleys from s3, will only be the case for interactive analysis jobs
                logger.info("Checking if peaks and valleys exist in s3")

                s3_client.download_file(PULSE3D_UPLOADS_BUCKET, pv_parquet_key, pv_temp_path)
                interactive_analysis = True

                logger.info(f"Successfully downloaded peaks and valleys to {pv_temp_path}")
            except Exception:  # continue with analysis even if original force data is not found
                logger.error("No existing peaks and valleys found for recording")
                interactive_analysis = False

            try:
                # remove params that were not given as these already have default values
                analysis_params = {
                    key: val
                    for key, val in json.loads(item["meta"])["analysis_params"].items()
                    if val is not None
                }

                # Tanner (10/7/22): popping these args out of analysis_params here since write_xlsx doesn't take them as a kwarg
                plate_recording_args = {
                    arg_name: analysis_params.pop(arg_name, None)
                    for arg_name in ("stiffness_factor", "inverted_post_magnet_wells")
                }

                use_existing_time_v_force = re_analysis and not any(plate_recording_args.values())

                logger.info("Starting pulse3d analysis")
                if use_existing_time_v_force:
                    # if any plate recording args are provided, can't load from data frame since a re-analysis is required to recalculate the waveforms
                    logger.info(f"Loading previous time force data from {parquet_filename}")
                    recording_df = pd.read_parquet(parquet_path)

                    # check for old parquet files that do not have peaks and valleys yet

                    try:
                        recording = PlateRecording.from_dataframe(
                            os.path.join(tmpdir, filename),
                            df=recording_df,
                        )
                        recordings = list(recording)
                    except:
                        # If a user attempts to perform re-analysis on an analysis from < 0.25.2, it will fail
                        # because the parquet file won't have the raw data columns, so need to re-analyze
                        logger.info(
                            f"Previous dataframe found is not compatible with v{PULSE3D_VERSION}, performing analysis again"
                        )
                        recordings = _load_from_dir(tmpdir, plate_recording_args)
                        re_analysis = False
                else:
                    recordings = _load_from_dir(tmpdir, plate_recording_args)

                # Tanner (6/8/22): only supports analyzing one recording at a time right now. Functionality can be added whenever analyzing multiple files becomes necessary
                first_recording = recordings[0]

            except Exception as e:
                logger.exception(f"PlateRecording failed: {e}")
                raise

            if use_existing_time_v_force:
                logger.info("Skipping step to write time force data for upload")
            else:
                try:
                    logger.info("Writing time force data to parquet file for new upload")
                    recording_df = first_recording.to_dataframe()
                    recording_df.to_parquet(parquet_path)

                    upload_file_to_s3(bucket=PULSE3D_UPLOADS_BUCKET, key=parquet_key, file=parquet_path)
                    logger.info(f"Uploaded time force data to {parquet_key}")
                except Exception as e:
                    logger.exception(f"Writing or uploading time force data failed: {e}")
                    raise

            try:
                peaks_valleys_dict = dict()
                if not interactive_analysis:
                    logger.info("Running peak_detector on recording for export to parquet")
                    # remove raw data columns
                    columns = [c for c in recording_df.columns if "__raw" not in c]
                    # this is to handle analyses run before PR.to_dataframe() where time is in seconds
                    time = recording_df[columns[0]].tolist()
                    peak_detector_args = {
<<<<<<< HEAD
                        param: analysis_params[param]
                        for param in ("prominence_factors", "width_factors")
                        if analysis_params.get(param) is not None
=======
                        param: val
                        for param in ("prominence_factors", "width_factors", "start_time", "end_time")
                        if (val := analysis_params.get(param)) is not None
>>>>>>> 234836ce
                    }
                    for param in ("start_time", "end_time"):
                        if param in peak_detector_args:
                            # these values are in seconds but need to be converted to µs for peak_detector
                            peak_detector_args[param] *= MICRO_TO_BASE_CONVERSION

                    peaks_valleys_for_df = dict()
                    for well in columns:
                        if not _is_valid_well_name(well):
                            continue
                        logger.info(f"Finding peaks and valleys for well {well}")

                        well_force = recording_df[well].dropna().tolist()

                        interpolated_well_data = np.row_stack([time[: len(well_force)], well_force])

<<<<<<< HEAD
                        try:
                            # Tanner (2/17/23): just need to get a quick fix out and not sure of all edge cases for this, so wrapping in try/except to be safe
                            # apply window before running peak detection
                            start_time_us = analysis_params.get("start_time", 0) * MICRO_TO_BASE_CONVERSION
                            end_time_us = analysis_params.get("end_time", np.inf) * MICRO_TO_BASE_CONVERSION
                            indices_after_start = interpolated_well_data[0] >= start_time_us
                            indices_before_end = interpolated_well_data[0] <= end_time_us

                            indices_to_keep = indices_after_start & indices_before_end
                            windowed_well_data = interpolated_well_data[:, indices_to_keep]

                            peaks, valleys = peak_detector(windowed_well_data, **peak_detector_args)
                            idx_shift = np.argmax(indices_after_start)
                            peaks += idx_shift
                            valleys += idx_shift
                        except:
                            peaks, valleys = peak_detector(interpolated_well_data, **peak_detector_args)
=======
                        peaks, valleys = peak_detector(interpolated_well_data, **peak_detector_args)
>>>>>>> 234836ce

                        # need to initialize a dict with these values and then create the DF otherwise values will be truncated
                        peaks_valleys_for_df[f"{well}__peaks"] = pd.Series(peaks)
                        peaks_valleys_for_df[f"{well}__valleys"] = pd.Series(valleys)

                        # write_xlsx takes in peaks_valleys: Dict[str, List[List[int]]]
                        peaks_valleys_dict[well] = [peaks, valleys]
                    # this df will be written to parquet and stored in s3, two columns for each well prefixed with well name
                    peaks_valleys_df = pd.DataFrame(peaks_valleys_for_df)
                else:
                    logger.info("Formatting peaks and valleys from parquet file for write_xlsx")
                    peaks_valleys_df = pd.read_parquet(pv_temp_path)

                    for well in first_recording:
                        well_name = well[WELL_NAME_UUID]

                        peaks = peaks_valleys_df[f"{well_name}__peaks"].dropna().tolist()
                        valleys = peaks_valleys_df[f"{well_name}__valleys"].dropna().tolist()

                        peaks_valleys_dict[well_name] = [[int(x) for x in peaks], [int(x) for x in valleys]]

                # set in analysis params to be passed to write_xlsx
                analysis_params["peaks_valleys"] = peaks_valleys_dict

            except Exception as e:
                logger.exception(f"Failed to get peaks and valleys for write_xlsx: {e}")
                raise

            if not interactive_analysis:
                try:
                    logger.info(f"Writing peaks and valleys to parquet file for job: {job_id}")
                    peaks_valleys_df.to_parquet(pv_temp_path)

                    upload_file_to_s3(bucket=PULSE3D_UPLOADS_BUCKET, key=pv_parquet_key, file=pv_temp_path)
                    logger.info(f"Uploaded peaks and valleys to {pv_parquet_key}")
                except Exception as e:
                    logger.exception(f"Writing or uploading peaks and valleys failed: {e}")
                    raise
            else:
                logger.info("Skipping the writing of peaks and valleys to parquet in S3")

            try:
                outfile = write_xlsx(first_recording, **analysis_params)
                outfile_prefix = prefix.replace("uploads/", "analyzed/")
                outfile_key = f"{outfile_prefix}/{job_id}/{outfile}"
            except Exception as e:
                logger.exception(f"Writing xlsx output failed: {e}")
                raise

            with open(outfile, "rb") as file:
                try:
                    logger.info(f"Uploading {outfile} to {PULSE3D_UPLOADS_BUCKET}/{outfile_key}")

                    contents = file.read()
                    md5 = hashlib.md5(contents).digest()
                    md5s = base64.b64encode(md5).decode()

                    s3_client.put_object(
                        Body=contents, Bucket=PULSE3D_UPLOADS_BUCKET, Key=outfile_key, ContentMD5=md5s
                    )
                except Exception as e:
                    logger.exception(f"Upload failed: {e}")
                    raise

                try:
                    logger.info(f"Inserting {outfile} metadata into db for upload {upload_id}")
                    plate_barcode, stim_barcode = await insert_metadata_into_pg(
                        con,
                        first_recording,
                        upload_details["customer_id"],
                        upload_details["user_id"],
                        upload_id,
                        file,
                        outfile_key,
                        md5s,
                        re_analysis,
                    )

                    job_metadata |= {"plate_barcode": plate_barcode, "stim_barcode": stim_barcode}
                except Exception as e:
                    logger.exception(f"Failed to insert metadata to db for upload {upload_id}: {e}")
                    raise

    except Exception as e:
        job_metadata["error"] = f"{str(e)}: {item}"
        result = "error"
    else:
        logger.info(f"Job complete for upload {upload_id}")
        result = "finished"

    return result, job_metadata, outfile_key


async def main():
    try:
        logger.info(f"Worker v{PULSE3D_VERSION} started")

        DB_PASS = os.getenv("POSTGRES_PASSWORD")
        DB_USER = os.getenv("POSTGRES_USER", default="curibio_jobs")
        DB_HOST = os.getenv("POSTGRES_SERVER", default="psql-rds.default")
        DB_NAME = os.getenv("POSTGRES_DB", default="curibio")
        dsn = f"postgresql://{DB_USER}:{DB_PASS}@{DB_HOST}:5432/{DB_NAME}"

        async with asyncpg.create_pool(dsn=dsn) as pool:
            async with pool.acquire() as con:
                while True:
                    try:
                        logger.info("Pulling job from queue")
                        await process(con=con)
                    except EmptyQueue as e:
                        logger.info(f"No jobs in queue: {e}")
                        return
                    except Exception as e:
                        logger.exception(f"Processing queue item failed: {repr(e)}")
                        return
    finally:
        logger.info(f"Worker v{PULSE3D_VERSION} terminating")


if __name__ == "__main__":
    asyncio.run(main())<|MERGE_RESOLUTION|>--- conflicted
+++ resolved
@@ -190,15 +190,9 @@
                     # this is to handle analyses run before PR.to_dataframe() where time is in seconds
                     time = recording_df[columns[0]].tolist()
                     peak_detector_args = {
-<<<<<<< HEAD
-                        param: analysis_params[param]
-                        for param in ("prominence_factors", "width_factors")
-                        if analysis_params.get(param) is not None
-=======
                         param: val
                         for param in ("prominence_factors", "width_factors", "start_time", "end_time")
                         if (val := analysis_params.get(param)) is not None
->>>>>>> 234836ce
                     }
                     for param in ("start_time", "end_time"):
                         if param in peak_detector_args:
@@ -215,7 +209,6 @@
 
                         interpolated_well_data = np.row_stack([time[: len(well_force)], well_force])
 
-<<<<<<< HEAD
                         try:
                             # Tanner (2/17/23): just need to get a quick fix out and not sure of all edge cases for this, so wrapping in try/except to be safe
                             # apply window before running peak detection
@@ -233,9 +226,6 @@
                             valleys += idx_shift
                         except:
                             peaks, valleys = peak_detector(interpolated_well_data, **peak_detector_args)
-=======
-                        peaks, valleys = peak_detector(interpolated_well_data, **peak_detector_args)
->>>>>>> 234836ce
 
                         # need to initialize a dict with these values and then create the DF otherwise values will be truncated
                         peaks_valleys_for_df[f"{well}__peaks"] = pd.Series(peaks)

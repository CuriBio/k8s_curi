--- conflicted
+++ resolved
@@ -172,19 +172,11 @@
       value: prod-mantarray-logs
 - target:
     kind: ScaledJob
-<<<<<<< HEAD
-    name: pulse3d-scaledobject-0.32.1
-  patch: |-
-    - op: replace
-      path: /spec/jobTargetRef/template/spec/containers/0/image
-      value: "245339368379.dkr.ecr.us-east-2.amazonaws.com/pulse3d-worker:0.32.1"
-=======
     name: pulse3d-scaledobject-0.32.2
   patch: |-
     - op: replace
       path: /spec/jobTargetRef/template/spec/containers/0/image
       value: "245339368379.dkr.ecr.us-east-2.amazonaws.com/pulse3d-worker:0.32.2"
->>>>>>> e30a7282
     - op: replace
       path: /spec/jobTargetRef/template/spec/containers/0/env/1/value
       value: prod-pulse3d-uploads

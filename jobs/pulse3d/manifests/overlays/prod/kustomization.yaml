--- conflicted
+++ resolved
@@ -133,7 +133,6 @@
       value: prod-mantarray-logs
 - target:
     kind: ScaledJob
-<<<<<<< HEAD
     name: pulse3d-scaledobject-0.30.5
   patch: |-
     - op: replace
@@ -152,13 +151,19 @@
     - op: replace
       path: /spec/jobTargetRef/template/spec/containers/0/image
       value: "245339368379.dkr.ecr.us-east-2.amazonaws.com/pulse3d-worker:0.30.6"
-=======
+    - op: replace
+      path: /spec/jobTargetRef/template/spec/containers/0/env/1/value
+      value: prod-pulse3d-uploads
+    - op: replace
+      path: /spec/jobTargetRef/template/spec/containers/0/env/2/value
+      value: prod-mantarray-logs
+- target:
+    kind: ScaledJob
     name: pulse3d-scaledobject-0.31.0
   patch: |-
     - op: replace
       path: /spec/jobTargetRef/template/spec/containers/0/image
       value: "245339368379.dkr.ecr.us-east-2.amazonaws.com/pulse3d-worker:0.31.0"
->>>>>>> 32725cb1
     - op: replace
       path: /spec/jobTargetRef/template/spec/containers/0/env/1/value
       value: prod-pulse3d-uploads

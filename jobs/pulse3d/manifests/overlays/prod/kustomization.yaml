apiVersion: kustomize.config.k8s.io/v1beta1
kind: Kustomization

namespace: pulse3d
resources:
  - ../../base
  - pulse3d-queue-processor-creds.yaml

patchesJson6902:
- target:
    kind: JobRunner
    name: pulse3d-queue-processor
  patch: |-
    - op: add
      path: /spec/ecr_repo
      value: "245339368379.dkr.ecr.us-east-2.amazonaws.com/pulse3d-worker"
- target:
    kind: ScaledJob
    name: pulse3d-scaledobject-0.25.2
  patch: |-
    - op: replace
      path: /spec/jobTargetRef/template/spec/containers/0/image
      value: "245339368379.dkr.ecr.us-east-2.amazonaws.com/pulse3d-worker:0.25.2"
    - op: replace
      path: /spec/jobTargetRef/template/spec/containers/0/env/1/value
      value: prod-pulse3d-uploads
    - op: replace
      path: /spec/jobTargetRef/template/spec/containers/0/env/2/value
      value: prod-mantarray-logs
- target:
    kind: ScaledJob
    name: pulse3d-scaledobject-0.25.4
  patch: |-
    - op: replace
      path: /spec/jobTargetRef/template/spec/containers/0/image
      value: "245339368379.dkr.ecr.us-east-2.amazonaws.com/pulse3d-worker:0.25.4"
    - op: replace
      path: /spec/jobTargetRef/template/spec/containers/0/env/1/value
      value: prod-pulse3d-uploads
    - op: replace
      path: /spec/jobTargetRef/template/spec/containers/0/env/2/value
      value: prod-mantarray-logs
- target:
    kind: ScaledJob
    name: pulse3d-scaledobject-0.27.1
  patch: |-
    - op: replace
      path: /spec/jobTargetRef/template/spec/containers/0/image
      value: "245339368379.dkr.ecr.us-east-2.amazonaws.com/pulse3d-worker:0.27.1"
    - op: replace
      path: /spec/jobTargetRef/template/spec/containers/0/env/1/value
      value: prod-pulse3d-uploads
    - op: replace
      path: /spec/jobTargetRef/template/spec/containers/0/env/2/value
      value: prod-mantarray-logs
- target:
    kind: ScaledJob
    name: pulse3d-scaledobject-0.28.0
  patch: |-
    - op: replace
      path: /spec/jobTargetRef/template/spec/containers/0/image
      value: "245339368379.dkr.ecr.us-east-2.amazonaws.com/pulse3d-worker:0.28.0"
    - op: replace
      path: /spec/jobTargetRef/template/spec/containers/0/env/1/value
      value: prod-pulse3d-uploads
    - op: replace
      path: /spec/jobTargetRef/template/spec/containers/0/env/2/value
      value: prod-mantarray-logs
- target:
    kind: ScaledJob
    name: pulse3d-scaledobject-0.28.1
  patch: |-
    - op: replace
      path: /spec/jobTargetRef/template/spec/containers/0/image
      value: "245339368379.dkr.ecr.us-east-2.amazonaws.com/pulse3d-worker:0.28.1"
    - op: replace
      path: /spec/jobTargetRef/template/spec/containers/0/env/1/value
      value: prod-pulse3d-uploads
    - op: replace
      path: /spec/jobTargetRef/template/spec/containers/0/env/2/value
      value: prod-mantarray-logs
- target:
    kind: ScaledJob
    name: pulse3d-scaledobject-0.28.2
  patch: |-
    - op: replace
      path: /spec/jobTargetRef/template/spec/containers/0/image
      value: "245339368379.dkr.ecr.us-east-2.amazonaws.com/pulse3d-worker:0.28.2"
    - op: replace
      path: /spec/jobTargetRef/template/spec/containers/0/env/1/value
      value: prod-pulse3d-uploads
    - op: replace
      path: /spec/jobTargetRef/template/spec/containers/0/env/2/value
      value: prod-mantarray-logs
- target:
    kind: ScaledJob
    name: pulse3d-scaledobject-0.28.3
  patch: |-
    - op: replace
      path: /spec/jobTargetRef/template/spec/containers/0/image
      value: "245339368379.dkr.ecr.us-east-2.amazonaws.com/pulse3d-worker:0.28.3"
    - op: replace
      path: /spec/jobTargetRef/template/spec/containers/0/env/1/value
      value: prod-pulse3d-uploads
    - op: replace
      path: /spec/jobTargetRef/template/spec/containers/0/env/2/value
      value: prod-mantarray-logs
- target:
    kind: ScaledJob
    name: pulse3d-scaledobject-0.29.2
  patch: |-
    - op: replace
      path: /spec/jobTargetRef/template/spec/containers/0/image
      value: "245339368379.dkr.ecr.us-east-2.amazonaws.com/pulse3d-worker:0.29.2"
    - op: replace
      path: /spec/jobTargetRef/template/spec/containers/0/env/1/value
      value: prod-pulse3d-uploads
    - op: replace
      path: /spec/jobTargetRef/template/spec/containers/0/env/2/value
      value: prod-mantarray-logs
- target:
    kind: ScaledJob
    name: pulse3d-scaledobject-0.30.4
  patch: |-
    - op: replace
      path: /spec/jobTargetRef/template/spec/containers/0/image
      value: "245339368379.dkr.ecr.us-east-2.amazonaws.com/pulse3d-worker:0.30.4"
    - op: replace
      path: /spec/jobTargetRef/template/spec/containers/0/env/1/value
      value: prod-pulse3d-uploads
    - op: replace
      path: /spec/jobTargetRef/template/spec/containers/0/env/2/value
      value: prod-mantarray-logs
- target:
    kind: ScaledJob
    name: pulse3d-scaledobject-0.30.5
  patch: |-
    - op: replace
      path: /spec/jobTargetRef/template/spec/containers/0/image
      value: "245339368379.dkr.ecr.us-east-2.amazonaws.com/pulse3d-worker:0.30.5"
    - op: replace
      path: /spec/jobTargetRef/template/spec/containers/0/env/1/value
      value: prod-pulse3d-uploads
    - op: replace
      path: /spec/jobTargetRef/template/spec/containers/0/env/2/value
<<<<<<< HEAD
=======
      value: prod-mantarray-logs
- target:
    kind: ScaledJob
    name: pulse3d-scaledobject-0.31.0
  patch: |-
    - op: replace
      path: /spec/jobTargetRef/template/spec/containers/0/image
      value: "245339368379.dkr.ecr.us-east-2.amazonaws.com/pulse3d-worker:0.31.0"
    - op: replace
      path: /spec/jobTargetRef/template/spec/containers/0/env/1/value
      value: prod-pulse3d-uploads
    - op: replace
      path: /spec/jobTargetRef/template/spec/containers/0/env/2/value
>>>>>>> 8d07f826
      value: prod-mantarray-logs<|MERGE_RESOLUTION|>--- conflicted
+++ resolved
@@ -143,8 +143,6 @@
       value: prod-pulse3d-uploads
     - op: replace
       path: /spec/jobTargetRef/template/spec/containers/0/env/2/value
-<<<<<<< HEAD
-=======
       value: prod-mantarray-logs
 - target:
     kind: ScaledJob
@@ -158,5 +156,4 @@
       value: prod-pulse3d-uploads
     - op: replace
       path: /spec/jobTargetRef/template/spec/containers/0/env/2/value
->>>>>>> 8d07f826
       value: prod-mantarray-logs
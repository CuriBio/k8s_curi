--- conflicted
+++ resolved
@@ -7,148 +7,140 @@
   - pulse3d-queue-processor-creds.yaml
 
 patchesJson6902:
-- target:
-    kind: JobRunner
-    name: pulse3d-queue-processor
-  patch: |-
-    - op: add
-      path: /spec/ecr_repo
-      value: "245339368379.dkr.ecr.us-east-2.amazonaws.com/pulse3d-worker"
-- target:
-    kind: ScaledJob
-    name: pulse3d-scaledobject-0.28.3
-  patch: |-
-    - op: replace
-      path: /spec/jobTargetRef/template/spec/containers/0/image
-      value: "245339368379.dkr.ecr.us-east-2.amazonaws.com/pulse3d-worker:0.28.3"
-    - op: replace
-      path: /spec/jobTargetRef/template/spec/containers/0/env/1/value
-      value: prod-pulse3d-uploads
-    - op: replace
-      path: /spec/jobTargetRef/template/spec/containers/0/env/2/value
-      value: prod-mantarray-logs
-- target:
-    kind: ScaledJob
-    name: pulse3d-scaledobject-0.29.2
-  patch: |-
-    - op: replace
-      path: /spec/jobTargetRef/template/spec/containers/0/image
-      value: "245339368379.dkr.ecr.us-east-2.amazonaws.com/pulse3d-worker:0.29.2"
-    - op: replace
-      path: /spec/jobTargetRef/template/spec/containers/0/env/1/value
-      value: prod-pulse3d-uploads
-    - op: replace
-      path: /spec/jobTargetRef/template/spec/containers/0/env/2/value
-      value: prod-mantarray-logs
-- target:
-    kind: ScaledJob
-    name: pulse3d-scaledobject-0.30.4
-  patch: |-
-    - op: replace
-      path: /spec/jobTargetRef/template/spec/containers/0/image
-      value: "245339368379.dkr.ecr.us-east-2.amazonaws.com/pulse3d-worker:0.30.4"
-    - op: replace
-      path: /spec/jobTargetRef/template/spec/containers/0/env/1/value
-      value: prod-pulse3d-uploads
-    - op: replace
-      path: /spec/jobTargetRef/template/spec/containers/0/env/2/value
-      value: prod-mantarray-logs
-- target:
-    kind: ScaledJob
-    name: pulse3d-scaledobject-0.30.5
-  patch: |-
-    - op: replace
-      path: /spec/jobTargetRef/template/spec/containers/0/image
-      value: "245339368379.dkr.ecr.us-east-2.amazonaws.com/pulse3d-worker:0.30.5"
-    - op: replace
-      path: /spec/jobTargetRef/template/spec/containers/0/env/1/value
-      value: prod-pulse3d-uploads
-    - op: replace
-      path: /spec/jobTargetRef/template/spec/containers/0/env/2/value
-      value: prod-mantarray-logs
-- target:
-    kind: ScaledJob
-    name: pulse3d-scaledobject-0.31.0
-  patch: |-
-    - op: replace
-      path: /spec/jobTargetRef/template/spec/containers/0/image
-      value: "245339368379.dkr.ecr.us-east-2.amazonaws.com/pulse3d-worker:0.31.0"
-    - op: replace
-      path: /spec/jobTargetRef/template/spec/containers/0/env/1/value
-      value: prod-pulse3d-uploads
-    - op: replace
-      path: /spec/jobTargetRef/template/spec/containers/0/env/2/value
-      value: prod-mantarray-logs
-- target:
-    kind: ScaledJob
-    name: pulse3d-scaledobject-0.32.0
-  patch: |-
-    - op: replace
-      path: /spec/jobTargetRef/template/spec/containers/0/image
-      value: "245339368379.dkr.ecr.us-east-2.amazonaws.com/pulse3d-worker:0.32.0"
-    - op: replace
-      path: /spec/jobTargetRef/template/spec/containers/0/env/1/value
-      value: prod-pulse3d-uploads
-    - op: replace
-      path: /spec/jobTargetRef/template/spec/containers/0/env/2/value
-      value: prod-mantarray-logs
-- target:
-    kind: ScaledJob
-    name: pulse3d-scaledobject-0.32.2
-  patch: |-
-    - op: replace
-      path: /spec/jobTargetRef/template/spec/containers/0/image
-      value: "245339368379.dkr.ecr.us-east-2.amazonaws.com/pulse3d-worker:0.32.2"
-    - op: replace
-      path: /spec/jobTargetRef/template/spec/containers/0/env/1/value
-      value: prod-pulse3d-uploads
-    - op: replace
-      path: /spec/jobTargetRef/template/spec/containers/0/env/2/value
-      value: prod-mantarray-logs
-- target:
-    kind: ScaledJob
-    name: pulse3d-scaledobject-0.32.5
-  patch: |-
-    - op: replace
-      path: /spec/jobTargetRef/template/spec/containers/0/image
-      value: "245339368379.dkr.ecr.us-east-2.amazonaws.com/pulse3d-worker:0.32.5"
-    - op: replace
-      path: /spec/jobTargetRef/template/spec/containers/0/env/1/value
-      value: prod-pulse3d-uploads
-    - op: replace
-      path: /spec/jobTargetRef/template/spec/containers/0/env/2/value
-      value: prod-mantarray-logs
-- target:
-    kind: ScaledJob
-    name: pulse3d-scaledobject-0.32.6
-  patch: |-
-    - op: replace
-      path: /spec/jobTargetRef/template/spec/containers/0/image
-      value: "245339368379.dkr.ecr.us-east-2.amazonaws.com/pulse3d-worker:0.32.6"
-    - op: replace
-      path: /spec/jobTargetRef/template/spec/containers/0/env/1/value
-      value: prod-pulse3d-uploads
-    - op: replace
-      path: /spec/jobTargetRef/template/spec/containers/0/env/2/value
-      value: prod-mantarray-logs
-- target:
-    kind: ScaledJob
-<<<<<<< HEAD
-    name: pulse3d-scaledobject-0.33.4
-  patch: |-
-    - op: replace
-      path: /spec/jobTargetRef/template/spec/containers/0/image
-      value: "245339368379.dkr.ecr.us-east-2.amazonaws.com/pulse3d-worker:0.33.4"
-=======
-    name: pulse3d-scaledobject-0.33.3
-  patch: |-
-    - op: replace
-      path: /spec/jobTargetRef/template/spec/containers/0/image
-      value: "245339368379.dkr.ecr.us-east-2.amazonaws.com/pulse3d-worker:0.33.3"
->>>>>>> 55031418
-    - op: replace
-      path: /spec/jobTargetRef/template/spec/containers/0/env/1/value
-      value: prod-pulse3d-uploads
-    - op: replace
-      path: /spec/jobTargetRef/template/spec/containers/0/env/2/value
-      value: prod-mantarray-logs+  - target:
+      kind: JobRunner
+      name: pulse3d-queue-processor
+    patch: |-
+      - op: add
+        path: /spec/ecr_repo
+        value: "245339368379.dkr.ecr.us-east-2.amazonaws.com/pulse3d-worker"
+  - target:
+      kind: ScaledJob
+      name: pulse3d-scaledobject-0.28.3
+    patch: |-
+      - op: replace
+        path: /spec/jobTargetRef/template/spec/containers/0/image
+        value: "245339368379.dkr.ecr.us-east-2.amazonaws.com/pulse3d-worker:0.28.3"
+      - op: replace
+        path: /spec/jobTargetRef/template/spec/containers/0/env/1/value
+        value: prod-pulse3d-uploads
+      - op: replace
+        path: /spec/jobTargetRef/template/spec/containers/0/env/2/value
+        value: prod-mantarray-logs
+  - target:
+      kind: ScaledJob
+      name: pulse3d-scaledobject-0.29.2
+    patch: |-
+      - op: replace
+        path: /spec/jobTargetRef/template/spec/containers/0/image
+        value: "245339368379.dkr.ecr.us-east-2.amazonaws.com/pulse3d-worker:0.29.2"
+      - op: replace
+        path: /spec/jobTargetRef/template/spec/containers/0/env/1/value
+        value: prod-pulse3d-uploads
+      - op: replace
+        path: /spec/jobTargetRef/template/spec/containers/0/env/2/value
+        value: prod-mantarray-logs
+  - target:
+      kind: ScaledJob
+      name: pulse3d-scaledobject-0.30.4
+    patch: |-
+      - op: replace
+        path: /spec/jobTargetRef/template/spec/containers/0/image
+        value: "245339368379.dkr.ecr.us-east-2.amazonaws.com/pulse3d-worker:0.30.4"
+      - op: replace
+        path: /spec/jobTargetRef/template/spec/containers/0/env/1/value
+        value: prod-pulse3d-uploads
+      - op: replace
+        path: /spec/jobTargetRef/template/spec/containers/0/env/2/value
+        value: prod-mantarray-logs
+  - target:
+      kind: ScaledJob
+      name: pulse3d-scaledobject-0.30.5
+    patch: |-
+      - op: replace
+        path: /spec/jobTargetRef/template/spec/containers/0/image
+        value: "245339368379.dkr.ecr.us-east-2.amazonaws.com/pulse3d-worker:0.30.5"
+      - op: replace
+        path: /spec/jobTargetRef/template/spec/containers/0/env/1/value
+        value: prod-pulse3d-uploads
+      - op: replace
+        path: /spec/jobTargetRef/template/spec/containers/0/env/2/value
+        value: prod-mantarray-logs
+  - target:
+      kind: ScaledJob
+      name: pulse3d-scaledobject-0.31.0
+    patch: |-
+      - op: replace
+        path: /spec/jobTargetRef/template/spec/containers/0/image
+        value: "245339368379.dkr.ecr.us-east-2.amazonaws.com/pulse3d-worker:0.31.0"
+      - op: replace
+        path: /spec/jobTargetRef/template/spec/containers/0/env/1/value
+        value: prod-pulse3d-uploads
+      - op: replace
+        path: /spec/jobTargetRef/template/spec/containers/0/env/2/value
+        value: prod-mantarray-logs
+  - target:
+      kind: ScaledJob
+      name: pulse3d-scaledobject-0.32.0
+    patch: |-
+      - op: replace
+        path: /spec/jobTargetRef/template/spec/containers/0/image
+        value: "245339368379.dkr.ecr.us-east-2.amazonaws.com/pulse3d-worker:0.32.0"
+      - op: replace
+        path: /spec/jobTargetRef/template/spec/containers/0/env/1/value
+        value: prod-pulse3d-uploads
+      - op: replace
+        path: /spec/jobTargetRef/template/spec/containers/0/env/2/value
+        value: prod-mantarray-logs
+  - target:
+      kind: ScaledJob
+      name: pulse3d-scaledobject-0.32.2
+    patch: |-
+      - op: replace
+        path: /spec/jobTargetRef/template/spec/containers/0/image
+        value: "245339368379.dkr.ecr.us-east-2.amazonaws.com/pulse3d-worker:0.32.2"
+      - op: replace
+        path: /spec/jobTargetRef/template/spec/containers/0/env/1/value
+        value: prod-pulse3d-uploads
+      - op: replace
+        path: /spec/jobTargetRef/template/spec/containers/0/env/2/value
+        value: prod-mantarray-logs
+  - target:
+      kind: ScaledJob
+      name: pulse3d-scaledobject-0.32.5
+    patch: |-
+      - op: replace
+        path: /spec/jobTargetRef/template/spec/containers/0/image
+        value: "245339368379.dkr.ecr.us-east-2.amazonaws.com/pulse3d-worker:0.32.5"
+      - op: replace
+        path: /spec/jobTargetRef/template/spec/containers/0/env/1/value
+        value: prod-pulse3d-uploads
+      - op: replace
+        path: /spec/jobTargetRef/template/spec/containers/0/env/2/value
+        value: prod-mantarray-logs
+  - target:
+      kind: ScaledJob
+      name: pulse3d-scaledobject-0.32.6
+    patch: |-
+      - op: replace
+        path: /spec/jobTargetRef/template/spec/containers/0/image
+        value: "245339368379.dkr.ecr.us-east-2.amazonaws.com/pulse3d-worker:0.32.6"
+      - op: replace
+        path: /spec/jobTargetRef/template/spec/containers/0/env/1/value
+        value: prod-pulse3d-uploads
+      - op: replace
+        path: /spec/jobTargetRef/template/spec/containers/0/env/2/value
+        value: prod-mantarray-logs
+  - target:
+      kind: ScaledJob
+      name: pulse3d-scaledobject-0.33.4
+    patch: |-
+      - op: replace
+        path: /spec/jobTargetRef/template/spec/containers/0/image
+        value: "245339368379.dkr.ecr.us-east-2.amazonaws.com/pulse3d-worker:0.33.4"
+      - op: replace
+        path: /spec/jobTargetRef/template/spec/containers/0/env/1/value
+        value: prod-pulse3d-uploads
+      - op: replace
+        path: /spec/jobTargetRef/template/spec/containers/0/env/2/value
+        value: prod-mantarray-logs
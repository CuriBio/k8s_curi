--- conflicted
+++ resolved
@@ -17,21 +17,13 @@
 		--build-arg="CODE_ARTIFACT_ACCESS_KEY_ID=${CODE_ARTIFACT_ACCESS_KEY_ID}"
 
 tag:
-<<<<<<< HEAD
-	docker tag advanced-analysis-worker:latest $(ecr_repo):0.1.0rc7
-=======
 	docker tag advanced-analysis-worker:latest $(ecr_repo):0.1.0rc8
->>>>>>> fadd5ab5
 
 login:
 	aws ecr get-login-password --region us-east-2 | docker login --password-stdin --username AWS $(ecr_repo)
 
 push:
-<<<<<<< HEAD
-	docker push $(ecr_repo):0.1.0rc7
-=======
 	docker push $(ecr_repo):0.1.0rc8
->>>>>>> fadd5ab5
 
 apply:
 	kubectl apply -f ./manifests/
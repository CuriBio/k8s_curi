apiVersion: keda.sh/v1alpha1
kind: ScaledJob
metadata:
  name: pulse3d-scaledobject-0.25.2
  namespace: pulse3d
spec:
  jobTargetRef:
    backoffLimit: 4
    ttlSecondsAfterFinished: 0
    template:
      spec:
        activeDeadlineSeconds: 900
        containers:
          - name: pulse3d-worker
            image: 077346344852.dkr.ecr.us-east-2.amazonaws.com/pulse3d-worker:0.25.2
            imagePullPolicy: Always
            env:
              - name: POSTGRES_PASSWORD
                valueFrom:
                  secretKeyRef:
                    name: curibio-jobs-creds
                    key: curibio_jobs
              - name: UPLOADS_BUCKET_ENV
                value: test-pulse3d-uploads
              - name: MANTARRAY_LOGS_BUCKET_ENV
                value: test-mantarray-logs
        restartPolicy: Never
  pollingInterval: 30
  triggers:
    - type: postgresql
      metadata:
        userName: "curibio_jobs"
        host: psql-rds.default
        port: "5432"
        dbName: curibio
        sslmode: disable
        passwordFromEnv: POSTGRES_PASSWORD
        query: "SELECT ceil(COUNT(*)::decimal / 4) FROM (SELECT id FROM jobs_queue WHERE meta->>'version'='0.25.2' FOR UPDATE SKIP LOCKED) q"
        targetQueryValue: "1"
---
apiVersion: keda.sh/v1alpha1
kind: ScaledJob
metadata:
  name: pulse3d-scaledobject-0.25.4
  namespace: pulse3d
spec:
  jobTargetRef:
    backoffLimit: 4
    ttlSecondsAfterFinished: 0
    template:
      spec:
        activeDeadlineSeconds: 900
        containers:
          - name: pulse3d-worker
            image: 077346344852.dkr.ecr.us-east-2.amazonaws.com/pulse3d-worker:0.25.4
            imagePullPolicy: Always
            env:
              - name: POSTGRES_PASSWORD
                valueFrom:
                  secretKeyRef:
                    name: curibio-jobs-creds
                    key: curibio_jobs
              - name: UPLOADS_BUCKET_ENV
                value: test-pulse3d-uploads
              - name: MANTARRAY_LOGS_BUCKET_ENV
                value: test-mantarray-logs
        restartPolicy: Never
  pollingInterval: 30
  triggers:
    - type: postgresql
      metadata:
        userName: "curibio_jobs"
        host: psql-rds.default
        port: "5432"
        dbName: curibio
        sslmode: disable
        passwordFromEnv: POSTGRES_PASSWORD
        query: "SELECT ceil(COUNT(*)::decimal / 4) FROM (SELECT id FROM jobs_queue WHERE meta->>'version'='0.25.4' FOR UPDATE SKIP LOCKED) q"
        targetQueryValue: "1"
---
apiVersion: keda.sh/v1alpha1
kind: ScaledJob
metadata:
  name: pulse3d-scaledobject-0.27.1
  namespace: pulse3d
spec:
  jobTargetRef:
    backoffLimit: 4
    ttlSecondsAfterFinished: 0
    template:
      spec:
        activeDeadlineSeconds: 900
        containers:
          - name: pulse3d-worker
            image: 077346344852.dkr.ecr.us-east-2.amazonaws.com/pulse3d-worker:0.27.1
            imagePullPolicy: Always
            env:
              - name: POSTGRES_PASSWORD
                valueFrom:
                  secretKeyRef:
                    name: curibio-jobs-creds
                    key: curibio_jobs
              - name: UPLOADS_BUCKET_ENV
                value: test-pulse3d-uploads
              - name: MANTARRAY_LOGS_BUCKET_ENV
                value: test-mantarray-logs
        restartPolicy: Never
  pollingInterval: 30
  triggers:
    - type: postgresql
      metadata:
        userName: "curibio_jobs"
        host: psql-rds.default
        port: "5432"
        dbName: curibio
        sslmode: disable
        passwordFromEnv: POSTGRES_PASSWORD
        query: "SELECT ceil(COUNT(*)::decimal / 4) FROM (SELECT id FROM jobs_queue WHERE meta->>'version'='0.27.1' FOR UPDATE SKIP LOCKED) q"
        targetQueryValue: "1"
---
apiVersion: keda.sh/v1alpha1
kind: ScaledJob
metadata:
  name: pulse3d-scaledobject-0.28.0
  namespace: pulse3d
spec:
  jobTargetRef:
    backoffLimit: 4
    ttlSecondsAfterFinished: 0
    template:
      spec:
        activeDeadlineSeconds: 900
        containers:
          - name: pulse3d-worker
            image: 077346344852.dkr.ecr.us-east-2.amazonaws.com/pulse3d-worker:0.28.0
            imagePullPolicy: Always
            env:
              - name: POSTGRES_PASSWORD
                valueFrom:
                  secretKeyRef:
                    name: curibio-jobs-creds
                    key: curibio_jobs
              - name: UPLOADS_BUCKET_ENV
                value: test-pulse3d-uploads
              - name: MANTARRAY_LOGS_BUCKET_ENV
                value: test-mantarray-logs
        restartPolicy: Never
  pollingInterval: 30
  triggers:
    - type: postgresql
      metadata:
        userName: "curibio_jobs"
        host: psql-rds.default
        port: "5432"
        dbName: curibio
        sslmode: disable
        passwordFromEnv: POSTGRES_PASSWORD
        query: "SELECT ceil(COUNT(*)::decimal / 4) FROM (SELECT id FROM jobs_queue WHERE meta->>'version'='0.28.0' FOR UPDATE SKIP LOCKED) q"
        targetQueryValue: "1"
---
apiVersion: keda.sh/v1alpha1
kind: ScaledJob
metadata:
  name: pulse3d-scaledobject-0.28.1
  namespace: pulse3d
spec:
  jobTargetRef:
    backoffLimit: 4
    ttlSecondsAfterFinished: 0
    template:
      spec:
        containers:
          - name: pulse3d-worker
            image: 077346344852.dkr.ecr.us-east-2.amazonaws.com/pulse3d-worker:0.28.1
            imagePullPolicy: Always
            env:
              - name: POSTGRES_PASSWORD
                valueFrom:
                  secretKeyRef:
                    name: curibio-jobs-creds
                    key: curibio_jobs
              - name: UPLOADS_BUCKET_ENV
                value: test-pulse3d-uploads
              - name: MANTARRAY_LOGS_BUCKET_ENV
                value: test-mantarray-logs
        restartPolicy: Never
  pollingInterval: 30
  triggers:
    - type: postgresql
      metadata:
        userName: "curibio_jobs"
        host: psql-rds.default
        port: "5432"
        dbName: curibio
        sslmode: disable
        passwordFromEnv: POSTGRES_PASSWORD
        query: "SELECT ceil(COUNT(*)::decimal / 4) FROM (SELECT id FROM jobs_queue WHERE meta->>'version'='0.28.1' FOR UPDATE SKIP LOCKED) q"
        targetQueryValue: "1"
---
apiVersion: keda.sh/v1alpha1
kind: ScaledJob
metadata:
  name: pulse3d-scaledobject-0.28.2
  namespace: pulse3d
spec:
  jobTargetRef:
    backoffLimit: 4
    ttlSecondsAfterFinished: 0
    template:
      spec:
        containers:
          - name: pulse3d-worker
            image: 077346344852.dkr.ecr.us-east-2.amazonaws.com/pulse3d-worker:0.28.2
            imagePullPolicy: Always
            env:
              - name: POSTGRES_PASSWORD
                valueFrom:
                  secretKeyRef:
                    name: curibio-jobs-creds
                    key: curibio_jobs
              - name: UPLOADS_BUCKET_ENV
                value: test-pulse3d-uploads
              - name: MANTARRAY_LOGS_BUCKET_ENV
                value: test-mantarray-logs
        restartPolicy: Never
  pollingInterval: 30
  triggers:
    - type: postgresql
      metadata:
        userName: "curibio_jobs"
        host: psql-rds.default
        port: "5432"
        dbName: curibio
        sslmode: disable
        passwordFromEnv: POSTGRES_PASSWORD
        query: "SELECT ceil(COUNT(*)::decimal / 4) FROM (SELECT id FROM jobs_queue WHERE meta->>'version'='0.28.2' FOR UPDATE SKIP LOCKED) q"
        targetQueryValue: "1"
---
apiVersion: keda.sh/v1alpha1
kind: ScaledJob
metadata:
  name: pulse3d-scaledobject-0.28.3
  namespace: pulse3d
spec:
  jobTargetRef:
    backoffLimit: 4
    ttlSecondsAfterFinished: 0
    template:
      spec:
        containers:
          - name: pulse3d-worker
            image: 077346344852.dkr.ecr.us-east-2.amazonaws.com/pulse3d-worker:0.28.3
            imagePullPolicy: Always
            env:
              - name: POSTGRES_PASSWORD
                valueFrom:
                  secretKeyRef:
                    name: curibio-jobs-creds
                    key: curibio_jobs
              - name: UPLOADS_BUCKET_ENV
                value: test-pulse3d-uploads
              - name: MANTARRAY_LOGS_BUCKET_ENV
                value: test-mantarray-logs
        restartPolicy: Never
  pollingInterval: 30
  triggers:
    - type: postgresql
      metadata:
        userName: "curibio_jobs"
        host: psql-rds.default
        port: "5432"
        dbName: curibio
        sslmode: disable
        passwordFromEnv: POSTGRES_PASSWORD
        query: "SELECT ceil(COUNT(*)::decimal / 4) FROM (SELECT id FROM jobs_queue WHERE meta->>'version'='0.28.3' FOR UPDATE SKIP LOCKED) q"
        targetQueryValue: "1"
---
apiVersion: keda.sh/v1alpha1
kind: ScaledJob
metadata:
  name: pulse3d-scaledobject-0.29.2
  namespace: pulse3d
spec:
  jobTargetRef:
    backoffLimit: 4
    ttlSecondsAfterFinished: 0
    template:
      spec:
        containers:
          - name: pulse3d-worker
            image: 077346344852.dkr.ecr.us-east-2.amazonaws.com/pulse3d-worker:0.29.2
            imagePullPolicy: Always
            env:
              - name: POSTGRES_PASSWORD
                valueFrom:
                  secretKeyRef:
                    name: curibio-jobs-creds
                    key: curibio_jobs
              - name: UPLOADS_BUCKET_ENV
                value: test-pulse3d-uploads
              - name: MANTARRAY_LOGS_BUCKET_ENV
                value: test-mantarray-logs
        restartPolicy: Never
  pollingInterval: 30
  triggers:
    - type: postgresql
      metadata:
        userName: "curibio_jobs"
        host: psql-rds.default
        port: "5432"
        dbName: curibio
        sslmode: disable
        passwordFromEnv: POSTGRES_PASSWORD
        query: "SELECT ceil(COUNT(*)::decimal / 4) FROM (SELECT id FROM jobs_queue WHERE meta->>'version'='0.29.2' FOR UPDATE SKIP LOCKED) q"
<<<<<<< HEAD
=======
        targetQueryValue: "1"

---
apiVersion: keda.sh/v1alpha1
kind: ScaledJob
metadata:
  name: pulse3d-scaledobject-0.30.0
  namespace: pulse3d
spec:
  jobTargetRef:
    backoffLimit: 4
    ttlSecondsAfterFinished: 0
    template:
      spec:
        containers:
          - name: pulse3d-worker
            image: 077346344852.dkr.ecr.us-east-2.amazonaws.com/pulse3d-worker:0.30.0
            imagePullPolicy: Always
            env:
              - name: POSTGRES_PASSWORD
                valueFrom:
                  secretKeyRef:
                    name: curibio-jobs-creds
                    key: curibio_jobs
              - name: UPLOADS_BUCKET_ENV
                value: test-pulse3d-uploads
              - name: MANTARRAY_LOGS_BUCKET_ENV
                value: test-mantarray-logs
        restartPolicy: Never
  pollingInterval: 30
  triggers:
    - type: postgresql
      metadata:
        userName: "curibio_jobs"
        host: psql-rds.default
        port: "5432"
        dbName: curibio
        sslmode: disable
        passwordFromEnv: POSTGRES_PASSWORD
        query: "SELECT ceil(COUNT(*)::decimal / 4) FROM (SELECT id FROM jobs_queue WHERE meta->>'version'='0.30.0' FOR UPDATE SKIP LOCKED) q"
>>>>>>> 21cffaaa
        targetQueryValue: "1"<|MERGE_RESOLUTION|>--- conflicted
+++ resolved
@@ -312,10 +312,7 @@
         sslmode: disable
         passwordFromEnv: POSTGRES_PASSWORD
         query: "SELECT ceil(COUNT(*)::decimal / 4) FROM (SELECT id FROM jobs_queue WHERE meta->>'version'='0.29.2' FOR UPDATE SKIP LOCKED) q"
-<<<<<<< HEAD
-=======
-        targetQueryValue: "1"
-
+        targetQueryValue: "1"
 ---
 apiVersion: keda.sh/v1alpha1
 kind: ScaledJob
@@ -354,5 +351,4 @@
         sslmode: disable
         passwordFromEnv: POSTGRES_PASSWORD
         query: "SELECT ceil(COUNT(*)::decimal / 4) FROM (SELECT id FROM jobs_queue WHERE meta->>'version'='0.30.0' FOR UPDATE SKIP LOCKED) q"
->>>>>>> 21cffaaa
         targetQueryValue: "1"
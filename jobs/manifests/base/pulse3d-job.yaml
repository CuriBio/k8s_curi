apiVersion: keda.sh/v1alpha1
kind: ScaledJob
metadata:
  name: pulse3d-scaledobject-0.25.2
  namespace: pulse3d
spec:
  jobTargetRef:
    backoffLimit: 4
    ttlSecondsAfterFinished: 0
    template:
      spec:
        activeDeadlineSeconds: 900
        containers:
          - name: pulse3d-worker
            image: 077346344852.dkr.ecr.us-east-2.amazonaws.com/pulse3d-worker:0.25.2
            imagePullPolicy: Always
            env:
              - name: POSTGRES_PASSWORD
                valueFrom:
                  secretKeyRef:
                    name: curibio-jobs-creds
                    key: curibio_jobs
              - name: UPLOADS_BUCKET_ENV
                value: test-pulse3d-uploads
              - name: MANTARRAY_LOGS_BUCKET_ENV
                value: test-mantarray-logs
        restartPolicy: Never
  pollingInterval: 30
  triggers:
    - type: postgresql
      metadata:
        userName: "curibio_jobs"
        host: psql-rds.default
        port: "5432"
        dbName: curibio
        sslmode: disable
        passwordFromEnv: POSTGRES_PASSWORD
        query: "SELECT ceil(COUNT(*)::decimal / 4) FROM (SELECT id FROM jobs_queue WHERE meta->>'version'='0.25.2' FOR UPDATE SKIP LOCKED) q"
        targetQueryValue: "1"
---
apiVersion: keda.sh/v1alpha1
kind: ScaledJob
metadata:
  name: pulse3d-scaledobject-0.27.1
  namespace: pulse3d
spec:
  jobTargetRef:
    backoffLimit: 4
    ttlSecondsAfterFinished: 0
    template:
      spec:
        activeDeadlineSeconds: 900
        containers:
          - name: pulse3d-worker
            image: 077346344852.dkr.ecr.us-east-2.amazonaws.com/pulse3d-worker:0.27.1
            imagePullPolicy: Always
            env:
              - name: POSTGRES_PASSWORD
                valueFrom:
                  secretKeyRef:
                    name: curibio-jobs-creds
                    key: curibio_jobs
              - name: UPLOADS_BUCKET_ENV
                value: test-pulse3d-uploads
              - name: MANTARRAY_LOGS_BUCKET_ENV
                value: test-mantarray-logs
        restartPolicy: Never
  pollingInterval: 30
  triggers:
    - type: postgresql
      metadata:
        userName: "curibio_jobs"
        host: psql-rds.default
        port: "5432"
        dbName: curibio
        sslmode: disable
        passwordFromEnv: POSTGRES_PASSWORD
        query: "SELECT ceil(COUNT(*)::decimal / 4) FROM (SELECT id FROM jobs_queue WHERE meta->>'version'='0.27.1' FOR UPDATE SKIP LOCKED) q"
        targetQueryValue: "1"
---
apiVersion: keda.sh/v1alpha1
kind: ScaledJob
metadata:
  name: pulse3d-scaledobject-0.28.0
  namespace: pulse3d
spec:
  jobTargetRef:
    backoffLimit: 4
    ttlSecondsAfterFinished: 0
    template:
      spec:
        activeDeadlineSeconds: 900
        containers:
          - name: pulse3d-worker
            image: 077346344852.dkr.ecr.us-east-2.amazonaws.com/pulse3d-worker:0.28.0
            imagePullPolicy: Always
            env:
              - name: POSTGRES_PASSWORD
                valueFrom:
                  secretKeyRef:
                    name: curibio-jobs-creds
                    key: curibio_jobs
              - name: UPLOADS_BUCKET_ENV
                value: test-pulse3d-uploads
              - name: MANTARRAY_LOGS_BUCKET_ENV
                value: test-mantarray-logs
        restartPolicy: Never
  pollingInterval: 30
  triggers:
    - type: postgresql
      metadata:
        userName: "curibio_jobs"
        host: psql-rds.default
        port: "5432"
        dbName: curibio
        sslmode: disable
        passwordFromEnv: POSTGRES_PASSWORD
        query: "SELECT ceil(COUNT(*)::decimal / 4) FROM (SELECT id FROM jobs_queue WHERE meta->>'version'='0.28.0' FOR UPDATE SKIP LOCKED) q"
        targetQueryValue: "1"
---
apiVersion: keda.sh/v1alpha1
kind: ScaledJob
metadata:
  name: pulse3d-scaledobject-0.28.2
  namespace: pulse3d
spec:
  jobTargetRef:
    backoffLimit: 4
    ttlSecondsAfterFinished: 0
    template:
      spec:
        containers:
          - name: pulse3d-worker
            image: 077346344852.dkr.ecr.us-east-2.amazonaws.com/pulse3d-worker:0.28.2
            imagePullPolicy: Always
            env:
              - name: POSTGRES_PASSWORD
                valueFrom:
                  secretKeyRef:
                    name: curibio-jobs-creds
                    key: curibio_jobs
              - name: UPLOADS_BUCKET_ENV
                value: test-pulse3d-uploads
              - name: MANTARRAY_LOGS_BUCKET_ENV
                value: test-mantarray-logs
        restartPolicy: Never
  pollingInterval: 30
  triggers:
    - type: postgresql
      metadata:
        userName: "curibio_jobs"
        host: psql-rds.default
        port: "5432"
        dbName: curibio
        sslmode: disable
        passwordFromEnv: POSTGRES_PASSWORD
        query: "SELECT ceil(COUNT(*)::decimal / 4) FROM (SELECT id FROM jobs_queue WHERE meta->>'version'='0.28.2' FOR UPDATE SKIP LOCKED) q"
        targetQueryValue: "1"
---
apiVersion: keda.sh/v1alpha1
kind: ScaledJob
metadata:
  name: pulse3d-scaledobject-0.28.3
  namespace: pulse3d
spec:
  jobTargetRef:
    backoffLimit: 4
    ttlSecondsAfterFinished: 0
    template:
      spec:
        containers:
          - name: pulse3d-worker
            image: 077346344852.dkr.ecr.us-east-2.amazonaws.com/pulse3d-worker:0.28.3
            imagePullPolicy: Always
            env:
              - name: POSTGRES_PASSWORD
                valueFrom:
                  secretKeyRef:
                    name: curibio-jobs-creds
                    key: curibio_jobs
              - name: UPLOADS_BUCKET_ENV
                value: test-pulse3d-uploads
              - name: MANTARRAY_LOGS_BUCKET_ENV
                value: test-mantarray-logs
        restartPolicy: Never
  pollingInterval: 30
  triggers:
    - type: postgresql
      metadata:
        userName: "curibio_jobs"
        host: psql-rds.default
        port: "5432"
        dbName: curibio
        sslmode: disable
        passwordFromEnv: POSTGRES_PASSWORD
        query: "SELECT ceil(COUNT(*)::decimal / 4) FROM (SELECT id FROM jobs_queue WHERE meta->>'version'='0.28.3' FOR UPDATE SKIP LOCKED) q"
        targetQueryValue: "1"
---
apiVersion: keda.sh/v1alpha1
kind: ScaledJob
metadata:
  name: pulse3d-scaledobject-0.29.2
  namespace: pulse3d
spec:
  jobTargetRef:
    backoffLimit: 4
    ttlSecondsAfterFinished: 0
    template:
      spec:
        containers:
          - name: pulse3d-worker
            image: 077346344852.dkr.ecr.us-east-2.amazonaws.com/pulse3d-worker:0.29.2
            imagePullPolicy: Always
            env:
              - name: POSTGRES_PASSWORD
                valueFrom:
                  secretKeyRef:
                    name: curibio-jobs-creds
                    key: curibio_jobs
              - name: UPLOADS_BUCKET_ENV
                value: test-pulse3d-uploads
              - name: MANTARRAY_LOGS_BUCKET_ENV
                value: test-mantarray-logs
        restartPolicy: Never
  pollingInterval: 30
  triggers:
    - type: postgresql
      metadata:
        userName: "curibio_jobs"
        host: psql-rds.default
        port: "5432"
        dbName: curibio
        sslmode: disable
        passwordFromEnv: POSTGRES_PASSWORD
        query: "SELECT ceil(COUNT(*)::decimal / 4) FROM (SELECT id FROM jobs_queue WHERE meta->>'version'='0.29.2' FOR UPDATE SKIP LOCKED) q"
        targetQueryValue: "1"

---
apiVersion: keda.sh/v1alpha1
kind: ScaledJob
metadata:
  name: pulse3d-scaledobject-0.30.1
  namespace: pulse3d
spec:
  jobTargetRef:
    backoffLimit: 4
    ttlSecondsAfterFinished: 0
    template:
      spec:
        containers:
          - name: pulse3d-worker
            image: 077346344852.dkr.ecr.us-east-2.amazonaws.com/pulse3d-worker:0.30.1
            imagePullPolicy: Always
            env:
              - name: POSTGRES_PASSWORD
                valueFrom:
                  secretKeyRef:
                    name: curibio-jobs-creds
                    key: curibio_jobs
              - name: UPLOADS_BUCKET_ENV
                value: test-pulse3d-uploads
              - name: MANTARRAY_LOGS_BUCKET_ENV
                value: test-mantarray-logs
        restartPolicy: Never
  pollingInterval: 30
  triggers:
    - type: postgresql
      metadata:
        userName: "curibio_jobs"
        host: psql-rds.default
        port: "5432"
        dbName: curibio
        sslmode: disable
        passwordFromEnv: POSTGRES_PASSWORD
<<<<<<< HEAD
        query: "SELECT ceil(COUNT(*)::decimal / 4) FROM (SELECT id FROM jobs_queue WHERE meta->>'version'='0.29.2' FOR UPDATE SKIP LOCKED) q"
        targetQueryValue: "1"
---
apiVersion: keda.sh/v1alpha1
kind: ScaledJob
metadata:
  name: pulse3d-scaledobject-0.30.0
  namespace: pulse3d
spec:
  jobTargetRef:
    backoffLimit: 4
    ttlSecondsAfterFinished: 0
    template:
      spec:
        containers:
          - name: pulse3d-worker
            image: 077346344852.dkr.ecr.us-east-2.amazonaws.com/pulse3d-worker:0.30.0
            imagePullPolicy: Always
            env:
              - name: POSTGRES_PASSWORD
                valueFrom:
                  secretKeyRef:
                    name: curibio-jobs-creds
                    key: curibio_jobs
              - name: UPLOADS_BUCKET_ENV
                value: test-pulse3d-uploads
              - name: MANTARRAY_LOGS_BUCKET_ENV
                value: test-mantarray-logs
        restartPolicy: Never
  pollingInterval: 30
  triggers:
    - type: postgresql
      metadata:
        userName: "curibio_jobs"
        host: psql-rds.default
        port: "5432"
        dbName: curibio
        sslmode: disable
        passwordFromEnv: POSTGRES_PASSWORD
        query: "SELECT ceil(COUNT(*)::decimal / 4) FROM (SELECT id FROM jobs_queue WHERE meta->>'version'='0.30.0' FOR UPDATE SKIP LOCKED) q"
=======
        query: "SELECT ceil(COUNT(*)::decimal / 4) FROM (SELECT id FROM jobs_queue WHERE meta->>'version'='0.30.1' FOR UPDATE SKIP LOCKED) q"
>>>>>>> d3677ab9
        targetQueryValue: "1"<|MERGE_RESOLUTION|>--- conflicted
+++ resolved
@@ -234,7 +234,6 @@
         passwordFromEnv: POSTGRES_PASSWORD
         query: "SELECT ceil(COUNT(*)::decimal / 4) FROM (SELECT id FROM jobs_queue WHERE meta->>'version'='0.29.2' FOR UPDATE SKIP LOCKED) q"
         targetQueryValue: "1"
-
 ---
 apiVersion: keda.sh/v1alpha1
 kind: ScaledJob
@@ -272,48 +271,5 @@
         dbName: curibio
         sslmode: disable
         passwordFromEnv: POSTGRES_PASSWORD
-<<<<<<< HEAD
-        query: "SELECT ceil(COUNT(*)::decimal / 4) FROM (SELECT id FROM jobs_queue WHERE meta->>'version'='0.29.2' FOR UPDATE SKIP LOCKED) q"
-        targetQueryValue: "1"
----
-apiVersion: keda.sh/v1alpha1
-kind: ScaledJob
-metadata:
-  name: pulse3d-scaledobject-0.30.0
-  namespace: pulse3d
-spec:
-  jobTargetRef:
-    backoffLimit: 4
-    ttlSecondsAfterFinished: 0
-    template:
-      spec:
-        containers:
-          - name: pulse3d-worker
-            image: 077346344852.dkr.ecr.us-east-2.amazonaws.com/pulse3d-worker:0.30.0
-            imagePullPolicy: Always
-            env:
-              - name: POSTGRES_PASSWORD
-                valueFrom:
-                  secretKeyRef:
-                    name: curibio-jobs-creds
-                    key: curibio_jobs
-              - name: UPLOADS_BUCKET_ENV
-                value: test-pulse3d-uploads
-              - name: MANTARRAY_LOGS_BUCKET_ENV
-                value: test-mantarray-logs
-        restartPolicy: Never
-  pollingInterval: 30
-  triggers:
-    - type: postgresql
-      metadata:
-        userName: "curibio_jobs"
-        host: psql-rds.default
-        port: "5432"
-        dbName: curibio
-        sslmode: disable
-        passwordFromEnv: POSTGRES_PASSWORD
-        query: "SELECT ceil(COUNT(*)::decimal / 4) FROM (SELECT id FROM jobs_queue WHERE meta->>'version'='0.30.0' FOR UPDATE SKIP LOCKED) q"
-=======
         query: "SELECT ceil(COUNT(*)::decimal / 4) FROM (SELECT id FROM jobs_queue WHERE meta->>'version'='0.30.1' FOR UPDATE SKIP LOCKED) q"
->>>>>>> d3677ab9
         targetQueryValue: "1"
--- conflicted
+++ resolved
@@ -273,8 +273,6 @@
         sslmode: disable
         passwordFromEnv: POSTGRES_PASSWORD
         query: "SELECT ceil(COUNT(*)::decimal / 4) FROM (SELECT id FROM jobs_queue WHERE meta->>'version'='0.28.3' FOR UPDATE SKIP LOCKED) q"
-<<<<<<< HEAD
-=======
         targetQueryValue: "1"
 ---
 apiVersion: keda.sh/v1alpha1
@@ -314,5 +312,4 @@
         sslmode: disable
         passwordFromEnv: POSTGRES_PASSWORD
         query: "SELECT ceil(COUNT(*)::decimal / 4) FROM (SELECT id FROM jobs_queue WHERE meta->>'version'='0.29.2' FOR UPDATE SKIP LOCKED) q"
->>>>>>> 0f3728d6
         targetQueryValue: "1"
--- conflicted
+++ resolved
@@ -195,8 +195,6 @@
         sslmode: disable
         passwordFromEnv: POSTGRES_PASSWORD
         query: "SELECT ceil(COUNT(*)::decimal / 4) FROM (SELECT id FROM jobs_queue WHERE meta->>'version'='0.28.1' FOR UPDATE SKIP LOCKED) q"
-<<<<<<< HEAD
-=======
         targetQueryValue: "1"
 ---
 apiVersion: keda.sh/v1alpha1
@@ -236,5 +234,4 @@
         sslmode: disable
         passwordFromEnv: POSTGRES_PASSWORD
         query: "SELECT ceil(COUNT(*)::decimal / 4) FROM (SELECT id FROM jobs_queue WHERE meta->>'version'='0.28.2' FOR UPDATE SKIP LOCKED) q"
->>>>>>> 46edb5f7
         targetQueryValue: "1"
--- conflicted
+++ resolved
@@ -109,8 +109,6 @@
       value: prod-pulse3d-uploads
     - op: replace
       path: /spec/jobTargetRef/template/spec/containers/0/env/2/value
-<<<<<<< HEAD
-=======
       value: prod-mantarray-logs
 - target:
     kind: ScaledJob
@@ -124,5 +122,4 @@
       value: prod-pulse3d-uploads
     - op: replace
       path: /spec/jobTargetRef/template/spec/containers/0/env/2/value
->>>>>>> 21cffaaa
       value: prod-mantarray-logs
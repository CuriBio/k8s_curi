--- conflicted
+++ resolved
@@ -1,10 +1,6 @@
 {
   "name": "pulse",
-<<<<<<< HEAD
-  "version": "0.5.5",
-=======
-  "version": "0.5.6",
->>>>>>> 6d6c09cc
+  "version": "0.5.7",
   "private": true,
   "scripts": {
     "_ce": "node ./check-engines.js",

--- conflicted
+++ resolved
@@ -1,10 +1,6 @@
 {
   "name": "pulse",
-<<<<<<< HEAD
-  "version": "0.12.8",
-=======
-  "version": "0.14.0",
->>>>>>> 00da042d
+  "version": "0.14.1",
   "private": true,
   "scripts": {
     "_ce": "node ./check-engines.js",

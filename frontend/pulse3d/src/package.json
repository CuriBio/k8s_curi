--- conflicted
+++ resolved
@@ -1,10 +1,6 @@
 {
   "name": "pulse",
-<<<<<<< HEAD
-  "version": "0.3.2",
-=======
   "version": "0.3.3",
->>>>>>> 0f3728d6
   "private": true,
   "scripts": {
     "_ce": "node ./check-engines.js",

--- conflicted
+++ resolved
@@ -1,10 +1,6 @@
 {
   "name": "pulse",
-<<<<<<< HEAD
-  "version": "0.11.1",
-=======
   "version": "0.11.2",
->>>>>>> 02af47ad
   "private": true,
   "scripts": {
     "_ce": "node ./check-engines.js",

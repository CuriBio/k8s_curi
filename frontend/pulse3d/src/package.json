--- conflicted
+++ resolved
@@ -1,10 +1,6 @@
 {
   "name": "pulse",
-<<<<<<< HEAD
   "version": "0.9.11",
-=======
-  "version": "0.9.10",
->>>>>>> d8d3307f
   "private": true,
   "scripts": {
     "_ce": "node ./check-engines.js",

{
  "name": "pulse",
<<<<<<< HEAD
  "version": "0.6.3",
=======
  "version": "0.6.4",
>>>>>>> 46a9e600
  "private": true,
  "scripts": {
    "_ce": "node ./check-engines.js",
    "dev": "npm run build-sw && next dev",
    "build": "NODE_ENV=production npm run build-sw && next build",
    "build-sw": "npm run _ce && webpack",
    "export:prod": "echo 'NEXT_PUBLIC_PULSE3D_URL=https://pulse3d.curibio.com\nNEXT_PUBLIC_USERS_URL=https://apiv2.curibio.com/users\nNEXT_PUBLIC_CLUSTER=prod' > .env.production && npm run build && next export",
    "export:test": "echo 'NEXT_PUBLIC_PULSE3D_URL=https://pulse3d.curibio-test.com\nNEXT_PUBLIC_USERS_URL=https://apiv2.curibio-test.com/users\nNEXT_PUBLIC_CLUSTER=test' > .env.production && npm run build && next export",
    "start": "npm run _ce && next start",
    "lint": "next lint",
    "test:unit": "npm run _ce && jest --watchAll --coverage",
    "cy:open-only": "cypress open",
    "cy:run-only": "cypress run",
    "cy:open": "start-server-and-test dev 3000 cy:open-only",
    "cy:run": "start-server-and-test dev 3000 cy:run-only"
  },
  "engines": {
    "node": "^16.17.0"
  },
  "dependencies": {
    "@emotion/react": "^11.9.0",
    "@emotion/styled": "^11.8.1",
    "@fontsource/mulish": "^4.5.10",
    "@mui/icons-material": "^5.8.4",
    "@mui/material": "^5.8.2",
    "@mui/styled-engine-sc": "^5.10.6",
    "async-mutex": "0.3.2",
    "d3": "^7.6.1",
    "jszip": "^3.10.0",
    "jwt-decode": "3.1.2",
    "next": "12.1.6",
    "react": "18.1.0",
    "react-data-table-component": "^7.5.3",
    "react-dom": "18.1.0",
    "react-drag-drop-files": "^2.3.7",
    "react-hook-form": "^7.31.1",
    "semver": "^7.3.7",
    "semver-sort": "1.0.0",
    "spark-md5": "^3.0.2",
    "streamsaver": "^2.0.6",
    "styled-components": "^5.3.5"
  },
  "devDependencies": {
    "@cypress/react": "^5.12.5",
    "@cypress/webpack-dev-server": "^1.8.4",
    "@testing-library/jest-dom": "^5.16.4",
    "@testing-library/react": "^13.2.0",
    "cypress": "^9.7.0",
    "eslint": "8.15.0",
    "eslint-config-next": "12.1.6",
    "jest": "^28.1.0",
    "jest-environment-jsdom": "^28.1.0",
    "start-server-and-test": "^1.14.0",
    "webpack": "^5.74.0",
    "webpack-cli": "^4.10.0"
  },
  "alias": {
    "@mui/styled-engine": "@mui/styled-engine-sc"
  }
}<|MERGE_RESOLUTION|>--- conflicted
+++ resolved
@@ -1,10 +1,6 @@
 {
   "name": "pulse",
-<<<<<<< HEAD
-  "version": "0.6.3",
-=======
   "version": "0.6.4",
->>>>>>> 46a9e600
   "private": true,
   "scripts": {
     "_ce": "node ./check-engines.js",

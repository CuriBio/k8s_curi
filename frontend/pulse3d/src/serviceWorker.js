// Tanner (8/17/22): moved this file out of public/ since it is now processed by webpack
// which will place the compiled output file into public/ instead. This uncompiled file does not
// need to be included in any build steps, just the compiled webpack output

import jwtDecode from "jwt-decode";
import { Mutex } from "async-mutex";

/* Global state of SW */
const refreshMutex = new Mutex();

let accountType = null;
let usageQuota = null;
let ClientSource = null;

const cacheName = "preloadedWellData";

const USERS_URL = new URLSearchParams(location.search).get("users_url");
const PULSE3D_URL = new URLSearchParams(location.search).get("pulse3d_url");
const USAGE_URLS = ["/login", "/uploads", "/jobs"];

// add timestamps to logging
const originalLog = console.log;

console.log = function () {
  const time = new Date().toLocaleTimeString("en-US", {
    hour12: false,
    hour: "numeric",
    minute: "numeric",
    second: "numeric",
  });
  originalLog(...[`[SW @ ${time}]`, ...arguments]);
};

const setAccountType = (type) => {
  accountType = type;
};

const clearAccountType = () => {
  accountType = null;
};

const setUsageQuota = (usage) => {
  usageQuota = usage;
};

const clearUsageQuota = () => {
  usageQuota = null;
};
const tokens = {
  access: null,
  refresh: null,
};

let logoutTimer = null;

const setTokens = ({ access, refresh }) => {
  tokens.access = access.token;
  tokens.refresh = refresh.token;

  // clear old logout timer if one already exists
  if (logoutTimer) {
    clearTimeout(logoutTimer);
  }
  // set up new logout timer
  const expTime = new Date(jwtDecode(tokens.refresh).exp * 1000);
  const currentTime = new Date().getTime();
  const millisBeforeLogOut = expTime - currentTime;
  logoutTimer = setTimeout(sendLogoutMsg, millisBeforeLogOut);
};

const clearTokens = () => {
  tokens.access = null;
  tokens.refresh = null;

  clearTimeout(logoutTimer);
};

const sendLogoutMsg = () => {
  clearAccountInfo();
  ClientSource.postMessage({ logout: true });
  console.log("logout ping sent");
};

const clearAccountInfo = () => {
  clearTokens();
  clearAccountType();
  clearUsageQuota();
  // TODO change all console.log to console.debug and figure out how to enable debug logging
  console.log("account info cleared");
};

/* Request intercept functions */

const isLoginRequest = (url) => {
  return url.pathname.includes("/login");
};

const isUpdateRequest = (url) => {
  return url.pathname.includes("/account");
};

const isEmailRequest = (url) => {
  return url.pathname.includes("/email");
};

const isWaveformDataRequest = (url) => {
  // if it's a string, just check that it's a waveform data request
  // else check if it's the initial request and will be passed url params instead
  return url.pathname.includes("/waveform-data");
};

const modifyRequest = async (req, url) => {
  // setup new headers
  const headers = new Headers({
    ...req.headers,
    "Content-Type": "application/json",
  });

  if (!isLoginRequest(url) && tokens.access) {
    // login request does not require the Authorization header,
    // and if there are no tokens that should mean that no account is logged in
    // and the request should fail with 403
    headers.append("Authorization", `Bearer ${tokens.access}`);
  }

  // apply new headers. Make sure to clone the original request obj if consuming the body by calling json()
  // since it typically can only be consumed once
  const modifiedReq = new Request(url, {
    headers,
    body: !["GET", "DELETE"].includes(req.method) ? JSON.stringify(await req.clone().json()) : null,
    method: req.method,
  });

  return modifiedReq;
};

const handleRefreshRequest = async () => {
  console.log("Requesting new tokens in handleRefreshRequest");

  let res = null;
  try {
    res = await fetch(`${USERS_URL}/refresh`, {
      method: "POST",
      body: JSON.stringify({}),
      headers: { Authorization: `Bearer ${tokens.refresh}` },
    });
  } catch (e) {
    console.log("ERROR in refresh req:", e.message);
    return { error: JSON.stringify(e.message) };
  }

  // set new tokens if refresh was successful
  // tokens should get cleared later if refresh failed
  if (res.status === 201) {
    const newTokens = await res.json();
    setTokens(newTokens);
  }

  return res.status;
};

const requestWithRefresh = async (req, url) => {
  const safeRequest = async () => {
    try {
      const modifiedReq = await modifyRequest(req, url);
      return await fetch(modifiedReq);
    } catch (e) {
      return JSON.stringify(e.message);
    }
  };

  let response = await safeRequest();

  if (response.status === 401) {
    // guard with mutex so multiple requests do not try to refresh simultaneously
    const retryRequest = await refreshMutex.runExclusive(async () => {
      // check remaining lifetime of access token
      const nowNoMillis = Math.floor(Date.now() / 1000);
      const accessTokenExp = jwtDecode(tokens.access).exp;
      if (accessTokenExp - nowNoMillis < 10) {
        // refresh tokens since the access token less than 10 seconds away from expiring
        const refreshResponseStatus = await handleRefreshRequest();
        // only retry the original request if the refresh succeeds
        return refreshResponseStatus === 201;
      }
      // since access token is not close to expiring, assume refresh was just triggered by a
      // different request and try this request again
      return true;
    });
    if (retryRequest) {
      response = await safeRequest();
    }
  }

  return response;
};

const interceptResponse = async (req, url) => {
  if (isLoginRequest(url)) {
    const modifiedReq = await modifyRequest(req, url);
    const response = await fetch(modifiedReq);
    if (response.status === 200) {
      // set tokens if login was successful
      const data = await response.json();
      setTokens(data.tokens);
      let accountType = jwtDecode(tokens.access).account_type; // either token will work here

      if (accountType === "customer") {
        // token types are 'user' and 'customer', but FE uses 'user' and 'admin'
        accountType = "admin";
      }

      console.log("Setting account type:", accountType);
      setAccountType(accountType);
      // sending usage at login, is separate from auth check request because it's not needed as often
      setUsageQuota(data.usage_quota);
    }

    // send the response without the tokens so they are always contained within this service worker
    return new Response(JSON.stringify({}), {
      headers: response.headers,
      status: response.status,
      statusText: response.statusText,
    });
  } else {
    const response = await requestWithRefresh(req, url);

    // these URLs will return usage_error in the body with a 200 response
    if (USAGE_URLS.includes(url.pathname) && req.method === "POST" && response.status == 200) {
      const resBodyToCheck = await response.json();

      // set the usage error to SW state to send in auth check, will return a 200 status
      if (resBodyToCheck.error && resBodyToCheck.error === "UsageError") {
        setUsageQuota(resBodyToCheck.message);
      } else {
        setUsageQuota(resBodyToCheck.usage_quota);
      }
      // make sure to send the rest of the body for the uploads-form to handle response itself
      return new Response(JSON.stringify(resBodyToCheck));
    } else if (url.pathname.includes("logout")) {
      // just clear account info if user purposefully logs out
      clearAccountInfo();
    } else if (response.status === 401 || response.status === 403) {
      // if any other request receives an unauthorized or forbidden error code, send logout ping (this fn will also clear account info)
      sendLogoutMsg();
    }
    return response.clone();
  }
};

const getWaveformDataFromS3 = async (res) => {
  try {
    const response = await res.json();

    const peaksValleys = await fetch(response.peaks_valleys_url);
    const timeForceData = await fetch(response.time_force_url);

    return {
      normalizeYAxis: response.normalize_y_axis,
      peaksValleys: new Uint8Array(await peaksValleys.arrayBuffer()),
      timeForceData: new Uint8Array(await timeForceData.arrayBuffer()),
    };
  } catch (e) {
    console.log("Error grabbing preloaded data: " + e);
  }
};

/* Event listeners of SW */

self.addEventListener("install", (event) => {
  event.waitUntil(self.skipWaiting());
  console.log("Service worker installed!");
});

self.addEventListener("activate", (event) => {
  // delete any previous cache from previous sessions
  event.waitUntil(
    caches.keys().then(function (cacheNames) {
      return Promise.all(
        cacheNames.map(function (cacheName) {
          console.log("Deleting cache for: ", cacheName);
          return caches.delete(cacheName);
        })
      );
    })
  );
  console.log("Service worker ready!");
});
// Intercept all fetch requests
self.addEventListener("fetch", async (e) => {
  let destURL = new URL(e.request.url);

  if (
    (e.request.url.includes(USERS_URL) || e.request.url.includes(PULSE3D_URL)) &&
    !isEmailRequest(destURL) && // this request doesn't depend on a token
    !isUpdateRequest(destURL) // we don't need to intercept verify request because it's handling own token
  ) {
    // only intercept requests to pulse3d and user APIs
    e.respondWith(
      caches.open(cacheName).then(async (cache) => {
        // Go to the cache first
        const cachedResponse = await cache.match(e.request.url);
        //  For now, only return cached responses for waveform data requests
        if (cachedResponse && isWaveformDataRequest(destURL)) {
<<<<<<< HEAD
=======
          console.log(`Returning cached response for ${destURL}`);
>>>>>>> 2765361e
          return cachedResponse;
        }
        // Otherwise, hit the network
        let response = await interceptResponse(e.request, destURL);
        // before returning response, check if you need to preload other wells
        // this needs to go after interceptResponse so that the initial A1 data gets returned first and not blocked by other requests
        if (isWaveformDataRequest(destURL)) {
          const fetchedData = await getWaveformDataFromS3(response);
          response = new Response(JSON.stringify(fetchedData), {
            status: response.status,
            statusText: response.statusText,
          });
          // only store if successful request
          if (response && response.status === 200) cache.put(e.request, response.clone());
        }

        return response;
      })
    );
  } else {
    e.respondWith(fetch(e.request));
  }
});

self.onmessage = ({ data, source }) => {
  ClientSource = source;
  if (data.msgType === "authCheck") {
    console.log("Returning authentication check");
    source.postMessage({
      isLoggedIn: tokens.access !== null,
      accountType,
      routerPathname: data.routerPathname,
      usageQuota,
    });
  } else if (data.msgType === "stayAlive") {
    // TODO should have this do something else so that there isn't a log msg produced every 20 seconds
    console.log("Staying alive");
  } else if (data.msgType === "clearData") {
    // a way for the FE components to force clear all stored data in the service worker
    console.log("Recieved clear message type to clear account info");
    clearAccountInfo();
  }
};

export const accessToInternalsForTesting = {
  tokens,
  logoutTimer,
  ClientSource,
  accountType,
};<|MERGE_RESOLUTION|>--- conflicted
+++ resolved
@@ -104,8 +104,6 @@
 };
 
 const isWaveformDataRequest = (url) => {
-  // if it's a string, just check that it's a waveform data request
-  // else check if it's the initial request and will be passed url params instead
   return url.pathname.includes("/waveform-data");
 };
 
@@ -302,10 +300,7 @@
         const cachedResponse = await cache.match(e.request.url);
         //  For now, only return cached responses for waveform data requests
         if (cachedResponse && isWaveformDataRequest(destURL)) {
-<<<<<<< HEAD
-=======
           console.log(`Returning cached response for ${destURL}`);
->>>>>>> 2765361e
           return cachedResponse;
         }
         // Otherwise, hit the network

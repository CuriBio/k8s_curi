// Tanner (8/17/22): moved this file out of public/ since it is now processed by webpack
// which will place the compiled output file into public/ instead. This uncompiled file does not
// need to be included in any build steps, just the compiled webpack output

import jwtDecode from "jwt-decode";
import { Mutex } from "async-mutex";

/* Global state of SW */
const refreshMutex = new Mutex();

let accountType = null;
let usageQuota = null; // TODO Tanner (7/6/23): doesn't seem like this is being used for anything other than the authcheck, but the value is ignored when that message is received. Can probably remove this
let ClientSource = null;

let reloadNeeded = false;

const cacheName = "preloadedWellData";

const USERS_URL = new URLSearchParams(location.search).get("users_url");
const PULSE3D_URL = new URLSearchParams(location.search).get("pulse3d_url");
const USAGE_URLS = ["/login", "/uploads", "/jobs"];

// add timestamps to logging
const originalLog = console.log;

console.log = function () {
  const time = new Date().toLocaleTimeString("en-US", {
    hour12: false,
    hour: "numeric",
    minute: "numeric",
    second: "numeric",
  });
  originalLog(...[`[SW @ ${time}]`, ...arguments]);
};

const setAccountType = (type) => {
  accountType = type;
};

const clearAccountType = () => {
  accountType = null;
};

const setUsageQuota = (usage) => {
  usageQuota = usage;
};

const clearUsageQuota = () => {
  usageQuota = null;
};
const tokens = {
  access: null,
  refresh: null,
};

let logoutTimer = null;

const setTokens = ({ access, refresh }) => {
  tokens.access = access.token;
  tokens.refresh = refresh.token;

  // clear old logout timer if one already exists
  if (logoutTimer) {
    clearTimeout(logoutTimer);
  }
  // set up new logout timer
  const expTime = new Date(jwtDecode(tokens.refresh).exp * 1000);
  const currentTime = new Date().getTime();
  const millisBeforeLogOut = expTime - currentTime;
  logoutTimer = setTimeout(sendLogoutMsg, millisBeforeLogOut);
};

const clearTokens = () => {
  tokens.access = null;
  tokens.refresh = null;

  clearTimeout(logoutTimer);
};

const sendLogoutMsg = () => {
  clearAccountInfo();
  ClientSource.postMessage({ msgType: "logout" });
  console.log("logout ping sent");
};

const clearAccountInfo = () => {
  clearTokens();
  clearAccountType();
  clearUsageQuota();
  // TODO change all console.log to console.debug and figure out how to enable debug logging
  console.log("account info cleared");
};

/* Request intercept functions */

const isLoginRequest = (url) => {
  return url.pathname.includes("/login");
};

const isUpdateRequest = (url) => {
  return url.pathname.includes("/account");
};

const isEmailRequest = (url) => {
  return url.pathname.includes("/email");
};

const isWaveformDataRequest = (url) => {
  return url.pathname.includes("/waveform-data");
};

const modifyRequest = async (req, url) => {
  // setup new headers
  const headers = new Headers({
    ...req.headers,
    "Content-Type": "application/json",
  });

  if (!isLoginRequest(url) && tokens.access) {
    // login request does not require the Authorization header,
    // and if there are no tokens that should mean that no account is logged in
    // and the request should fail with 403
    headers.append("Authorization", `Bearer ${tokens.access}`);
  }

  // apply new headers. Make sure to clone the original request obj if consuming the body by calling json()
  // since it typically can only be consumed once
  const modifiedReq = new Request(url, {
    headers,
    body: !["GET", "DELETE"].includes(req.method) ? JSON.stringify(await req.clone().json()) : null,
    method: req.method,
  });

  return modifiedReq;
};

const handleRefreshRequest = async () => {
  console.log("Requesting new tokens in handleRefreshRequest");

  let res = null;
  try {
    res = await fetch(`${USERS_URL}/refresh`, {
      method: "POST",
      body: JSON.stringify({}),
      headers: { Authorization: `Bearer ${tokens.refresh}` },
    });
  } catch (e) {
    console.log("ERROR in refresh req:", e.message);
    return { error: JSON.stringify(e.message) };
  }

  // set new tokens if refresh was successful
  // tokens should get cleared later if refresh failed
  if (res.status === 201) {
    const newTokens = await res.json();
    setTokens(newTokens);
  }

  return res.status;
};

const requestWithRefresh = async (req, url) => {
  const safeRequest = async () => {
    try {
      const modifiedReq = await modifyRequest(req, url);
      return await fetch(modifiedReq);
    } catch (e) {
      return JSON.stringify(e.message);
    }
  };

  let response = await safeRequest();

  if (response.status === 401) {
    // guard with mutex so multiple requests do not try to refresh simultaneously
    const retryRequest = await refreshMutex.runExclusive(async () => {
      // check remaining lifetime of access token
      const nowNoMillis = Math.floor(Date.now() / 1000);
      const accessTokenExp = jwtDecode(tokens.access).exp;
      if (accessTokenExp - nowNoMillis < 10) {
        // refresh tokens since the access token less than 10 seconds away from expiring
        const refreshResponseStatus = await handleRefreshRequest();
        // only retry the original request if the refresh succeeds
        return refreshResponseStatus === 201;
      }
      // since access token is not close to expiring, assume refresh was just triggered by a
      // different request and try this request again
      return true;
    });
    if (retryRequest) {
      response = await safeRequest();
    }
  }

  return response;
};

const interceptResponse = async (req, url) => {
  if (isLoginRequest(url)) {
    const modifiedReq = await modifyRequest(req, url);
    const response = await fetch(modifiedReq);
    if (response.status === 200) {
      // set tokens if login was successful
      const data = await response.json();
      setTokens(data.tokens);
      let accountType = jwtDecode(tokens.access).account_type; // either token will work here

      if (accountType === "customer") {
        // token types are 'user' and 'customer', but FE uses 'user' and 'admin'
        accountType = "admin";
      }

      console.log("Setting account type:", accountType);
      setAccountType(accountType);
      // sending usage at login, is separate from auth check request because it's not needed as often
      setUsageQuota(data.usage_quota);
    }

    // send the response without the tokens so they are always contained within this service worker
    return new Response(JSON.stringify({}), {
      headers: response.headers,
      status: response.status,
      statusText: response.statusText,
    });
  } else {
    const response = await requestWithRefresh(req, url);

    // these URLs will return usage_error in the body with a 200 response
    if (USAGE_URLS.includes(url.pathname) && req.method === "POST" && response.status == 200) {
      const resBodyToCheck = await response.json();

      // set the usage error to SW state to send in auth check, will return a 200 status
      if (resBodyToCheck.error && resBodyToCheck.error === "UsageError") {
        setUsageQuota(resBodyToCheck.message);
      } else {
        setUsageQuota(resBodyToCheck.usage_quota);
      }
      // make sure to send the rest of the body for the uploads-form to handle response itself
      return new Response(JSON.stringify(resBodyToCheck));
    } else if (url.pathname.includes("logout")) {
      // just clear account info if user purposefully logs out
      clearAccountInfo();
    } else if (response.status === 401 || response.status === 403) {
      // if any other request receives an unauthorized or forbidden error code, send logout ping (this fn will also clear account info)
      sendLogoutMsg();
    }
    return response.clone();
  }
};

<<<<<<< HEAD
=======
const convertLargeArrToJson = (arr) => {
  return "[" + arr.map((el) => JSON.stringify(el)).join(",") + "]";
};

>>>>>>> ba0abf8a
const getWaveformDataFromS3 = async (res) => {
  try {
    const response = await res.json();

<<<<<<< HEAD
    const peaksValleys = await fetch(response.peaks_valleys_url);
    const timeForceData = await fetch(response.time_force_url);

    return {
      normalizeYAxis: response.normalize_y_axis,
      peaksValleys: new Uint8Array(await peaksValleys.arrayBuffer()),
      timeForceData: new Uint8Array(await timeForceData.arrayBuffer()),
=======
    const timeForceRes = await fetch(response.time_force_url);
    const peaksValleysRes = await fetch(response.peaks_valleys_url);

    return {
      normalizeYAxis: response.normalize_y_axis,
      peaksValleysData: convertLargeArrToJson(new Uint8Array(await peaksValleysRes.arrayBuffer())),
      timeForceData: convertLargeArrToJson(new Uint8Array(await timeForceRes.arrayBuffer())),
>>>>>>> ba0abf8a
    };
  } catch (e) {
    console.log("Error grabbing waveform data: " + e);
  }
};

/* Event listeners of SW */

self.addEventListener("install", (event) => {
  event.waitUntil(self.skipWaiting());
  console.log("Service worker installed!");
  reloadNeeded = true;
});

self.addEventListener("activate", (event) => {
  // delete any previous cache from previous sessions
  event.waitUntil(
    caches.keys().then(function (cacheNames) {
      return Promise.all(
        cacheNames.map(function (cacheName) {
          console.log("Deleting cache for: ", cacheName);
          return caches.delete(cacheName);
        })
      );
    })
  );
  console.log("Service worker ready!");
});
// Intercept all fetch requests
self.addEventListener("fetch", async (e) => {
  let destURL = new URL(e.request.url);

  if (
    (e.request.url.includes(USERS_URL) || e.request.url.includes(PULSE3D_URL)) &&
    !isEmailRequest(destURL) && // this request doesn't depend on a token
    !isUpdateRequest(destURL) // we don't need to intercept verify request because it's handling own token
  ) {
    // only intercept requests to pulse3d and user APIs
    e.respondWith(
      caches.open(cacheName).then(async (cache) => {
        // Go to the cache first
        const cachedResponse = await cache.match(e.request.url);
        //  For now, only return cached responses for waveform data requests
        if (cachedResponse && isWaveformDataRequest(destURL)) {
          console.log(`Returning cached response for ${destURL}`);
          return cachedResponse;
        }
        // Otherwise, hit the network
        let response = await interceptResponse(e.request, destURL);
        // before returning response, check if you need to preload other wells
        // this needs to go after interceptResponse so that the initial A1 data gets returned first and not blocked by other requests
        if (isWaveformDataRequest(destURL)) {
          const fetchedData = await getWaveformDataFromS3(response);
          response = new Response(JSON.stringify(fetchedData), {
            status: response.status,
            statusText: response.statusText,
          });
          // only store if successful request
          if (response && response.status === 200) cache.put(e.request, response.clone());
        }

        return response;
      })
    );
  } else {
    e.respondWith(fetch(e.request));
  }
});

self.onmessage = ({ data, source }) => {
  ClientSource = source;

  const { msgType, routerPathname } = data;
  const baseMsg = { msgType, routerPathname };
  let msgInfo = {};

  if (msgType === "checkReloadNeeded") {
    msgInfo = { reloadNeeded };
    reloadNeeded = false;
  } else if (msgType === "authCheck") {
    console.log("Returning authentication check");
    msgInfo = {
      isLoggedIn: tokens.access !== null,
      accountType,
      usageQuota,
    };
  } else if (msgType === "stayAlive") {
    // TODO should have this do something else so that there isn't a log msg produced every 20 seconds
    console.log("Staying alive");
  } else if (msgType === "clearData") {
    // a way for the FE components to force clear all stored data in the service worker
    console.log("Recieved clear message type to clear account info");
    clearAccountInfo();
  }

  if (Object.keys(msgInfo).length > 0) {
    source.postMessage({
      ...baseMsg,
      ...msgInfo,
    });
  }
};

export const accessToInternalsForTesting = {
  tokens,
  logoutTimer,
  ClientSource,
  accountType,
};<|MERGE_RESOLUTION|>--- conflicted
+++ resolved
@@ -248,26 +248,14 @@
   }
 };
 
-<<<<<<< HEAD
-=======
 const convertLargeArrToJson = (arr) => {
   return "[" + arr.map((el) => JSON.stringify(el)).join(",") + "]";
 };
 
->>>>>>> ba0abf8a
 const getWaveformDataFromS3 = async (res) => {
   try {
     const response = await res.json();
 
-<<<<<<< HEAD
-    const peaksValleys = await fetch(response.peaks_valleys_url);
-    const timeForceData = await fetch(response.time_force_url);
-
-    return {
-      normalizeYAxis: response.normalize_y_axis,
-      peaksValleys: new Uint8Array(await peaksValleys.arrayBuffer()),
-      timeForceData: new Uint8Array(await timeForceData.arrayBuffer()),
-=======
     const timeForceRes = await fetch(response.time_force_url);
     const peaksValleysRes = await fetch(response.peaks_valleys_url);
 
@@ -275,7 +263,6 @@
       normalizeYAxis: response.normalize_y_axis,
       peaksValleysData: convertLargeArrToJson(new Uint8Array(await peaksValleysRes.arrayBuffer())),
       timeForceData: convertLargeArrToJson(new Uint8Array(await timeForceRes.arrayBuffer())),
->>>>>>> ba0abf8a
     };
   } catch (e) {
     console.log("Error grabbing waveform data: " + e);

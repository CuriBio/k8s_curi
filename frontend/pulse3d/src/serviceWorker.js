--- conflicted
+++ resolved
@@ -8,12 +8,6 @@
 /* Global state of SW */
 const refreshMutex = new Mutex();
 
-<<<<<<< HEAD
-let accountType = null;
-let usageQuota = null; // TODO Tanner (7/6/23): doesn't seem like this is being used for anything other than the authcheck, but the value is ignored when that message is received. Can probably remove this
-let accountId = null;
-=======
->>>>>>> b250149d
 let ClientSource = null;
 let reloadNeeded = false;
 
@@ -53,22 +47,8 @@
   return tokens;
 };
 
-<<<<<<< HEAD
-const setAccountId = (id) => {
-  accountId = id;
-};
-
-const clearAccountId = () => {
-  accountId = null;
-};
-
-const setUsageQuota = (usage) => {
-  usageQuota = usage;
-};
-=======
 const getValueFromToken = async (name) => {
   const cachedTokens = await getAuthTokens();
->>>>>>> b250149d
 
   if (!cachedTokens.access) {
     return null;
@@ -113,14 +93,6 @@
   console.log("logout ping sent");
 };
 
-<<<<<<< HEAD
-const clearAccountInfo = () => {
-  // TODO should combine all this data into one object so different functions aren't needed for each
-  clearTokens();
-  clearAccountType();
-  clearAccountId();
-  clearUsageQuota();
-=======
 const setUsageQuota = async (res) => {
   const swCache = await caches.open(cacheName);
   await swCache.put("usage", res.clone()); // setTokens uses same response so needs to be cloned again
@@ -148,7 +120,6 @@
   await caches.delete(cacheName);
   clearTimeout(logoutTimer);
 
->>>>>>> b250149d
   // TODO change all console.log to console.debug and figure out how to enable debug logging
   console.log("account info cleared");
 };
@@ -274,22 +245,7 @@
 
       // set tokens if login was successful
       const data = await response.json();
-<<<<<<< HEAD
-      setTokens(data.tokens);
-      const decodedAccessToken = jwtDecode(tokens.access);
-      let { account_type: accountType, userid: id } = decodedAccessToken; // either token will work here
-
-      if (accountType === "customer") {
-        // token types are 'user' and 'customer', but FE uses 'user' and 'admin'
-        accountType = "admin";
-      }
-
-      console.log("Setting account type:", accountType);
-      setAccountType(accountType);
-      setAccountId(id);
-=======
       await setTokens(data.tokens, responseClone);
->>>>>>> b250149d
       // sending usage at login, is separate from auth check request because it's not needed as often
     }
 
@@ -419,17 +375,10 @@
     const cachedTokens = await getAuthTokens();
 
     msgInfo = {
-<<<<<<< HEAD
-      isLoggedIn: tokens.access !== null,
-      accountType,
-      accountId,
-      usageQuota,
-=======
       isLoggedIn: cachedTokens.access !== null,
       accountType: await getValueFromToken("accountType"),
       accountId: await getValueFromToken("accountId"),
       usageQuota: await getUsageQuota(),
->>>>>>> b250149d
     };
   } else if (msgType === "stayAlive") {
     // TODO should have this do something else so that there isn't a log msg produced every 20 seconds

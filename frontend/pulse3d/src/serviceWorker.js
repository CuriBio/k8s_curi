// Tanner (8/17/22): moved this file out of public/ since it is now processed by webpack
// which will place the compiled output file into public/ instead. This uncompiled file does not
// need to be included in any build steps, just the compiled webpack output

import jwtDecode from "jwt-decode";
import { Mutex } from "async-mutex";

/* Global state of SW */
const refreshMutex = new Mutex();

<<<<<<< HEAD
let accountType = null;
let usageQuota = null; // TODO Tanner (7/6/23): doesn't seem like this is being used for anything other than the authcheck, but the value is ignored when that message is received. Can probably remove this
let accountId = null;
=======
>>>>>>> e63fe94e
let ClientSource = null;
let reloadNeeded = false;

const cacheName = "swCache";

const USERS_URL = new URLSearchParams(location.search).get("users_url");
const PULSE3D_URL = new URLSearchParams(location.search).get("pulse3d_url");
const USAGE_URLS = ["/login", "/uploads", "/jobs"];

// add timestamps to logging
const originalLog = console.log;

console.log = function () {
  const time = new Date().toLocaleTimeString("en-US", {
    hour12: false,
    hour: "numeric",
    minute: "numeric",
    second: "numeric",
  });
  originalLog(...[`[SW @ ${time}]`, ...arguments]);
};

const getAccountType = async () => {
  const cachedTokens = await getAuthTokens();
  let accountType = null;

  if (cachedTokens.access) {
    accountType = jwtDecode(cachedTokens.access).account_type; // either token will work here
    if (accountType === "customer") {
      // token types are 'user' and 'customer', but FE uses 'user' and 'admin'
      accountType = "admin";
    }
  }

<<<<<<< HEAD
const setAccountId = (id) => {
  accountId = id;
};

const clearAccountId = () => {
  accountId = null;
};

const setUsageQuota = (usage) => {
  usageQuota = usage;
=======
  return accountType;
>>>>>>> e63fe94e
};

const getAuthTokens = async () => {
  const swCache = await caches.open(cacheName);
  const authTokensRes = await swCache.match("tokens");
  const tokens = { access: null, refresh: null };

  if (authTokensRes) {
    const cachedTokens = await authTokensRes.json();
    // refresh request returns {access: {token: ...}, refresh: {token: ...}}
    // login request returns {tokens: {access: {token: ...}, refresh: {token: ...}}, usage_quota: {...}}
    tokens.access = cachedTokens.tokens ? cachedTokens.tokens.access.token : cachedTokens.access.token;
    tokens.refresh = cachedTokens.tokens ? cachedTokens.tokens.refresh.token : cachedTokens.refresh.token;
  }

  return tokens;
};

let logoutTimer = null;

const setTokens = async ({ refresh }, res) => {
  const swCache = await caches.open(cacheName);
  await swCache.put("tokens", res);

  // clear old logout timer if one already exists
  if (logoutTimer) {
    clearTimeout(logoutTimer);
  }
  // set up new logout timer
  const expTime = new Date(jwtDecode(refresh.token).exp * 1000);
  const currentTime = new Date().getTime();
  const millisBeforeLogOut = expTime - currentTime;

  logoutTimer = setTimeout(tokensExpiredLogout, millisBeforeLogOut);
};

const tokensExpiredLogout = () => {
  console.log("Sending logout ping because tokens expired");
  sendLogoutMsg();
};

const sendLogoutMsg = () => {
  clearAccountInfo();
  ClientSource.postMessage({ msgType: "logout" });
  console.log("logout ping sent");
};

<<<<<<< HEAD
const clearAccountInfo = () => {
  // TODO should combine all this data into one object so different functions aren't needed for each
  clearTokens();
  clearAccountType();
  clearAccountId();
  clearUsageQuota();
=======
const setUsageQuota = async (res) => {
  const swCache = await caches.open(cacheName);
  await swCache.put("usage", res.clone()); // setTokens uses same response so needs to be cloned again
};

const getUsageQuota = async () => {
  const swCache = await caches.open(cacheName);
  const usageRes = await swCache.match("usage");
  let usage = null;

  if (usageRes) {
    const body = await usageRes.json();
    // set the usage error to SW state to send in auth check, will return a 200 status
    if (body.error && body.error === "UsageError") {
      usage = body.message;
    } else {
      usage = body.usage_quota;
    }
  }

  return usage;
};

const clearAccountInfo = async () => {
  await caches.delete(cacheName);
  clearTimeout(logoutTimer);
>>>>>>> e63fe94e
  // TODO change all console.log to console.debug and figure out how to enable debug logging
  console.log("account info cleared");
};

/* Request intercept functions */

const isLoginRequest = (url) => {
  return url.pathname.includes("/login");
};

const isUpdateRequest = (url) => {
  return url.pathname.includes("/account");
};

const isEmailRequest = (url) => {
  return url.pathname.includes("/email");
};

const isWaveformDataRequest = (url) => {
  return url.pathname.includes("/waveform-data");
};

const modifyRequest = async (req, url) => {
  // setup new headers
  const headers = new Headers({
    ...req.headers,
    "Content-Type": "application/json",
  });

  const cachedTokens = await getAuthTokens();
  if (!isLoginRequest(url) && cachedTokens.access !== null) {
    // login request does not require the Authorization header,
    // and if there are no tokens that should mean that no account is logged in
    // and the request should fail with 403
    headers.append("Authorization", `Bearer ${cachedTokens.access}`);
  }

  // apply new headers. Make sure to clone the original request obj if consuming the body by calling json()
  // since it typically can only be consumed once
  const modifiedReq = new Request(url, {
    headers,
    body: !["GET", "DELETE"].includes(req.method) ? JSON.stringify(await req.clone().json()) : null,
    method: req.method,
  });

  return modifiedReq;
};

const handleRefreshRequest = async () => {
  console.log("Requesting new tokens in handleRefreshRequest");
  let res = null;

  try {
    const cachedTokens = await getAuthTokens();

    res = await fetch(`${USERS_URL}/refresh`, {
      method: "POST",
      body: JSON.stringify({}),
      headers: { Authorization: `Bearer ${cachedTokens.refresh}` },
    });
  } catch (e) {
    console.log("ERROR in refresh req:", e.message);
    return { error: JSON.stringify(e.message) };
  }

  // set new tokens if refresh was successful
  // tokens should get cleared later if refresh failed
  if (res.status === 201) {
    const resClone = res.clone();
    const newTokens = await res.json();
    await setTokens(newTokens, resClone);
  }

  return res.status;
};

const requestWithRefresh = async (req, url) => {
  const safeRequest = async () => {
    try {
      const modifiedReq = await modifyRequest(req, url);
      return await fetch(modifiedReq);
    } catch (e) {
      return JSON.stringify(e.message);
    }
  };

  let response = await safeRequest();

  if (response.status === 401) {
    // guard with mutex so multiple requests do not try to refresh simultaneously
    const retryRequest = await refreshMutex.runExclusive(async () => {
      // check remaining lifetime of access token
      const nowNoMillis = Math.floor(Date.now() / 1000);
      const cachedTokens = await getAuthTokens();
      const accessTokenExp = jwtDecode(cachedTokens.access).exp;
      if (accessTokenExp - nowNoMillis < 10) {
        // refresh tokens since the access token less than 10 seconds away from expiring
        const refreshResponseStatus = await handleRefreshRequest();
        // only retry the original request if the refresh succeeds
        return refreshResponseStatus === 201;
      }
      // since access token is not close to expiring, assume refresh was just triggered by a
      // different request and try this request again
      return true;
    });
    if (retryRequest) {
      response = await safeRequest();
    }
  }

  return response;
};

const interceptResponse = async (req, url) => {
  if (isLoginRequest(url)) {
    const modifiedReq = await modifyRequest(req, url);
    const response = await fetch(modifiedReq);
    if (response.status === 200) {
      const responseClone = response.clone();
      await setUsageQuota(responseClone);

      // set tokens if login was successful
      const data = await response.json();
<<<<<<< HEAD
      setTokens(data.tokens);
      const decodedAccessToken = jwtDecode(tokens.access);
      let { account_type: accountType, userid: id } = decodedAccessToken; // either token will work here

      if (accountType === "customer") {
        // token types are 'user' and 'customer', but FE uses 'user' and 'admin'
        accountType = "admin";
      }

      console.log("Setting account type:", accountType);
      setAccountType(accountType);
      setAccountId(id);
=======
      await setTokens(data.tokens, responseClone);
>>>>>>> e63fe94e
      // sending usage at login, is separate from auth check request because it's not needed as often
    }

    // send the response without the tokens so they are always contained within this service worker
    return new Response(JSON.stringify({}), {
      headers: response.headers,
      status: response.status,
      statusText: response.statusText,
    });
  } else {
    const response = await requestWithRefresh(req, url);

    // these URLs will return usage_error in the body with a 200 response
    if (USAGE_URLS.includes(url.pathname) && req.method === "POST" && response.status == 200) {
      await setUsageQuota(response.clone());
    } else if (url.pathname.includes("logout")) {
      // just clear account info if user purposefully logs out
      clearAccountInfo();
    } else if (response.status === 401 || response.status === 403) {
      // if any other request receives an unauthorized or forbidden error code, send logout ping (this fn will also clear account info)
      console.log(`Sending logout ping because ${response.status} was returned from ${url.pathname}`);
      sendLogoutMsg();
    }

    return response;
  }
};

const convertLargeArrToJson = (arr) => {
  return "[" + arr.map((el) => JSON.stringify(el)).join(",") + "]";
};

const getWaveformDataFromS3 = async (res) => {
  try {
    const response = await res.json();

    const timeForceRes = await fetch(response.time_force_url);
    const peaksValleysRes = await fetch(response.peaks_valleys_url);

    return {
      normalizeYAxis: response.normalize_y_axis,
      peaksValleysData: convertLargeArrToJson(new Uint8Array(await peaksValleysRes.arrayBuffer())),
      timeForceData: convertLargeArrToJson(new Uint8Array(await timeForceRes.arrayBuffer())),
    };
  } catch (e) {
    console.log("Error grabbing waveform data: " + e);
  }
};

/* Event listeners of SW */

self.addEventListener("install", (event) => {
  event.waitUntil(self.skipWaiting());
  console.log("Service worker installed!");
  reloadNeeded = true;
});

self.addEventListener("activate", (event) => {
  // delete any previous cache from previous sessions
  event.waitUntil(
    caches.keys().then(function (cacheNames) {
      return Promise.all(
        cacheNames.map(function (cacheName) {
          console.log("Deleting cache for: ", cacheName);
          return caches.delete(cacheName);
        })
      );
    })
  );
  console.log("Service worker ready!");
});
// Intercept all fetch requests
self.addEventListener("fetch", async (e) => {
  let destURL = new URL(e.request.url);

  if (
    (e.request.url.includes(USERS_URL) || e.request.url.includes(PULSE3D_URL)) &&
    !isEmailRequest(destURL) && // this request doesn't depend on a token
    !isUpdateRequest(destURL) // we don't need to intercept verify request because it's handling own token
  ) {
    // only intercept requests to pulse3d and user APIs
    e.respondWith(
      caches.open(cacheName).then(async (cache) => {
        // Go to the cache first
        const cachedResponse = await cache.match(e.request.url);
        //  For now, only return cached responses for waveform data requests
        if (cachedResponse && isWaveformDataRequest(destURL)) {
          console.log(`Returning cached response for ${destURL}`);
          return cachedResponse;
        }
        // Otherwise, hit the network
        let response = await interceptResponse(e.request, destURL);
        // before returning response, check if you need to preload other wells
        // this needs to go after interceptResponse so that the initial A1 data gets returned first and not blocked by other requests
        if (isWaveformDataRequest(destURL)) {
          const fetchedData = await getWaveformDataFromS3(response);
          response = new Response(JSON.stringify(fetchedData), {
            status: response.status,
            statusText: response.statusText,
          });
          // only store if successful request
          if (response && response.status === 200) cache.put(e.request, response.clone());
        }

        return response;
      })
    );
  } else {
    e.respondWith(fetch(e.request));
  }
});

self.onmessage = async ({ data, source }) => {
  ClientSource = source;

  const { msgType, routerPathname } = data;
  const baseMsg = { msgType, routerPathname };
  let msgInfo = {};

  if (msgType === "checkReloadNeeded") {
    msgInfo = { reloadNeeded };
    reloadNeeded = false;
  } else if (msgType === "authCheck") {
    console.log("Returning authentication check");
    const cachedTokens = await getAuthTokens();

    msgInfo = {
<<<<<<< HEAD
      isLoggedIn: tokens.access !== null,
      accountType,
      accountId,
      usageQuota,
=======
      isLoggedIn: cachedTokens.access !== null,
      accountType: await getAccountType(),
      usageQuota: await getUsageQuota(),
>>>>>>> e63fe94e
    };
  } else if (msgType === "stayAlive") {
    // TODO should have this do something else so that there isn't a log msg produced every 20 seconds
    console.log("Staying alive");
  } else if (msgType === "clearData") {
    // a way for the FE components to force clear all stored data in the service worker
    console.log("Recieved clear message type to clear account info");
    clearAccountInfo();
  }

  if (Object.keys(msgInfo).length > 0) {
    source.postMessage({
      ...baseMsg,
      ...msgInfo,
    });
  }
};

export const accessToInternalsForTesting = {
  tokens: await getAuthTokens(),
  logoutTimer,
  ClientSource,
  accountType: await getAccountType(),
};<|MERGE_RESOLUTION|>--- conflicted
+++ resolved
@@ -8,12 +8,6 @@
 /* Global state of SW */
 const refreshMutex = new Mutex();
 
-<<<<<<< HEAD
-let accountType = null;
-let usageQuota = null; // TODO Tanner (7/6/23): doesn't seem like this is being used for anything other than the authcheck, but the value is ignored when that message is received. Can probably remove this
-let accountId = null;
-=======
->>>>>>> e63fe94e
 let ClientSource = null;
 let reloadNeeded = false;
 
@@ -36,34 +30,6 @@
   originalLog(...[`[SW @ ${time}]`, ...arguments]);
 };
 
-const getAccountType = async () => {
-  const cachedTokens = await getAuthTokens();
-  let accountType = null;
-
-  if (cachedTokens.access) {
-    accountType = jwtDecode(cachedTokens.access).account_type; // either token will work here
-    if (accountType === "customer") {
-      // token types are 'user' and 'customer', but FE uses 'user' and 'admin'
-      accountType = "admin";
-    }
-  }
-
-<<<<<<< HEAD
-const setAccountId = (id) => {
-  accountId = id;
-};
-
-const clearAccountId = () => {
-  accountId = null;
-};
-
-const setUsageQuota = (usage) => {
-  usageQuota = usage;
-=======
-  return accountType;
->>>>>>> e63fe94e
-};
-
 const getAuthTokens = async () => {
   const swCache = await caches.open(cacheName);
   const authTokensRes = await swCache.match("tokens");
@@ -80,6 +46,23 @@
   return tokens;
 };
 
+const getValueFromToken = async (name) => {
+  const cachedTokens = await getAuthTokens();
+
+  if (!cachedTokens.access) {
+    return null;
+  }
+
+  let value = jwtDecode(cachedTokens.access)[name];
+
+  if (name === "accountType" && value === "customer") {
+    // token types are 'user' and 'customer', but FE uses 'user' and 'admin'
+    value = "admin";
+  }
+
+  return value;
+};
+
 let logoutTimer = null;
 
 const setTokens = async ({ refresh }, res) => {
@@ -109,14 +92,6 @@
   console.log("logout ping sent");
 };
 
-<<<<<<< HEAD
-const clearAccountInfo = () => {
-  // TODO should combine all this data into one object so different functions aren't needed for each
-  clearTokens();
-  clearAccountType();
-  clearAccountId();
-  clearUsageQuota();
-=======
 const setUsageQuota = async (res) => {
   const swCache = await caches.open(cacheName);
   await swCache.put("usage", res.clone()); // setTokens uses same response so needs to be cloned again
@@ -143,7 +118,7 @@
 const clearAccountInfo = async () => {
   await caches.delete(cacheName);
   clearTimeout(logoutTimer);
->>>>>>> e63fe94e
+
   // TODO change all console.log to console.debug and figure out how to enable debug logging
   console.log("account info cleared");
 };
@@ -267,22 +242,7 @@
 
       // set tokens if login was successful
       const data = await response.json();
-<<<<<<< HEAD
-      setTokens(data.tokens);
-      const decodedAccessToken = jwtDecode(tokens.access);
-      let { account_type: accountType, userid: id } = decodedAccessToken; // either token will work here
-
-      if (accountType === "customer") {
-        // token types are 'user' and 'customer', but FE uses 'user' and 'admin'
-        accountType = "admin";
-      }
-
-      console.log("Setting account type:", accountType);
-      setAccountType(accountType);
-      setAccountId(id);
-=======
       await setTokens(data.tokens, responseClone);
->>>>>>> e63fe94e
       // sending usage at login, is separate from auth check request because it's not needed as often
     }
 
@@ -410,16 +370,10 @@
     const cachedTokens = await getAuthTokens();
 
     msgInfo = {
-<<<<<<< HEAD
-      isLoggedIn: tokens.access !== null,
-      accountType,
-      accountId,
-      usageQuota,
-=======
       isLoggedIn: cachedTokens.access !== null,
-      accountType: await getAccountType(),
+      accountType: await getValueFromToken("accountType"),
+      accountId: await getValueFromToken("accountId"),
       usageQuota: await getUsageQuota(),
->>>>>>> e63fe94e
     };
   } else if (msgType === "stayAlive") {
     // TODO should have this do something else so that there isn't a log msg produced every 20 seconds
@@ -442,5 +396,5 @@
   tokens: await getAuthTokens(),
   logoutTimer,
   ClientSource,
-  accountType: await getAccountType(),
+  accountType: await getValueFromToken("accountType"),
 };
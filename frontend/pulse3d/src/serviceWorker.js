--- conflicted
+++ resolved
@@ -232,11 +232,7 @@
     const retryRequest = await refreshMutex.runExclusive(async () => {
       // check remaining lifetime of access token
       const nowNoMillis = Math.floor(Date.now() / 1000);
-<<<<<<< HEAD
-      const accessTokenExp = getValueFromToken("exp");
-=======
       const accessTokenExp = await getValueFromToken("exp");
->>>>>>> a41c3710
       if (accessTokenExp - nowNoMillis < 10) {
         // refresh tokens since the access token less than 10 seconds away from expiring
         const refreshResponseStatus = await handleRefreshRequest();
@@ -401,12 +397,8 @@
     const cachedTokens = await getAuthTokens();
 
     msgInfo = {
-<<<<<<< HEAD
-      isLoggedIn: cachedTokens.access !== null && Date.now() < new Date(getValueFromToken("exp") * 1000),
-=======
       isLoggedIn:
         cachedTokens.access !== null && Date.now() < new Date((await getValueFromToken("exp")) * 1000),
->>>>>>> a41c3710
       accountInfo: {
         accountType: await getValueFromToken("account_type"),
         accountId: await getValueFromToken("userid"),

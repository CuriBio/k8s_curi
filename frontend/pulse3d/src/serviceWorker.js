--- conflicted
+++ resolved
@@ -301,12 +301,8 @@
         // Go to the cache first
         const cachedResponse = await cache.match(e.request.url);
         //  For now, only return cached responses for waveform data requests
-<<<<<<< HEAD
-        if (cachedResponse && isWaveformDataRequest(destURL)) {
+        if (cachedResponse && isWaveformDataRequest(urlParams)) {
           console.log(`Returning cached response for ${destURL}`);
-=======
-        if (cachedResponse && isWaveformDataRequest(urlParams)) {
->>>>>>> 132a697e
           return cachedResponse;
         }
         // Otherwise, hit the network

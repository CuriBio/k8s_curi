// Tanner (8/17/22): moved this file out of public/ since it is now processed by webpack
// which will place the compiled output file into public/ instead. This uncompiled file does not
// need to be included in any build steps, just the compiled webpack output

import jwtDecode from "jwt-decode";
import { Mutex } from "async-mutex";

/* Global state of SW */
const refreshMutex = new Mutex();

let ClientSource = null;
let reloadNeeded = false;

const cacheName = "swCache";

const USERS_URL = new URLSearchParams(location.search).get("users_url");
const PULSE3D_URL = new URLSearchParams(location.search).get("pulse3d_url");
const USAGE_URLS = ["/login", "/uploads", "/jobs"];

// add timestamps to logging
const originalLog = console.log;

console.log = function () {
  const time = new Date().toLocaleTimeString("en-US", {
    hour12: false,
    hour: "numeric",
    minute: "numeric",
    second: "numeric",
  });
  originalLog(...[`[SW @ ${time}]`, ...arguments]);
};

const getAccountType = async () => {
  const cachedTokens = await getAuthTokens();
  let accountType = null;

  if (cachedTokens.access) {
    accountType = jwtDecode(cachedTokens.access).account_type; // either token will work here
    if (accountType === "customer") {
      // token types are 'user' and 'customer', but FE uses 'user' and 'admin'
      accountType = "admin";
    }
  }

  return accountType;
};

const getAuthTokens = async () => {
  const swCache = await caches.open(cacheName);
  const authTokensRes = await swCache.match("tokens");
  const tokens = { access: null, refresh: null };

  if (authTokensRes) {
    const cachedTokens = await authTokensRes.json();
    // refresh request returns {access: {token: ...}, refresh: {token: ...}}
    // login request returns {tokens: {access: {token: ...}, refresh: {token: ...}}, usage_quota: {...}}
    tokens.access = cachedTokens.tokens ? cachedTokens.tokens.access.token : cachedTokens.access.token;
    tokens.refresh = cachedTokens.tokens ? cachedTokens.tokens.refresh.token : cachedTokens.refresh.token;
  }

  return tokens;
};

let logoutTimer = null;

const setTokens = async ({ refresh }, res) => {
  const swCache = await caches.open(cacheName);
  await swCache.put("tokens", res);

  // clear old logout timer if one already exists
  if (logoutTimer) {
    clearTimeout(logoutTimer);
  }
  // set up new logout timer
  const expTime = new Date(jwtDecode(refresh.token).exp * 1000);
  const currentTime = new Date().getTime();
  const millisBeforeLogOut = expTime - currentTime;

  logoutTimer = setTimeout(tokensExpiredLogout, millisBeforeLogOut);
};

const tokensExpiredLogout = () => {
  console.log("Sending logout ping because tokens expired");
  sendLogoutMsg();
};

const sendLogoutMsg = () => {
  clearAccountInfo();
  ClientSource.postMessage({ msgType: "logout" });
  console.log("logout ping sent");
};

const setUsageQuota = async (res) => {
  const swCache = await caches.open(cacheName);
  await swCache.put("usage", res.clone()); // setTokens uses same response so needs to be cloned again
};

const getUsageQuota = async () => {
  const swCache = await caches.open(cacheName);
  const usageRes = await swCache.match("usage");
  let usage = null;

  if (usageRes) {
    const body = await usageRes.json();
    // set the usage error to SW state to send in auth check, will return a 200 status
    if (body.error && body.error === "UsageError") {
      usage = body.message;
    } else {
      usage = body.usage_quota;
    }
  }

  return usage;
};

const clearAccountInfo = async () => {
  await caches.delete(cacheName);
  clearTimeout(logoutTimer);
  // TODO change all console.log to console.debug and figure out how to enable debug logging
  console.log("account info cleared");
};

/* Request intercept functions */

const isLoginRequest = (url) => {
  return url.pathname.includes("/login");
};

const isUpdateRequest = (url) => {
  return url.pathname.includes("/account");
};

const isEmailRequest = (url) => {
  return url.pathname.includes("/email");
};

const isWaveformDataRequest = (url) => {
  return url.pathname.includes("/waveform-data");
};

const modifyRequest = async (req, url) => {
  // setup new headers
  const headers = new Headers({
    ...req.headers,
    "Content-Type": "application/json",
  });

  const cachedTokens = await getAuthTokens();
  if (!isLoginRequest(url) && cachedTokens.access !== null) {
    // login request does not require the Authorization header,
    // and if there are no tokens that should mean that no account is logged in
    // and the request should fail with 403
    headers.append("Authorization", `Bearer ${cachedTokens.access}`);
  }

  // apply new headers. Make sure to clone the original request obj if consuming the body by calling json()
  // since it typically can only be consumed once
  const modifiedReq = new Request(url, {
    headers,
    body: !["GET", "DELETE"].includes(req.method) ? JSON.stringify(await req.clone().json()) : null,
    method: req.method,
  });

  return modifiedReq;
};

const handleRefreshRequest = async () => {
  console.log("Requesting new tokens in handleRefreshRequest");
  let res = null;

  try {
    const cachedTokens = await getAuthTokens();

    res = await fetch(`${USERS_URL}/refresh`, {
      method: "POST",
      body: JSON.stringify({}),
      headers: { Authorization: `Bearer ${cachedTokens.refresh}` },
    });
  } catch (e) {
    console.log("ERROR in refresh req:", e.message);
    return { error: JSON.stringify(e.message) };
  }

  // set new tokens if refresh was successful
  // tokens should get cleared later if refresh failed
  if (res.status === 201) {
    const resClone = res.clone();
    const newTokens = await res.json();
    await setTokens(newTokens, resClone);
  }

  return res.status;
};

const requestWithRefresh = async (req, url) => {
  const safeRequest = async () => {
    try {
      const modifiedReq = await modifyRequest(req, url);
      return await fetch(modifiedReq);
    } catch (e) {
      return JSON.stringify(e.message);
    }
  };

  let response = await safeRequest();

  if (response.status === 401) {
    // guard with mutex so multiple requests do not try to refresh simultaneously
    const retryRequest = await refreshMutex.runExclusive(async () => {
      // check remaining lifetime of access token
      const nowNoMillis = Math.floor(Date.now() / 1000);
      const cachedTokens = await getAuthTokens();
      const accessTokenExp = jwtDecode(cachedTokens.access).exp;
      if (accessTokenExp - nowNoMillis < 10) {
        // refresh tokens since the access token less than 10 seconds away from expiring
        const refreshResponseStatus = await handleRefreshRequest();
        // only retry the original request if the refresh succeeds
        return refreshResponseStatus === 201;
      }
      // since access token is not close to expiring, assume refresh was just triggered by a
      // different request and try this request again
      return true;
    });
    if (retryRequest) {
      response = await safeRequest();
    }
  }

  return response;
};

const interceptResponse = async (req, url) => {
  if (isLoginRequest(url)) {
    const modifiedReq = await modifyRequest(req, url);
    const response = await fetch(modifiedReq);
    const data = await response.json();

    if (response.status === 200) {
      const responseClone = response.clone();
      await setUsageQuota(responseClone);

      // set tokens if login was successful
<<<<<<< HEAD
      setTokens(data.tokens);
      let accountType = jwtDecode(tokens.access).account_type; // either token will work here

      if (accountType === "customer") {
        // token types are 'user' and 'customer', but FE uses 'user' and 'admin'
        accountType = "admin";
      }

      console.log("Setting account type:", accountType);
      setAccountType(accountType);
=======
      const data = await response.json();
      await setTokens(data.tokens, responseClone);
>>>>>>> e63fe94e
      // sending usage at login, is separate from auth check request because it's not needed as often
    }

    // send the response without the tokens so they are always contained within this service worker
    return new Response(JSON.stringify(data), {
      headers: response.headers,
      status: response.status,
      statusText: response.statusText,
    });
  } else {
    const response = await requestWithRefresh(req, url);

    // these URLs will return usage_error in the body with a 200 response
    if (USAGE_URLS.includes(url.pathname) && req.method === "POST" && response.status == 200) {
      await setUsageQuota(response.clone());
    } else if (url.pathname.includes("logout")) {
      // just clear account info if user purposefully logs out
      clearAccountInfo();
    } else if (response.status === 401 || response.status === 403) {
      // if any other request receives an unauthorized or forbidden error code, send logout ping (this fn will also clear account info)
      console.log(`Sending logout ping because ${response.status} was returned from ${url.pathname}`);
      sendLogoutMsg();
    }

    return response;
  }
};

const convertLargeArrToJson = (arr) => {
  return "[" + arr.map((el) => JSON.stringify(el)).join(",") + "]";
};

const getWaveformDataFromS3 = async (res) => {
  try {
    const response = await res.json();

    const timeForceRes = await fetch(response.time_force_url);
    const peaksValleysRes = await fetch(response.peaks_valleys_url);

    return {
      normalizeYAxis: response.normalize_y_axis,
      peaksValleysData: convertLargeArrToJson(new Uint8Array(await peaksValleysRes.arrayBuffer())),
      timeForceData: convertLargeArrToJson(new Uint8Array(await timeForceRes.arrayBuffer())),
    };
  } catch (e) {
    console.log("Error grabbing waveform data: " + e);
  }
};

/* Event listeners of SW */

self.addEventListener("install", (event) => {
  event.waitUntil(self.skipWaiting());
  console.log("Service worker installed!");
  reloadNeeded = true;
});

self.addEventListener("activate", (event) => {
  // delete any previous cache from previous sessions
  event.waitUntil(
    caches.keys().then(function (cacheNames) {
      return Promise.all(
        cacheNames.map(function (cacheName) {
          console.log("Deleting cache for: ", cacheName);
          return caches.delete(cacheName);
        })
      );
    })
  );
  console.log("Service worker ready!");
});
// Intercept all fetch requests
self.addEventListener("fetch", async (e) => {
  let destURL = new URL(e.request.url);

  if (
    (e.request.url.includes(USERS_URL) || e.request.url.includes(PULSE3D_URL)) &&
    !isEmailRequest(destURL) && // this request doesn't depend on a token
    !isUpdateRequest(destURL) // we don't need to intercept verify request because it's handling own token
  ) {
    // only intercept requests to pulse3d and user APIs
    e.respondWith(
      caches.open(cacheName).then(async (cache) => {
        // Go to the cache first
        const cachedResponse = await cache.match(e.request.url);
        //  For now, only return cached responses for waveform data requests
        if (cachedResponse && isWaveformDataRequest(destURL)) {
          console.log(`Returning cached response for ${destURL}`);
          return cachedResponse;
        }
        // Otherwise, hit the network
        let response = await interceptResponse(e.request, destURL);
        // before returning response, check if you need to preload other wells
        // this needs to go after interceptResponse so that the initial A1 data gets returned first and not blocked by other requests
        if (isWaveformDataRequest(destURL)) {
          const fetchedData = await getWaveformDataFromS3(response);
          response = new Response(JSON.stringify(fetchedData), {
            status: response.status,
            statusText: response.statusText,
          });
          // only store if successful request
          if (response && response.status === 200) cache.put(e.request, response.clone());
        }

        return response;
      })
    );
  } else {
    e.respondWith(fetch(e.request));
  }
});

self.onmessage = async ({ data, source }) => {
  ClientSource = source;

  const { msgType, routerPathname } = data;
  const baseMsg = { msgType, routerPathname };
  let msgInfo = {};

  if (msgType === "checkReloadNeeded") {
    msgInfo = { reloadNeeded };
    reloadNeeded = false;
  } else if (msgType === "authCheck") {
    console.log("Returning authentication check");
    const cachedTokens = await getAuthTokens();

    msgInfo = {
      isLoggedIn: cachedTokens.access !== null,
      accountType: await getAccountType(),
      usageQuota: await getUsageQuota(),
    };
  } else if (msgType === "stayAlive") {
    // TODO should have this do something else so that there isn't a log msg produced every 20 seconds
    console.log("Staying alive");
  } else if (msgType === "clearData") {
    // a way for the FE components to force clear all stored data in the service worker
    console.log("Recieved clear message type to clear account info");
    clearAccountInfo();
  }

  if (Object.keys(msgInfo).length > 0) {
    source.postMessage({
      ...baseMsg,
      ...msgInfo,
    });
  }
};

export const accessToInternalsForTesting = {
  tokens: await getAuthTokens(),
  logoutTimer,
  ClientSource,
  accountType: await getAccountType(),
};<|MERGE_RESOLUTION|>--- conflicted
+++ resolved
@@ -240,21 +240,8 @@
       await setUsageQuota(responseClone);
 
       // set tokens if login was successful
-<<<<<<< HEAD
-      setTokens(data.tokens);
-      let accountType = jwtDecode(tokens.access).account_type; // either token will work here
-
-      if (accountType === "customer") {
-        // token types are 'user' and 'customer', but FE uses 'user' and 'admin'
-        accountType = "admin";
-      }
-
-      console.log("Setting account type:", accountType);
-      setAccountType(accountType);
-=======
       const data = await response.json();
       await setTokens(data.tokens, responseClone);
->>>>>>> e63fe94e
       // sending usage at login, is separate from auth check request because it's not needed as often
     }
 

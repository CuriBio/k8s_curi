import CircularProgress from "@mui/material/CircularProgress";
import Box from "@mui/material/Box";
import Typography from "@mui/material/Typography";
<<<<<<< HEAD
export default function CircularProgressWithLabel({ colorOfTextLabel = "black", value }) {
  return (
    <Box sx={{ position: "relative", display: "inline-flex" }}>
      <CircularProgress variant="determinate" value={value} style={{ color: "var(--teal-green)" }} />
=======
export default function CircularProgressWithLabel({ value, colorOfTextLabel = "black" }) {
  return (
    <Box sx={{ position: "relative", display: "inline-flex" }}>
      <CircularProgress variant="determinate" {...value} style={{ color: "var(--teal-green)" }} />
>>>>>>> 01fb29c5
      <Box
        sx={{
          top: 0,
          left: 0,
          bottom: 0,
          right: 0,
          position: "absolute",
          display: "flex",
          alignItems: "center",
          justifyContent: "center",
          textAlign: "center",
        }}
      >
        <Typography variant="caption" component="div" color={colorOfTextLabel}>
          {`${Math.round(value)}%`}
        </Typography>
      </Box>
    </Box>
  );
}<|MERGE_RESOLUTION|>--- conflicted
+++ resolved
@@ -1,17 +1,10 @@
 import CircularProgress from "@mui/material/CircularProgress";
 import Box from "@mui/material/Box";
 import Typography from "@mui/material/Typography";
-<<<<<<< HEAD
-export default function CircularProgressWithLabel({ colorOfTextLabel = "black", value }) {
-  return (
-    <Box sx={{ position: "relative", display: "inline-flex" }}>
-      <CircularProgress variant="determinate" value={value} style={{ color: "var(--teal-green)" }} />
-=======
 export default function CircularProgressWithLabel({ value, colorOfTextLabel = "black" }) {
   return (
     <Box sx={{ position: "relative", display: "inline-flex" }}>
       <CircularProgress variant="determinate" {...value} style={{ color: "var(--teal-green)" }} />
->>>>>>> 01fb29c5
       <Box
         sx={{
           top: 0,

--- conflicted
+++ resolved
@@ -26,13 +26,6 @@
   return (
     <>
       {label ? <Label htmlFor={name}>{label}</Label> : null}
-<<<<<<< HEAD
-      {disabled ? (
-        <Field id={name} placeholder={"Disabled"} type={type} value={value} onChange={onChangeFn} readOnly />
-      ) : (
-        <Field id={name} placeholder={placeholder} type={type} value={value} onChange={onChangeFn} />
-      )}
-=======
       <Field
         id={name}
         placeholder={disabled ? "Disabled" : placeholder}
@@ -46,7 +39,6 @@
         }}
         disabled={disabled}
       />
->>>>>>> b1061e0d
       {children}
     </>
   );

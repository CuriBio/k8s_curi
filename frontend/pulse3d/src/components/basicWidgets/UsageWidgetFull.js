--- conflicted
+++ resolved
@@ -41,10 +41,7 @@
   const expirationMessage = subscriptionEndDate
     ? `Plan Expires on ${subscriptionEndDate}`
     : "No Expiration Date";
-<<<<<<< HEAD
-=======
 
->>>>>>> 7006a6c8
   const remainingTimeMessage = (() => {
     if (isUnlimited) return "Unlimited";
     if (daysOfPlanLeft >= 0) return `${daysOfPlanLeft} days of plan left`;

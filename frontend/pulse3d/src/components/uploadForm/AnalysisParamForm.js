import styled from "styled-components";
import CheckboxWidget from "@/components/basicWidgets/CheckboxWidget";
import { isArrayOfNumbers, loadCsvInputToArray, isArrayOfWellNames } from "../../utils/generic";
import DropDownWidget from "@/components/basicWidgets/DropDownWidget";
import { useState, useContext, useEffect } from "react";
import semverGte from "semver/functions/gte";
import { UploadsContext } from "@/components/layouts/DashboardLayout";
import WellGroups from "@/components/uploadForm/WellGroups";
import ModalWidget from "@/components/basicWidgets/ModalWidget";
import AnalysisParamContainer from "@/components/uploadForm/AnalysisParamContainer";
import InfoOutlinedIcon from "@mui/icons-material/InfoOutlined";
import Tooltip from "@mui/material/Tooltip";
import FormInput from "@/components/basicWidgets/FormInput";

const Container = styled.div`
  padding: 1rem;
  top: 12%;
  width: 90%;
  position: relative;
  display: grid;
  border: solid;
  justify-content: center;
  border-color: var(--dark-gray);
  border-width: 2px;
  border-radius: 7px;
  background-color: var(--light-gray);
  margin-top: 8%;
  margin-bottom: 4;
  grid-template-columns: 45% 55%;
`;

const TwoParamContainer = styled.div`
  display: flex;
  flex-direction: row;
  height: 100%;
  justify-content: center;
  width: 420px;
  align-items: center;
`;

const InputContainerOne = styled.div`
  display: flex;
  flex-direction: column;
  align-items: start;
  border-right: 1px solid var(--dark-gray);
`;

const InputContainerTwo = styled.div`
  display: flex;
  flex-direction: column;
  align-items: start;
  padding-left: 20px;
`;

const WAOverlay = styled.div`
  border-radius: 5px;
  z-index: 2;
  width: 100%;
  height: 100%;
  background-color: var(--dark-gray);
  opacity: 0.6;
  position: absolute;
  bottom: 0px;
`;
const Label = styled.label`
  position: relative;
  height: 25px;
  padding: 10px;
  border-radius: 5px;
  display: flex;
  justify-content: left;
  padding-right: 3%;
  white-space: nowrap;
`;

const ErrorText = styled.span`
  color: red;
  font-style: italic;
  text-align: left;
  position: relative;
  width: 150%;
  font-size: 13px;
`;

const InputErrorContainer = styled.div`
  display: flex;
  flex-direction: column;
  width: 70%;
  height: 60px;
`;

const FormModify = styled.div`
  display: flex;
  width: 90px;
  flex-direction: column;
`;

const SectionLabel = styled.span`
  display: flex;
  align-items: center;
  font-size: 20px;
  position: relative;
  font-weight: bolder;
  margin-top: 20px;
`;

const AdditionalParamLabel = styled.span`
  background-color: var(--light-gray);
  border-radius: 6px;
  position: absolute;
  left: 25%;
  display: flex;
  align-items: center;
  width: 400px;
  font-size: 17px;
  z-index: 3;
  border: 2px solid var(--dark-gray);
  cursor: default;
  height: 50px;
  justify-content: center;
  top: -21px;
  left: 5%;
  font-weight: 900;
`;

const TooltipText = styled.span`
  font-size: 15px;
`;

const DropDownContainer = styled.div`
  width: 57%;
  height: 99%;
  background: white;
  border-radius: 5px;
`;

const SmallLabel = styled.label`
  line-height: 2;
  padding-right: 15px;
`;

const AdvAnalysisContainer = styled.div`
display: flex;
flex-direction row;
height: 157px;
`;

export default function AnalysisParamForm({
  errorMessages,
  checkedParams,
  setCheckedParams,
  setAnalysisParams,
  paramErrors,
  setParamErrors,
  analysisParams,
  setWellGroupErr,
  reanalysis,
  xlsxFilePresent,
}) {
  const [disableYAxisNormalization, setDisableYAxisNormalization] = useState(false);
  const [disableStimProtocols, setDisableStimProtocols] = useState(false);
  const { pulse3dVersions, metaPulse3dVersions, stiffnessFactorDetails } = useContext(UploadsContext);
  const [deprecationNotice, setDeprecationNotice] = useState(false);
  const [pulse3dVersionEOLDate, setPulse3dVersionEOLDate] = useState("");
  const [pulse3dVersionOptions, setPulse3dVersionOptions] = useState([]);

  const handlePulse3dVersionSelect = (idx) => {
    const selectedVersionMetadata = metaPulse3dVersions.filter(
      (version) => version.version === pulse3dVersions[idx]
    )[0];
    if (selectedVersionMetadata) {
      setPulse3dVersionEOLDate(
        selectedVersionMetadata.end_of_life_date
          ? ` Version ${selectedVersionMetadata.version} will be removed after ${selectedVersionMetadata.end_of_life_date}.`
          : `Version ${selectedVersionMetadata.version} will be removed soon.`
      );
      setDeprecationNotice(selectedVersionMetadata.state === "deprecated");
    }
    updateParams({
      selectedPulse3dVersion: pulse3dVersions[idx],
    });
  };

  useEffect(() => {
    const filteredOptions = pulse3dVersions.filter(
      (version) => (xlsxFilePresent && semverGte(version, "0.32.2")) || !xlsxFilePresent
    );
    const options = filteredOptions.map((version) => {
      const selectedVersionMeta = metaPulse3dVersions.filter((meta) => meta.version === version);
      if (selectedVersionMeta[0] && selectedVersionMeta[0].state === "testing") {
        return version + " " + "[ testing ]";
      } else if (selectedVersionMeta[0] && selectedVersionMeta[0].state === "deprecated") {
        return version + " " + "[ deprecated ]";
      } else {
        return version;
      }
    });

    setPulse3dVersionOptions([...options]);
  }, [pulse3dVersions, metaPulse3dVersions, xlsxFilePresent]);

  const pulse3dVersionGte = (version) => {
    const { selectedPulse3dVersion } = analysisParams;
    return selectedPulse3dVersion && semverGte(selectedPulse3dVersion, version);
  };

  const stimWaveformFormatDetails = {
    None: null,
    Stacked: "stacked",
    Overlayed: "overlayed",
  };

  const updateParams = (newParams) => {
    const updatedParams = { ...analysisParams, ...newParams };

    if ("twitchWidths" in newParams) {
      validateTwitchWidths(updatedParams);
    }

    if ("wellsWithFlippedWaveforms" in newParams) {
      validateWellNames(updatedParams);
    }

    if ("startTime" in newParams || "endTime" in newParams) {
      // need to validate start and end time together
      validateWindowBounds(updatedParams);
    }

    for (const paramName of [
      "prominenceFactorPeaks",
      "prominenceFactorValleys",
      "widthFactorPeaks",
      "widthFactorValleys",
      "maxY",
      "baseToPeak",
      "peakToBase",
      "stiffnessFactor",
    ]) {
      if (paramName in newParams) validatePositiveNumber(updatedParams, paramName, false);
    }

    if (newParams.normalizeYAxis === false) {
      // if not normalizing y-axis, then clear the entered value.
      // A value can only be entered for max Y if y-axis normalization is enabled
      updatedParams.maxY = "";
    }

    setAnalysisParams(updatedParams);
  };

  const checkPositiveNumberEntry = (value, allowZero = true) => {
    const minValue = allowZero ? 0 : Number.MIN_VALUE;
    return value === null || value === "" || value >= minValue;
  };

  const validatePositiveNumber = (updatedParams, paramName, allowZero = true) => {
    const newValue = updatedParams[paramName];

    let errorMsg = "";
    if (!checkPositiveNumberEntry(newValue, allowZero)) {
      errorMsg = allowZero ? "*Must be a positive number" : "*Must be a positive, non-zero number";
    }
    setParamErrors({ ...paramErrors, [paramName]: errorMsg });
  };

  const validateTwitchWidths = (updatedParams) => {
    const newValue = updatedParams.twitchWidths;
    let formattedTwitchWidths;

    if (newValue === null || newValue === "") {
      formattedTwitchWidths = "";
    } else {
      let twitchWidthArr;
      // make sure it's a valid array
      try {
        twitchWidthArr = JSON.parse(`[${newValue}]`);
      } catch (e) {
        setParamErrors({
          ...paramErrors,
          twitchWidths: "*Must be comma-separated, positive numbers",
        });
        return;
      }
      // make sure it's an array of positive numbers
      if (isArrayOfNumbers(twitchWidthArr, true)) {
        formattedTwitchWidths = Array.from(new Set(twitchWidthArr));
      } else {
        setParamErrors({
          ...paramErrors,
          twitchWidths: "*Must be comma-separated, positive numbers",
        });
        return;
      }
    }
    setParamErrors({ ...paramErrors, twitchWidths: "" });
    updatedParams.twitchWidths = formattedTwitchWidths;
  };

  const validateWellNames = (updatedParams) => {
    const newValue = updatedParams.wellsWithFlippedWaveforms;
    let formattedWellNames;
    if (newValue === null || newValue === "") {
      formattedWellNames = "";
    } else {
      // load into an array
      let wellNameArr = loadCsvInputToArray(newValue);
      // make sure it's an array of valid well names
      if (isArrayOfWellNames(wellNameArr, true)) {
        formattedWellNames = Array.from(new Set(wellNameArr));
      } else {
        setParamErrors({
          ...paramErrors,
          wellsWithFlippedWaveforms: "*Must be comma-separated Well Names (i.e. A1, D6)",
        });
        return;
      }
    }
    setParamErrors({ ...paramErrors, wellsWithFlippedWaveforms: "" });
    updatedParams.wellsWithFlippedWaveforms = formattedWellNames;
  };

  const validateWindowBounds = (updatedParams) => {
    const { startTime, endTime } = updatedParams;
    const updatedParamErrors = { ...paramErrors };

    for (const [boundName, boundValue] of Object.entries({
      startTime,
      endTime,
    })) {
      let error = "";
      // only perform this check if something has actually been entered
      if (boundValue) {
        const allowZero = boundName === "startTime";
        if (!checkPositiveNumberEntry(boundValue, allowZero)) {
          error = "*Must be a positive number";
        } else {
          updatedParams[boundName] = boundValue;
        }
      }

      updatedParamErrors[boundName] = error;
    }

    if (
      // both window bounds have a value entered
      updatedParams.startTime &&
      updatedParams.endTime &&
      // neither window bound is invalid individually
      !updatedParamErrors.startTime &&
      !updatedParamErrors.endTime &&
      // bounds do not conflict with each other
      Number(updatedParams.startTime) >= Number(updatedParams.endTime)
    ) {
      updatedParamErrors.endTime = "*Must be greater than Start Time";
    }
    setParamErrors(updatedParamErrors);
  };

  return (
    <Container>
      <AdditionalParamLabel
        style={checkedParams ? { background: "white" } : { background: "var(--light-gray)" }}
      >
        <CheckboxWidget
          color={"secondary"}
          size={"small"}
          handleCheckbox={(bool) => setCheckedParams(bool)}
          checkedState={checkedParams}
        />
        Use Additional Analysis Parameters
      </AdditionalParamLabel>
      {!checkedParams ? <WAOverlay /> : null}
      <InputContainerOne style={{ paddingTop: "2%" }}>
        {pulse3dVersionGte("0.32.2") && reanalysis && (
<<<<<<< HEAD
          <ParamContainer>
            <Label htmlFor="nameOverride">
              Override original name:
              <Tooltip
                title={
                  <TooltipText>
                    {"This name will replace the original recording name for the ouput filename."}
                  </TooltipText>
                }
              >
                <InfoOutlinedIcon sx={{ fontSize: 20, margin: "0px 10px" }} />
              </Tooltip>
            </Label>
            <InputErrorContainer style={{ width: "150%" }}>
              <FormInput
                name="nameOverride"
                placeholder={""}
                value={analysisParams.nameOverride}
                onChangeFn={(e) => {
                  updateParams({
                    nameOverride: e.target.value,
                  });
                }}
              >
                <ErrorText id="nameOverrideError" role="errorMsg">
                  {errorMessages.nameOverride}
                </ErrorText>
              </FormInput>
            </InputErrorContainer>
          </ParamContainer>
=======
          <AnalysisParamContainer
            label="Override original name"
            name="nameOverride"
            tooltipText="This name will replace the original recording name for the ouput filename."
            additionaErrorStyle={{ width: "150%" }}
            placeholder=""
            value={analysisParams.nameOverride}
            changeFn={(e) => {
              updateParams({
                nameOverride: e.target.value,
              });
            }}
            errorMsg={errorMessages.nameOverride}
          />
>>>>>>> 46a9e600
        )}
        <AnalysisParamContainer
          label="Pulse3D Version"
          name="selectedPulse3dVersion"
          tooltipText="Specifies which version of the Pulse3D analysis software to use."
          additionalLabelStyle={{ width: "62%", lineHeight: 2.5 }}
          iconStyle={{ fontSize: 20, margin: "10px 10px" }}
        >
          <DropDownContainer>
            <DropDownWidget
              options={pulse3dVersionOptions}
              reset={!checkedParams}
              handleSelection={handlePulse3dVersionSelect}
              initialSelected={0}
            />
          </DropDownContainer>
        </AnalysisParamContainer>
        {pulse3dVersionGte("0.30.5") && (
          <AnalysisParamContainer
            label="Stim Waveform Display Format"
            name="stimWaveformFormat"
            tooltipText="Specifies the display format for the stim waveforms (if any). Defaults to 'Stacked'"
            additionalLabelStyle={{
              width: "102%",
              lineHeight: 1.5,
              whiteSpace: "normal",
              textAlign: "center",
            }}
            iconStyle={{ fontSize: 20, margin: "10px 10px" }}
          >
            <DropDownContainer>
              <DropDownWidget
                options={Object.keys(stimWaveformFormatDetails)}
                reset={!checkedParams}
                handleSelection={(idx) => {
                  updateParams({
                    stimWaveformFormat: Object.values(stimWaveformFormatDetails)[idx],
                  });
                }}
                initialSelected={0}
              />
            </DropDownContainer>
          </AnalysisParamContainer>
        )}

        <AnalysisParamContainer
          label="Show Stimulation Protocols"
          name="showStimSheet"
          tooltipText="When selected, adds a sheet to output file with stimulation protocols."
        >
          <InputErrorContainer style={{ marginLeft: "20%" }}>
            <CheckboxWidget
              checkedState={disableStimProtocols}
              handleCheckbox={() => {
                setDisableStimProtocols(!disableStimProtocols);
                updateParams({
                  showStimSheet: !disableStimProtocols,
                });
              }}
            />
          </InputErrorContainer>
        </AnalysisParamContainer>
        <AnalysisParamContainer
          label="Disable Y-Axis Normalization:"
          name="normalizeYAxis"
          tooltipText="When selected, disables normalization of the y-axis."
        >
          <InputErrorContainer style={{ marginLeft: "20%" }}>
            <CheckboxWidget
              checkedState={disableYAxisNormalization}
              handleCheckbox={(disable) => {
                updateParams({
                  normalizeYAxis: !disable,
                });
                setDisableYAxisNormalization(disable);
              }}
            />
          </InputErrorContainer>
        </AnalysisParamContainer>
        <AnalysisParamContainer
          label="Y-Axis Range (µN)"
          name="maxY"
          tooltipText="Specifies the maximum y-axis bound of graphs generated in the output xlsx file."
          placeholder={checkedParams ? "Auto" : ""}
          value={analysisParams.maxY}
          changeFn={(e) => {
            updateParams({
              maxY: e.target.value,
            });
          }}
          disabled={disableYAxisNormalization}
          errorMsg={errorMessages.maxY}
        />
        <AnalysisParamContainer
          label="Twitch Widths (%)"
          name="twitchWidths"
          tooltipText="Specifies which twitch width percentages to add to the Per Twitch metrics sheet and Aggregate Metrics sheet."
          placeholder={checkedParams ? "50, 90" : ""}
          value={analysisParams.twitchWidths}
          changeFn={(e) => {
            updateParams({
              twitchWidths: e.target.value,
            });
          }}
          errorMsg={errorMessages.twitchWidths}
        />
        {pulse3dVersionGte("0.30.1") && (
          // Tanner (2/7/23): stiffnessFactor added in 0.26.0 but there are bugs with using this param in re-analysis prior to 0.30.1
          <AnalysisParamContainer
            label="Post Stiffness Factor"
            name="stiffnessFactor"
            tooltipText="Specifies the post stiffness factor. If set to 'auto', will use the value encoded in the barcode."
            additionaLabelStyle={{ width: "62%", lineHeight: 2.5 }}
            iconStyle={{ fontSize: 20, margin: "10px 10px" }}
          >
            <DropDownContainer>
              <DropDownWidget
                options={Object.keys(stiffnessFactorDetails)}
                reset={!checkedParams}
                handleSelection={(idx) => {
                  updateParams({
                    stiffnessFactor: Object.values(stiffnessFactorDetails)[idx],
                  });
                }}
                initialSelected={0}
              />
            </DropDownContainer>
          </AnalysisParamContainer>
        )}
        {pulse3dVersionGte("0.30.1") && (
          // Tanner (2/7/23): wellsWithFlippedWaveforms added in 0.27.4 but there are bugs with using this param in re-analysis prior to 0.30.1
          <AnalysisParamContainer
            label="Wells With Flipped Waveforms"
            name="wellsWithFlippedWaveforms"
            tooltipText="[Beta 1.7 Instrument Recordings Only] Specifies the names of wells (i.e. A1, D6) which should have their waveforms flipped before analysis begins."
            placeholder={checkedParams ? "None" : ""}
            value={analysisParams.wellsWithFlippedWaveforms}
            additionalErrorStyle={{ width: "50%" }}
            changeFn={(e) => {
              updateParams({
                wellsWithFlippedWaveforms: e.target.value,
              });
            }}
            additionalParamStyle={{ padding: "20px 0px 10px 0px", width: "500px" }}
            errorMsg={errorMessages.wellsWithFlippedWaveforms}
          />
        )}
      </InputContainerOne>
      <InputContainerTwo>
        <SectionLabel>Baseline Width</SectionLabel>
        <AnalysisParamContainer
          label="Base to Peak"
          name="baseToPeak"
          tooltipText="Specifies the baseline metrics for twitch width percentages."
          placeholder={checkedParams ? "10" : ""}
          value={analysisParams.baseToPeak}
          changeFn={(e) => {
            updateParams({
              baseToPeak: e.target.value,
            });
          }}
          errorMsg={errorMessages.baseToPeak}
        />
        <AnalysisParamContainer
          label="Peak to Relaxation"
          name="peakToBase"
          tooltipText="Specifies the baseline metrics for twitch width percentages."
          placeholder={checkedParams ? "90" : ""}
          value={analysisParams.peakToBase}
          changeFn={(e) => {
            updateParams({
              peakToBase: e.target.value,
            });
          }}
          errorMsg={errorMessages.peakToBase}
        />
        <SectionLabel>Window Analysis</SectionLabel>
        <AnalysisParamContainer
          label="Start Time (s)"
          name="startTime"
          tooltipText="Specifies the earliest timepoint (in seconds) to use in analysis."
          placeholder={checkedParams ? "0" : ""}
          value={analysisParams.startTime}
          changeFn={(e) => {
            updateParams({
              startTime: e.target.value,
            });
          }}
          errorMsg={errorMessages.startTime}
        />
        <AnalysisParamContainer
          label="End Time (s)"
          name="endTime"
          tooltipText="Specifies the latest timepoint (in seconds) to use in analysis."
          placeholder={checkedParams ? "End" : ""}
          value={analysisParams.endTime}
          changeFn={(e) => {
            updateParams({
              endTime: e.target.value,
            });
          }}
          errorMsg={errorMessages.endTime}
        />
        <SectionLabel>Advanced Analysis</SectionLabel>
        <AdvAnalysisContainer>
          <TwoParamContainer style={{ width: "300px", alignItems: "start" }}>
            <Label htmlFor="prominenceFactorPeaks" style={{ padding: "25px" }}>
              Prominence (µN):
              <Tooltip
                title={
                  <TooltipText>
                    {
                      "Specifies the minimum required vertical distance between a local max and its lowest contour line to be classified as a peak."
                    }
                  </TooltipText>
                }
              >
                <InfoOutlinedIcon sx={{ fontSize: 20, margin: "0px 10px" }} />
              </Tooltip>
            </Label>
            <InputErrorContainer style={{ height: "100px" }}>
              <SmallLabel htmlFor="prominenceFactorPeaks">Peaks</SmallLabel>
              <FormModify>
                <FormInput
                  name="prominenceFactorPeaks"
                  placeholder={checkedParams ? "6" : ""}
                  value={analysisParams.prominenceFactorPeaks}
                  onChangeFn={(e) => {
                    updateParams({
                      prominenceFactorPeaks: e.target.value,
                    });
                  }}
                >
                  <ErrorText id="prominenceFactorPeaksError" role="errorMsg">
                    {errorMessages.prominenceFactorPeaks}
                  </ErrorText>
                </FormInput>
              </FormModify>
              <SmallLabel htmlFor="prominenceFactorValleys">Valleys</SmallLabel>
              <FormModify>
                <FormInput
                  name="prominenceFactorValleys"
                  placeholder={checkedParams ? "6" : ""}
                  value={analysisParams.prominenceFactorValleys}
                  onChangeFn={(e) => {
                    updateParams({
                      prominenceFactorValleys: e.target.value,
                    });
                  }}
                >
                  <ErrorText id="prominenceFactorValleysError" role="errorMsg">
                    {errorMessages.prominenceFactorValleys}
                  </ErrorText>
                </FormInput>
              </FormModify>
            </InputErrorContainer>
          </TwoParamContainer>
          <TwoParamContainer style={{ alignItems: "start" }}>
            <Label htmlFor="widthFactorPeaks" style={{ padding: "25px" }}>
              Width (ms):
              <Tooltip
                title={
                  <TooltipText>
                    {
                      "Specifies the minimum required width of the base of a local max to be classified as a peak."
                    }
                  </TooltipText>
                }
              >
                <InfoOutlinedIcon sx={{ fontSize: 20, margin: "0px 10px" }} />
              </Tooltip>
            </Label>
            <InputErrorContainer style={{ height: "100px" }}>
              <SmallLabel htmlFor="widthFactorPeaks">Peaks</SmallLabel>
              <FormModify>
                <FormInput
                  name="widthFactorPeaks"
                  placeholder={checkedParams ? "7" : ""}
                  value={analysisParams.widthFactorPeaks}
                  onChangeFn={(e) => {
                    updateParams({
                      widthFactorPeaks: e.target.value,
                    });
                  }}
                >
                  <ErrorText id="widthFactorPeaksError" role="errorMsg">
                    {errorMessages.widthFactorPeaks}
                  </ErrorText>
                </FormInput>
              </FormModify>
              <SmallLabel htmlFor="widthFactorValleys">Valleys</SmallLabel>
              <FormModify>
                <FormInput
                  name="widthFactorValleys"
                  placeholder={checkedParams ? "7" : ""}
                  value={analysisParams.widthFactorValleys}
                  onChangeFn={(e) => {
                    updateParams({
                      widthFactorValleys: e.target.value,
                    });
                  }}
                >
                  <ErrorText id="widthFactorValleysError" role="errorMsg">
                    {errorMessages.widthFactorValleys}
                  </ErrorText>
                </FormInput>
              </FormModify>
            </InputErrorContainer>
          </TwoParamContainer>
        </AdvAnalysisContainer>
        {pulse3dVersionGte("0.30.3") && (
          <WellGroups
            setAnalysisParams={setAnalysisParams}
            analysisParams={analysisParams}
            setWellGroupErr={setWellGroupErr}
          />
        )}
      </InputContainerTwo>
      <ModalWidget
        open={deprecationNotice}
        labels={[pulse3dVersionEOLDate]}
        closeModal={() => {
          setDeprecationNotice(false);
        }}
        header={"Attention!"}
      />
    </Container>
  );
}<|MERGE_RESOLUTION|>--- conflicted
+++ resolved
@@ -372,7 +372,6 @@
       {!checkedParams ? <WAOverlay /> : null}
       <InputContainerOne style={{ paddingTop: "2%" }}>
         {pulse3dVersionGte("0.32.2") && reanalysis && (
-<<<<<<< HEAD
           <ParamContainer>
             <Label htmlFor="nameOverride">
               Override original name:
@@ -403,22 +402,6 @@
               </FormInput>
             </InputErrorContainer>
           </ParamContainer>
-=======
-          <AnalysisParamContainer
-            label="Override original name"
-            name="nameOverride"
-            tooltipText="This name will replace the original recording name for the ouput filename."
-            additionaErrorStyle={{ width: "150%" }}
-            placeholder=""
-            value={analysisParams.nameOverride}
-            changeFn={(e) => {
-              updateParams({
-                nameOverride: e.target.value,
-              });
-            }}
-            errorMsg={errorMessages.nameOverride}
-          />
->>>>>>> 46a9e600
         )}
         <AnalysisParamContainer
           label="Pulse3D Version"

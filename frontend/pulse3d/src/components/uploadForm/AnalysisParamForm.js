import styled from "styled-components";
import CheckboxWidget from "../basicWidgets/CheckboxWidget";
import { isArrayOfNumbers } from "../../utils/generic";
import FormInput from "../basicWidgets/FormInput";
import DropDownWidget from "@/components/basicWidgets/DropDownWidget";
import InfoOutlinedIcon from "@mui/icons-material/InfoOutlined";
import Tooltip from "@mui/material/Tooltip";
import { useState, useContext } from "react";
import semverGte from "semver/functions/gte";
import { UploadsContext } from "@/components/layouts/DashboardLayout";

const Container = styled.div`
  padding: 1rem;
  left: 5%;
  top: 12%;
  width: 90%;
  position: relative;
  display: flex;
  flex-direction: row;
  border: solid;
  justify-content: center;
  border-color: var(--dark-gray);
  border-width: 2px;
  border-radius: 7px;
  background-color: var(--light-gray);
  margin-top: 8%;
  margin-bottom: 4;
`;

const TwoParamContainer = styled.div`
  display: flex;
  flex-direction: row;
  height: 100%;
  justify-content: center;
  width: 420px;
  align-items: center;
`;
const ParamContainer = styled.div`
  display: flex;
  flex-direction: row;
  overflow: visible;
  height: 70px;
  padding: 15px 0 10px 0;
  height: 70px;
  width: 420px;
`;

const InputContainer = styled.div`
  display: flex;
  flex-direction: column;
  align-items: center;
  width: 90%;
`;

const WAOverlay = styled.div`
  border-radius: 5px;
  z-index: 2;
  width: 100%;
  height: 100%;
  background-color: var(--dark-gray);
  opacity: 0.6;
  position: absolute;
  bottom: 0px;
`;
const Label = styled.label`
  width: 110%;
  position: relative;
  height: 25px;
  padding: 10px;
  border-radius: 5px;
  display: flex;
  justify-content: right;
  padding-right: 5%;
  white-space: nowrap;
`;

const ErrorText = styled.span`
  color: red;
  font-style: italic;
  text-align: left;
  position: relative;
  width: 150%;
  font-size: 13px;
`;

const InputErrorContainer = styled.div`
  display: flex;
  flex-direction: column;
  width: 70%;
  overflow: visible;
`;

const FormModify = styled.div`
  display: flex;
  width: 162px;
  flex-direction: column;
`;

const SectionLabel = styled.span`
  display: flex;
  align-items: center;
  font-size: 20px;
  position: relative;
  font-weight: bolder;
  margin-top: 20px;
`;

const AdditionalParamLabel = styled.span`
  background-color: var(--light-gray);
  border-radius: 6px;
  position: absolute;
  left: 25%;
  display: flex;
  align-items: center;
  width: 400px;
  font-size: 17px;
  z-index: 3;
  border: 2px solid var(--dark-gray);
  cursor: default;
  height: 50px;
  justify-content: center;
  top: -21px;
  left: 5%;
  font-weight: 900;
`;

const TooltipText = styled.span`
  font-size: 15px;
`;

const DropDownContainer = styled.div`
  width: 25%;
  height: 125%;
  background: white;
  border-radius: 5px;
`;

const SmallLabel = styled.label`
  line-height: 2;
  padding-right: 15px;
`;

export default function AnalysisParamForm({
  inputVals,
  errorMessages,
  checkedParams,
  setCheckedParams,
  setAnalysisParams,
  paramErrors,
  setParamErrors,
  analysisParams,
}) {
<<<<<<< HEAD
  const [normalizeYAxis, setNormalizeYAxis] = useState(true);
=======
  const [disableYAxisNormalization, setDisableYAxisNormalization] = useState(false);
>>>>>>> 1bfd4fcb
  const { pulse3dVersions, metaPulse3dVersions } = useContext(UploadsContext);

  const pulse3dVersionGte = (version) => {
    const { selectedPulse3dVersion } = inputVals;
<<<<<<< HEAD

=======
>>>>>>> 1bfd4fcb
    return selectedPulse3dVersion && semverGte(selectedPulse3dVersion, version);
  };

  const updateParams = (newParams) => {
    const updatedParams = { ...analysisParams, ...newParams };
    if ("twitchWidths" in newParams) {
      validateTwitchWidths(updatedParams);
    }
    if ("startTime" in newParams || "endTime" in newParams) {
      // need to validate start and end time together
      validateWindowBounds(updatedParams);
    }
    for (const paramName of [
      "prominenceFactorPeaks",
      "prominenceFactorValleys",
      "widthFactorPeaks",
      "widthFactorValleys",
      "maxY",
      "baseToPeak",
      "peakToBase",
      "stiffnessFactor",
    ]) {
      if (paramName in newParams) {
        validatePositiveNumber(updatedParams, paramName, false);
      }
    }
    if (!updatedParams.normalizeYAxis) {
<<<<<<< HEAD
      // if not normalizating Y-Axis, then clear the entered value
=======
      // if not normalizing y-axis, then clear the entered value.
      // A value can only be entered for max Y if y-axis normalization is enabled
>>>>>>> 1bfd4fcb
      updatedParams.maxY = "";
    }
    setAnalysisParams(updatedParams);
  };

  const checkPositiveNumberEntry = (value, allowZero = true) => {
    const minValue = allowZero ? 0 : Number.MIN_VALUE;
    return value === null || value === "" || value >= minValue;
  };

  const validatePositiveNumber = (updatedParams, paramName, allowZero = true) => {
    const newValue = updatedParams[paramName];

    let errorMsg = "";
    if (!checkPositiveNumberEntry(newValue, allowZero)) {
      errorMsg = allowZero ? "*Must be a positive number" : "*Must be a positive, non-zero number";
    }
    setParamErrors({ ...paramErrors, [paramName]: errorMsg });
  };

  const validateTwitchWidths = (updatedParams) => {
    const newValue = updatedParams.twitchWidths;
    let formattedTwitchWidths;
    if (newValue === null || newValue === "") {
      formattedTwitchWidths = "";
    } else {
      let twitchWidthArr;
      // make sure it's a valid list
      try {
        twitchWidthArr = JSON.parse(`[${newValue}]`);
      } catch (e) {
        setParamErrors({
          ...paramErrors,
          twitchWidths: "*Must be comma-separated, positive numbers",
        });
        return;
      }
      // make sure it's an array of positive numbers
      if (isArrayOfNumbers(twitchWidthArr, true)) {
        formattedTwitchWidths = Array.from(new Set(twitchWidthArr));
      } else {
        setParamErrors({
          ...paramErrors,
          twitchWidths: "*Must be comma-separated, positive numbers",
        });
        return;
      }
    }
    setParamErrors({ ...paramErrors, twitchWidths: "" });
    updatedParams.twitchWidths = formattedTwitchWidths;
  };

  const validateWindowBounds = (updatedParams) => {
    const { startTime, endTime } = updatedParams;
    const updatedParamErrors = { ...paramErrors };

    for (const [boundName, boundValue] of Object.entries({
      startTime,
      endTime,
    })) {
      let error = "";
      // only perform this check if something has actually been entered
      if (boundValue) {
        const allowZero = boundName === "startTime";
        if (!checkPositiveNumberEntry(boundValue, allowZero)) {
          error = "*Must be a positive number";
        } else {
          updatedParams[boundName] = boundValue;
        }
      }

      updatedParamErrors[boundName] = error;
    }

    if (
      // both window bounds have a value entered
      updatedParams.startTime &&
      updatedParams.endTime &&
      // neither window bound is invalid individually
      !updatedParamErrors.startTime &&
      !updatedParamErrors.endTime &&
      // bounds do not conflict with each other
      Number(updatedParams.startTime) >= Number(updatedParams.endTime)
    ) {
      updatedParamErrors.endTime = "*Must be greater than Start Time";
    }
    setParamErrors(updatedParamErrors);
  };

  const handleDropDownSelect = (idx) => {
    updateParams({
      selectedPulse3dVersion: pulse3dVersions[idx],
    });
  };

  return (
    <Container>
      <AdditionalParamLabel>
        <CheckboxWidget
          color={"secondary"}
          size={"small"}
          handleCheckbox={(bool) => setCheckedParams(bool)}
          checkedState={checkedParams}
        />
        Use Additional Analysis Parameters
      </AdditionalParamLabel>
      {!checkedParams ? <WAOverlay /> : null}
      <InputContainer>
        <ParamContainer style={{ marginTop: "2%" }}>
          <Label htmlFor="selectedPulse3dVersion" style={{ width: "62%", lineHeight: 2.5 }}>
            Pulse3D Version:
            <Tooltip
              title={
                <TooltipText>
                  {"Specifies which version of the Pulse3D analysis software to use."}
                </TooltipText>
              }
            >
              <InfoOutlinedIcon sx={{ fontSize: 20, margin: "10px 10px" }} />
            </Tooltip>
          </Label>
          <DropDownContainer>
            <DropDownWidget
              options={pulse3dVersions.map((version) => {
                const selectedVersionMeta = metaPulse3dVersions.filter((meta) => meta.version === version);
                return selectedVersionMeta[0] && selectedVersionMeta[0].state === "testing"
                  ? version + " " + "[ testing ]"
                  : version;
              })}
              reset={!checkedParams}
              handleSelection={handleDropDownSelect}
              initialSelected={0}
            />
          </DropDownContainer>
        </ParamContainer>
        {pulse3dVersionGte("0.25.4") && (
          //Disabling y-axis normalization added in version 0.25.4
          <ParamContainer style={{ width: "33%", marginTop: "2%" }}>
            <Label htmlFor="yAxisNormalization">
              Disable Y-Axis Normalization:
              <Tooltip
                title={<TooltipText>{"When selected, disables normalization of the y-axis."}</TooltipText>}
              >
                <InfoOutlinedIcon sx={{ fontSize: 20, margin: "0px 10px" }} />
              </Tooltip>
            </Label>
            <InputErrorContainer>
              <CheckboxWidget
<<<<<<< HEAD
                checkedState={!normalizeYAxis}
                handleCheckbox={(state) => {
                  updateParams({
                    yAxisNormalization: state,
                  });
                  setNormalizeYAxis(!state);
=======
                checkedState={disableYAxisNormalization}
                handleCheckbox={(disable) => {
                  updateParams({
                    normalizeYAxis: !disable,
                  });
                  setDisableYAxisNormalization(disable);
>>>>>>> 1bfd4fcb
                }}
              />
            </InputErrorContainer>
          </ParamContainer>
        )}
        {pulse3dVersionGte("0.25.0") && (
          // Tanner (9/15/21): maxY added in 0.25.0
          <ParamContainer>
            <Label htmlFor="maxY">
              Y-Axis Range (µN):
              <Tooltip
                title={
                  <TooltipText>
                    {"Specifies the maximum y-axis bound of graphs generated in the output xlsx file."}
                  </TooltipText>
                }
              >
                <InfoOutlinedIcon sx={{ fontSize: 20, margin: "0px 10px" }} />
              </Tooltip>
            </Label>
            <InputErrorContainer>
              <FormInput
                name="maxY"
                placeholder={checkedParams ? "Auto find max y" : ""}
                value={inputVals.maxY}
                onChangeFn={(e) => {
                  updateParams({
                    maxY: e.target.value,
                  });
                }}
<<<<<<< HEAD
                disabled={!normalizeYAxis}
=======
                disabled={disableYAxisNormalization}
>>>>>>> 1bfd4fcb
              >
                <ErrorText id="maxYError" role="errorMsg">
                  {errorMessages.maxY}
                </ErrorText>
              </FormInput>
            </InputErrorContainer>
          </ParamContainer>
        )}
        <ParamContainer>
          <Label htmlFor="twitchWidths">
            Twitch Widths (%):
            <Tooltip
              title={
                <TooltipText>
                  {
                    "Specifies which twitch width percentages to add to the Per Twitch metrics sheet and Aggregate Metrics sheet."
                  }
                </TooltipText>
              }
            >
              <InfoOutlinedIcon sx={{ fontSize: 20, margin: "0px 10px" }} />
            </Tooltip>
          </Label>
          <InputErrorContainer>
            <FormInput
              name="twitchWidths"
              placeholder={checkedParams ? "50, 90" : ""}
              value={inputVals.twitchWidths}
              onChangeFn={(e) => {
                updateParams({
                  twitchWidths: e.target.value,
                });
              }}
            >
              <ErrorText id="twitchWidthError" role="errorMsg">
                {errorMessages.twitchWidths}
              </ErrorText>
            </FormInput>
          </InputErrorContainer>
        </ParamContainer>
        {pulse3dVersionGte("0.27.0") && (
          // Tanner (9/15/21): stiffnessFactor added in 0.27.0
          <ParamContainer>
            <Label htmlFor="stiffnessFactor">
              Post Stiffness Factor:
              <Tooltip
                title={
                  <TooltipText>
                    {
                      "Specifies the post stiffness factor. If omitted, will use the value encoded in the barcode."
                    }
                  </TooltipText>
                }
              >
                <InfoOutlinedIcon sx={{ fontSize: 20, margin: "0px 10px" }} />
              </Tooltip>
            </Label>
            <InputErrorContainer>
              <FormInput
                name="stiffnessFactor"
                placeholder={checkedParams ? "Auto determine" : ""}
                value={inputVals.stiffnessFactor}
                onChangeFn={(e) => {
                  updateParams({
                    stiffnessFactor: e.target.value,
                  });
                }}
              >
                <ErrorText id="stiffnessFactorError" role="errorMsg">
                  {errorMessages.stiffnessFactor}
                </ErrorText>
              </FormInput>
            </InputErrorContainer>
          </ParamContainer>
        )}

        <SectionLabel>Baseline Width</SectionLabel>

        <ParamContainer>
          <Label htmlFor="baseToPeak">
            Base to Peak:
            <Tooltip
              title={
                <TooltipText>
                  {
                    // TODO this needs to be more specific
                    "Specifies the baseline metrics for twitch width percentages."
                  }
                </TooltipText>
              }
            >
              <InfoOutlinedIcon sx={{ fontSize: 20, margin: "0px 10px" }} />
            </Tooltip>
          </Label>
          <InputErrorContainer>
            <FormInput
              name="baseToPeak"
              placeholder={checkedParams ? "10" : ""}
              value={inputVals.baseToPeak}
              onChangeFn={(e) => {
                updateParams({
                  baseToPeak: e.target.value,
                });
              }}
            >
              <ErrorText id="baseToPeakError" role="errorMsg">
                {errorMessages.baseToPeak}
              </ErrorText>
            </FormInput>
          </InputErrorContainer>
        </ParamContainer>
        <ParamContainer>
          <Label htmlFor="peakToBase">
            Peak to Relaxation:
            <Tooltip
              title={
                <TooltipText>
                  {
                    // TODO this needs to be more specific
                    "Specifies the baseline metrics for twitch width percentages."
                  }
                </TooltipText>
              }
            >
              <InfoOutlinedIcon sx={{ fontSize: 20, margin: "0px 10px" }} />
            </Tooltip>
          </Label>
          <InputErrorContainer>
            <FormInput
              name="peakToBase"
              placeholder={checkedParams ? "90" : ""}
              value={inputVals.peakToBase}
              onChangeFn={(e) => {
                updateParams({
                  peakToBase: e.target.value,
                });
              }}
            >
              <ErrorText id="peakToBaseError" role="errorMsg">
                {errorMessages.peakToBase}
              </ErrorText>
            </FormInput>
          </InputErrorContainer>
        </ParamContainer>

        <SectionLabel>Window Analysis</SectionLabel>
        <ParamContainer>
          <Label htmlFor="startTime">
            Start Time (s):
            <Tooltip
              title={
                <TooltipText>
                  {"Specifies the earliest timepoint (in seconds) to use in analysis."}
                </TooltipText>
              }
            >
              <InfoOutlinedIcon sx={{ fontSize: 20, margin: "0px 10px" }} />
            </Tooltip>
          </Label>
          <InputErrorContainer>
            <FormInput
              name="startTime"
              placeholder={checkedParams ? "0" : ""}
              value={inputVals.startTime}
              onChangeFn={(e) => {
                updateParams({
                  startTime: e.target.value,
                });
              }}
            >
              <ErrorText id="startTimeError" role="errorMsg">
                {errorMessages.startTime}
              </ErrorText>
            </FormInput>
          </InputErrorContainer>
        </ParamContainer>
        <ParamContainer>
          <Label htmlFor="endTime">
            End Time (s):
            <Tooltip
              title={
                <TooltipText>{"Specifies the latest timepoint (in seconds) to use in analysis."}</TooltipText>
              }
            >
              <InfoOutlinedIcon sx={{ fontSize: 20, margin: "0px 10px" }} />
            </Tooltip>
          </Label>
          <InputErrorContainer>
            <FormInput
              name="endTime"
              placeholder={checkedParams ? "(End of recording)" : ""}
              value={inputVals.endTime}
              onChangeFn={(e) => {
                updateParams({
                  endTime: e.target.value,
                });
              }}
            >
              <ErrorText id="endTimeError" role="errorMsg">
                {errorMessages.endTime}
              </ErrorText>
            </FormInput>
          </InputErrorContainer>
        </ParamContainer>

        <SectionLabel>Advanced Analysis</SectionLabel>
        <TwoParamContainer>
          <Label htmlFor="prominenceFactorPeaks">
            Prominence (µN):
            <Tooltip
              title={
                <TooltipText>
                  {
                    "Specifies the minimum required vertical distance between a local max and its lowest contour line to be classified as a peak."
                  }
                </TooltipText>
              }
            >
              <InfoOutlinedIcon sx={{ fontSize: 20, margin: "0px 10px" }} />
            </Tooltip>
          </Label>
          <InputErrorContainer>
            <SmallLabel htmlFor="prominenceFactorPeaks">Peaks</SmallLabel>
            <FormModify>
              <FormInput
                name="prominenceFactorPeaks"
                placeholder={checkedParams ? "6" : ""}
                value={inputVals.prominenceFactorPeaks}
                onChangeFn={(e) => {
                  updateParams({
                    prominenceFactorPeaks: e.target.value,
                  });
                }}
              >
                <ErrorText id="prominenceFactorPeaksError" role="errorMsg">
                  {errorMessages.prominenceFactorPeaks}
                </ErrorText>
              </FormInput>
            </FormModify>
            <SmallLabel htmlFor="prominenceFactorValleys">Valleys</SmallLabel>
            <FormModify>
              <FormInput
                name="prominenceFactorValleys"
                placeholder={checkedParams ? "6" : ""}
                value={inputVals.prominenceFactorValleys}
                onChangeFn={(e) => {
                  updateParams({
                    prominenceFactorValleys: e.target.value,
                  });
                }}
              >
                <ErrorText id="prominenceFactorValleysError" role="errorMsg">
                  {errorMessages.prominenceFactorValleys}
                </ErrorText>
              </FormInput>
            </FormModify>
          </InputErrorContainer>
        </TwoParamContainer>
        <TwoParamContainer>
          <Label htmlFor="widthFactorPeaks">
            Width (ms):
            <Tooltip
              title={
                <TooltipText>
                  {
                    "Specifies the minimum required width of the base of a local max to be classified as a peak."
                  }
                </TooltipText>
              }
            >
              <InfoOutlinedIcon sx={{ fontSize: 20, margin: "0px 10px" }} />
            </Tooltip>
          </Label>
          <InputErrorContainer>
            <SmallLabel htmlFor="widthFactorPeaks">Peaks</SmallLabel>
            <FormModify>
              <FormInput
                name="widthFactorPeaks"
                placeholder={checkedParams ? "7" : ""}
                value={inputVals.widthFactorPeaks}
                onChangeFn={(e) => {
                  updateParams({
                    widthFactorPeaks: e.target.value,
                  });
                }}
              >
                <ErrorText id="widthFactorPeaksError" role="errorMsg">
                  {errorMessages.widthFactorPeaks}
                </ErrorText>
              </FormInput>
            </FormModify>
            <SmallLabel htmlFor="widthFactorValleys">Valleys</SmallLabel>
            <FormModify>
              <FormInput
                name="widthFactorValleys"
                placeholder={checkedParams ? "7" : ""}
                value={inputVals.widthFactorValleys}
                onChangeFn={(e) => {
                  updateParams({
                    widthFactorValleys: e.target.value,
                  });
                }}
              >
                <ErrorText id="widthFactorValleysError" role="errorMsg">
                  {errorMessages.widthFactorValleys}
                </ErrorText>
              </FormInput>
            </FormModify>
          </InputErrorContainer>
        </TwoParamContainer>
      </InputContainer>
    </Container>
  );
}<|MERGE_RESOLUTION|>--- conflicted
+++ resolved
@@ -150,19 +150,12 @@
   setParamErrors,
   analysisParams,
 }) {
-<<<<<<< HEAD
-  const [normalizeYAxis, setNormalizeYAxis] = useState(true);
-=======
   const [disableYAxisNormalization, setDisableYAxisNormalization] = useState(false);
->>>>>>> 1bfd4fcb
+
   const { pulse3dVersions, metaPulse3dVersions } = useContext(UploadsContext);
 
   const pulse3dVersionGte = (version) => {
     const { selectedPulse3dVersion } = inputVals;
-<<<<<<< HEAD
-
-=======
->>>>>>> 1bfd4fcb
     return selectedPulse3dVersion && semverGte(selectedPulse3dVersion, version);
   };
 
@@ -190,12 +183,10 @@
       }
     }
     if (!updatedParams.normalizeYAxis) {
-<<<<<<< HEAD
-      // if not normalizating Y-Axis, then clear the entered value
-=======
+
       // if not normalizing y-axis, then clear the entered value.
       // A value can only be entered for max Y if y-axis normalization is enabled
->>>>>>> 1bfd4fcb
+
       updatedParams.maxY = "";
     }
     setAnalysisParams(updatedParams);
@@ -344,21 +335,14 @@
             </Label>
             <InputErrorContainer>
               <CheckboxWidget
-<<<<<<< HEAD
-                checkedState={!normalizeYAxis}
-                handleCheckbox={(state) => {
-                  updateParams({
-                    yAxisNormalization: state,
-                  });
-                  setNormalizeYAxis(!state);
-=======
+
                 checkedState={disableYAxisNormalization}
                 handleCheckbox={(disable) => {
                   updateParams({
                     normalizeYAxis: !disable,
                   });
                   setDisableYAxisNormalization(disable);
->>>>>>> 1bfd4fcb
+
                 }}
               />
             </InputErrorContainer>
@@ -389,11 +373,9 @@
                     maxY: e.target.value,
                   });
                 }}
-<<<<<<< HEAD
-                disabled={!normalizeYAxis}
-=======
+
                 disabled={disableYAxisNormalization}
->>>>>>> 1bfd4fcb
+
               >
                 <ErrorText id="maxYError" role="errorMsg">
                   {errorMessages.maxY}

import styled from "styled-components";
import CheckboxWidget from "@/components/basicWidgets/CheckboxWidget";
import { isArrayOfNumbers, loadCsvInputToArray, isArrayOfWellNames } from "../../utils/generic";
import DropDownWidget from "@/components/basicWidgets/DropDownWidget";
import { useState, useContext, useEffect } from "react";
import semverGte from "semver/functions/gte";
import { UploadsContext } from "@/components/layouts/DashboardLayout";
import WellGroups from "@/components/uploadForm/WellGroups";
import ModalWidget from "@/components/basicWidgets/ModalWidget";
import AnalysisParamContainer from "@/components/uploadForm/AnalysisParamContainer";
import InfoOutlinedIcon from "@mui/icons-material/InfoOutlined";
import Tooltip from "@mui/material/Tooltip";
import FormInput from "@/components/basicWidgets/FormInput";

const Container = styled.div`
  padding: 1rem;
  top: 12%;
  width: 90%;
  position: relative;
  display: grid;
  border: solid;
  justify-content: center;
  border-color: var(--dark-gray);
  border-width: 2px;
  border-radius: 7px;
  background-color: var(--light-gray);
  margin-top: 8%;
  margin-bottom: 4;
  grid-template-columns: 45% 55%;
`;

const TwoParamContainer = styled.div`
  display: flex;
  flex-direction: row;
  height: 100%;
  justify-content: center;
  width: 380px;
  align-items: center;
`;

const InputContainerOne = styled.div`
  display: flex;
  flex-direction: column;
  align-items: start;
  border-right: 1px solid var(--dark-gray);
`;

const InputContainerTwo = styled.div`
  display: flex;
  flex-direction: column;
  align-items: start;
  padding-left: 20px;
`;

const WAOverlay = styled.div`
  border-radius: 5px;
  z-index: 2;
  width: 100%;
  height: 100%;
  background-color: var(--dark-gray);
  opacity: 0.6;
  position: absolute;
  bottom: 0px;
`;
const Label = styled.label`
  position: relative;
  height: 25px;
  padding: 10px;
  border-radius: 5px;
  display: flex;
  justify-content: left;
  padding-right: 3%;
  white-space: nowrap;
`;

const ErrorText = styled.span`
  color: red;
  font-style: italic;
  text-align: left;
  position: relative;
  width: 150%;
  font-size: 13px;
`;

const InputErrorContainer = styled.div`
  display: flex;
  flex-direction: column;
  height: 60px;
`;

const FormModify = styled.div`
  display: flex;
  width: 90px;
  flex-direction: column;
`;

const SectionLabel = styled.span`
  display: flex;
  align-items: center;
  font-size: 20px;
  position: relative;
  font-weight: bolder;
  margin-top: 20px;
`;

const AdditionalParamLabel = styled.span`
  background-color: var(--light-gray);
  border-radius: 6px;
  position: absolute;
  left: 25%;
  display: flex;
  align-items: center;
  width: 400px;
  font-size: 17px;
  z-index: 3;
  border: 2px solid var(--dark-gray);
  cursor: default;
  height: 50px;
  justify-content: center;
  top: -21px;
  left: 5%;
  font-weight: 900;
`;

const TooltipText = styled.span`
  font-size: 15px;
`;

const DropDownContainer = styled.div`
  width: 57%;
  height: 99%;
  background: white;
  border-radius: 5px;
`;

const SmallLabel = styled.label`
  line-height: 2;
  padding-right: 15px;
`;

const OriginalAdvAnalysisContainer = styled.div`
  display: flex;
  flex-direction: row;
  height: 157px;
`;

const NoiseBasedAdvAnalysisContainer = styled.div`
  display: flex;
  flex-direction: column;
`;

function OrginalPeakFindingAdvAnalysisParams({ analysisParams, checkedParams, updateParams, errorMessages }) {
  return (
    <>
      <TwoParamContainer style={{ width: "300px", alignItems: "start" }}>
        <Label htmlFor="prominenceFactors" style={{ padding: "25px" }}>
          Prominence (µN):
          <Tooltip
            title={
              <TooltipText>
                {
                  "Specifies the minimum required vertical distance between a local max and its lowest contour line to be classified as a peak."
                }
              </TooltipText>
            }
          >
            <InfoOutlinedIcon sx={{ fontSize: 20, margin: "0px 10px" }} />
          </Tooltip>
        </Label>
        <InputErrorContainer style={{ height: "100px" }}>
          <SmallLabel htmlFor="prominenceFactorPeaks">Peaks</SmallLabel>
          <FormModify>
            <FormInput
              name="prominenceFactorPeaks"
              placeholder={checkedParams ? "6" : ""}
              value={analysisParams.prominenceFactorPeaks}
              onChangeFn={(e) => {
                updateParams({
                  prominenceFactorPeaks: e.target.value,
                });
              }}
            >
              <ErrorText id="prominenceFactorPeaksError" role="errorMsg">
                {errorMessages.prominenceFactorPeaks}
              </ErrorText>
            </FormInput>
          </FormModify>
          <SmallLabel htmlFor="prominenceFactorValleys">Valleys</SmallLabel>
          <FormModify>
            <FormInput
              name="prominenceFactorValleys"
              placeholder={checkedParams ? "6" : ""}
              value={analysisParams.prominenceFactorValleys}
              onChangeFn={(e) => {
                updateParams({
                  prominenceFactorValleys: e.target.value,
                });
              }}
            >
              <ErrorText id="prominenceFactorValleysError" role="errorMsg">
                {errorMessages.prominenceFactorValleys}
              </ErrorText>
            </FormInput>
          </FormModify>
        </InputErrorContainer>
      </TwoParamContainer>
      <TwoParamContainer style={{ alignItems: "start" }}>
        <Label htmlFor="widthFactorPeaks" style={{ padding: "25px" }}>
          Width (ms):
          <Tooltip
            title={
              <TooltipText>
                {
                  "Specifies the minimum required width of the base of a local max to be classified as a peak."
                }
              </TooltipText>
            }
          >
            <InfoOutlinedIcon sx={{ fontSize: 20, margin: "0px 10px" }} />
          </Tooltip>
        </Label>
        <InputErrorContainer style={{ height: "100px" }}>
          <SmallLabel htmlFor="widthFactorPeaks">Peaks</SmallLabel>
          <FormModify>
            <FormInput
              name="widthFactorPeaks"
              placeholder={checkedParams ? "7" : ""}
              value={analysisParams.widthFactorPeaks}
              onChangeFn={(e) => {
                updateParams({
                  widthFactorPeaks: e.target.value,
                });
              }}
            >
              <ErrorText id="widthFactorPeaksError" role="errorMsg">
                {errorMessages.widthFactorPeaks}
              </ErrorText>
            </FormInput>
          </FormModify>
          <SmallLabel htmlFor="widthFactorValleys">Valleys</SmallLabel>
          <FormModify>
            <FormInput
              name="widthFactorValleys"
              placeholder={checkedParams ? "7" : ""}
              value={analysisParams.widthFactorValleys}
              onChangeFn={(e) => {
                updateParams({
                  widthFactorValleys: e.target.value,
                });
              }}
            >
              <ErrorText id="widthFactorValleysError" role="errorMsg">
                {errorMessages.widthFactorValleys}
              </ErrorText>
            </FormInput>
          </FormModify>
        </InputErrorContainer>
      </TwoParamContainer>
    </>
  );
}

function NoiseBasedPeakFindingAdvAnalysisParams({
  analysisParams,
  checkedParams,
  updateParams,
  errorMessages,
}) {
  return (
    <>
      <AnalysisParamContainer
        label="Noise Prominence Factor"
        name="noiseProminenceFactor"
        tooltipText="Specifies the minimum required signal-to-noise ratio of peaks."
        additionaErrorStyle={{ width: "150%" }}
        placeholder={checkedParams ? "2.5" : ""}
        value={analysisParams.noiseProminenceFactor}
        changeFn={(e) => {
          updateParams({
            noiseProminenceFactor: e.target.value,
          });
        }}
        errorMsg={errorMessages.noiseProminenceFactor}
      />
      <AnalysisParamContainer
        label="Relative Prominence Factor"
        name="relativeProminenceFactor"
        tooltipText="Specifies the minimum required percentage of peak amplitude relative to the tallest peak."
        additionaErrorStyle={{ width: "150%" }}
        placeholder={checkedParams ? "0.2" : ""}
        value={analysisParams.relativeProminenceFactor}
        changeFn={(e) => {
          updateParams({
            relativeProminenceFactor: e.target.value,
          });
        }}
        errorMsg={errorMessages.relativeProminenceFactor}
      />
      {/* TODO need to validate these together like with the start/end times of windowed analysis */}
      {/* TODO make sure to convert everything from ms to seconds before sending in the route */}
      <TwoParamContainer style={{ alignItems: "start", height: "150px", width: "100%" }}>
        <Label htmlFor="minPeakWidth" style={{ padding: "25px" }}>
          Width (ms):
          <Tooltip
            title={<TooltipText>{"Specifies the min and max width requirements for peaks."}</TooltipText>}
          >
            <InfoOutlinedIcon sx={{ fontSize: 20, margin: "0px 10px" }} />
          </Tooltip>
        </Label>
        <InputErrorContainer style={{ height: "100px" }}>
          <SmallLabel htmlFor="minPeakWidth">Min</SmallLabel>
          <FormModify>
            <FormInput
              name="minPeakWidth"
              placeholder={checkedParams ? "0" : ""}
              value={analysisParams.minPeakWidth}
              onChangeFn={(e) => {
                updateParams({
                  minPeakWidth: e.target.value,
                });
              }}
            >
              <ErrorText id="minPeakWidthError" role="errorMsg">
                {errorMessages.minPeakWidth}
              </ErrorText>
            </FormInput>
          </FormModify>
          <SmallLabel htmlFor="maxPeakWidth">Max</SmallLabel>
          <FormModify>
            <FormInput
              name="maxPeakWidth"
              placeholder={checkedParams ? "5000" : ""}
              value={analysisParams.maxPeakWidth}
              onChangeFn={(e) => {
                updateParams({
                  maxPeakWidth: e.target.value,
                });
              }}
            >
              <ErrorText id="maxPeakWidthError" role="errorMsg">
                {errorMessages.maxPeakWidth}
              </ErrorText>
            </FormInput>
          </FormModify>
        </InputErrorContainer>
      </TwoParamContainer>
      <AnalysisParamContainer
        label="Min Peak Height (µN)"
        name="minPeakHeight"
        tooltipText="Specifies the minimum required height of peaks."
        additionaErrorStyle={{ width: "150%" }}
        placeholder={checkedParams ? "0" : ""}
        value={analysisParams.minPeakHeight}
        changeFn={(e) => {
          updateParams({
            minPeakHeight: e.target.value,
          });
        }}
        errorMsg={errorMessages.minPeakHeight}
      />
      <AnalysisParamContainer
        label="Max Frequency of Peaks (Hz)"
        name="maxPeakFreq"
        tooltipText="Specifies the maximum frequency at which peaks can occur."
        additionaErrorStyle={{ width: "150%" }}
        placeholder={checkedParams ? "100" : ""}
        value={analysisParams.maxPeakFreq}
        changeFn={(e) => {
          updateParams({
            maxPeakFreq: e.target.value,
          });
        }}
        errorMsg={errorMessages.maxPeakFreq}
      />
      <AnalysisParamContainer
        label="Valley Window (ms)"
        name="valleySearchDuration"
        tooltipText="Specifies the duration of time prior to a peak in which a valley can be located."
        additionaErrorStyle={{ width: "150%" }}
        placeholder={checkedParams ? "1000" : ""}
        value={analysisParams.valleySearchDuration}
        changeFn={(e) => {
          updateParams({
            valleySearchDuration: e.target.value,
          });
        }}
        errorMsg={errorMessages.valleySearchDuration}
      />
      <AnalysisParamContainer
        label="Valley Upslope Duration (ms)"
        name="upslopeDuration"
        tooltipText="Specifies the min duration of time through which the waveform amplitude must continuously rise in order to be considered an upslope."
        additionaErrorStyle={{ width: "150%" }}
        placeholder={checkedParams ? "70" : ""}
        value={analysisParams.upslopeDuration}
        changeFn={(e) => {
          updateParams({
            upslopeDuration: e.target.value,
          });
        }}
        errorMsg={errorMessages.upslopeDuration}
      />
      <AnalysisParamContainer
        label="Valley Upslope Noise Allowance (ms)"
        name="upslopeNoiseAllowance"
        tooltipText="Specifies the max duration of time in which there is an amplitude decrease which can be tolerated within a single upslope."
        additionaErrorStyle={{ width: "150%" }}
        placeholder={checkedParams ? "10" : ""}
        value={analysisParams.upslopeNoiseAllowance}
        changeFn={(e) => {
          updateParams({
            upslopeNoiseAllowance: e.target.value,
          });
        }}
        errorMsg={errorMessages.upslopeNoiseAllowance}
        additionalLabelStyle={{
          width: "102%",
          lineHeight: 1.5,
          whiteSpace: "normal",
          textAlign: "center",
        }}
      />
    </>
  );
}

export default function AnalysisParamForm({
  errorMessages,
  checkedParams,
  setCheckedParams,
  setAnalysisParams,
  paramErrors,
  setParamErrors,
  analysisParams,
  setWellGroupErr,
  reanalysis,
  xlsxFilePresent,
}) {
  const { pulse3dVersions, metaPulse3dVersions, stiffnessFactorDetails } = useContext(UploadsContext);

  const [disableYAxisNormalization, setDisableYAxisNormalization] = useState(false);
  const [disableStimProtocols, setDisableStimProtocols] = useState(false);
  const [deprecationNotice, setDeprecationNotice] = useState(false);
  const [pulse3dVersionEOLDateWarning, setPulse3dVersionEOLDateWarning] = useState("");
  const [pulse3dVersionOptions, setPulse3dVersionOptions] = useState([]);
  const [pulse3dFilteredFileVersions, setPulse3dFilteredFileVersions] = useState([]);

  const handlePulse3dVersionSelect = (idx) => {
    const selectedVersionMetadata = metaPulse3dVersions.find(
      (version) => version.version === pulse3dFilteredFileVersions[idx]
    );

    if (selectedVersionMetadata) {
      let warning = `Version ${selectedVersionMetadata.version} will be removed `;
      warning += selectedVersionMetadata.end_of_life_date
        ? `after ${selectedVersionMetadata.end_of_life_date}.`
        : "soon.";
      // TODO try refactoring this so it just opens if a warning is set
      setPulse3dVersionEOLDateWarning(warning);
      setDeprecationNotice(selectedVersionMetadata.state === "deprecated");
    }
    updateParams({
      selectedPulse3dVersion: pulse3dFilteredFileVersions[idx],
    });
  };

  useEffect(() => {
<<<<<<< HEAD
    const filteredOptions = pulse3dVersions.filter(
      (version) => !xlsxFilePresent || semverGte(version, "0.32.2")
    );
    const options = filteredOptions.map((version) => {
=======
    // set back to index of zero, this gets handled after a file is uploaded and if an xlsx file is present, the pulse3d versions will be in a different order.
    updateParams({
      selectedPulse3dVersion: pulse3dFilteredFileVersions[0],
    });

    const options = pulse3dFilteredFileVersions.map((version) => {
>>>>>>> 268cd239
      const selectedVersionMeta = metaPulse3dVersions.filter((meta) => meta.version === version);
      if (selectedVersionMeta[0] && ["testing", "deprecated"].includes(selectedVersionMeta[0].state)) {
        return version + `  [ ${selectedVersionMeta[0].state} ]`;
      } else {
        return version;
      }
    });

    setPulse3dVersionOptions([...options]);
  }, [pulse3dFilteredFileVersions, metaPulse3dVersions]);

  useEffect(() => {
    const filteredOptions = pulse3dVersions.filter(
      (version) => (xlsxFilePresent && semverGte(version, "0.32.2")) || !xlsxFilePresent
    );

    setPulse3dFilteredFileVersions([...filteredOptions]);
  }, [pulse3dVersions, xlsxFilePresent]);

  const pulse3dVersionGte = (version) => {
    const { selectedPulse3dVersion } = analysisParams;
    return selectedPulse3dVersion && semverGte(selectedPulse3dVersion, version);
  };

  const useNoiseBasedPeakFinding = () => {
    return pulse3dVersionGte("0.33.2");
  };

  const stimWaveformFormatDetails = {
    None: null,
    Stacked: "stacked",
    Overlayed: "overlayed",
  };

  const updateParams = (newParams) => {
    const updatedParams = { ...analysisParams, ...newParams };

    // TODO add all new params

    if ("twitchWidths" in newParams) {
      validateTwitchWidths(updatedParams);
    }

    if ("wellsWithFlippedWaveforms" in newParams) {
      validateWellNames(updatedParams);
    }

    for (const [minName, maxName] of [
      ["startTime", "endTime"],
      ["minPeakWidth", "maxPeakWidth"],
    ]) {
      if (minName in newParams || maxName in newParams) {
        // need to validate start and end time together
        validateMinMax(updatedParams, minName, maxName);
      }
    }

    for (const paramName of [
      "prominenceFactorPeaks",
      "prominenceFactorValleys",
      "widthFactorPeaks",
      "widthFactorValleys",
      "noiseProminenceFactor",
      "relativeProminenceFactor",
      "minPeakHeight",
      "maxPeakFreq",
      "valleySearchDuration",
      "upslopeDuration",
      "upslopeNoiseAllowance",
      "maxY",
      "baseToPeak",
      "peakToBase",
      "stiffnessFactor",
    ]) {
      if (paramName in newParams) validatePositiveNumber(updatedParams, paramName, false);
    }

    if (newParams.normalizeYAxis === false) {
      // if not normalizing y-axis, then clear the entered value.
      // A value can only be entered for max Y if y-axis normalization is enabled
      updatedParams.maxY = "";
    }

    setAnalysisParams(updatedParams);
  };

  const checkPositiveNumberEntry = (value, allowZero = true) => {
    const minValue = allowZero ? 0 : Number.MIN_VALUE;
    return value === null || value === "" || value >= minValue;
  };

  const validatePositiveNumber = (updatedParams, paramName, allowZero = true) => {
    const newValue = updatedParams[paramName];

    let errorMsg = "";
    if (!checkPositiveNumberEntry(newValue, allowZero)) {
      errorMsg = allowZero ? "*Must be a positive number" : "*Must be a positive, non-zero number";
    }
    setParamErrors({ ...paramErrors, [paramName]: errorMsg });
  };

  const validateTwitchWidths = (updatedParams) => {
    const newValue = updatedParams.twitchWidths;
    let formattedTwitchWidths;

    if (newValue === null || newValue === "") {
      formattedTwitchWidths = "";
    } else {
      let twitchWidthArr;
      // make sure it's a valid array
      try {
        twitchWidthArr = JSON.parse(`[${newValue}]`);
      } catch (e) {
        setParamErrors({
          ...paramErrors,
          twitchWidths: "*Must be comma-separated, positive numbers",
        });
        return;
      }
      // make sure it's an array of positive numbers
      if (isArrayOfNumbers(twitchWidthArr, true)) {
        formattedTwitchWidths = Array.from(new Set(twitchWidthArr));
      } else {
        setParamErrors({
          ...paramErrors,
          twitchWidths: "*Must be comma-separated, positive numbers",
        });
        return;
      }
    }
    setParamErrors({ ...paramErrors, twitchWidths: "" });
    updatedParams.twitchWidths = formattedTwitchWidths;
  };

  const validateWellNames = (updatedParams) => {
    const newValue = updatedParams.wellsWithFlippedWaveforms;
    let formattedWellNames;
    if (newValue === null || newValue === "") {
      formattedWellNames = "";
    } else {
      // load into an array
      let wellNameArr = loadCsvInputToArray(newValue);
      // make sure it's an array of valid well names
      if (isArrayOfWellNames(wellNameArr, true)) {
        formattedWellNames = Array.from(new Set(wellNameArr));
      } else {
        setParamErrors({
          ...paramErrors,
          wellsWithFlippedWaveforms: "*Must be comma-separated Well Names (i.e. A1, D6)",
        });
        return;
      }
    }
    setParamErrors({ ...paramErrors, wellsWithFlippedWaveforms: "" });
    updatedParams.wellsWithFlippedWaveforms = formattedWellNames;
  };

  const validateMinMax = (updatedParams, minName, maxName) => {
    const minValue = updatedParams[minName];
    const maxValue = updatedParams[maxName];

    const updatedParamErrors = { ...paramErrors };

    for (const [boundName, boundValue] of [
      [minName, minValue],
      [maxName, maxValue],
    ]) {
      let error = "";
      // only perform this check if something has actually been entered
      if (boundValue) {
        const allowZero = boundName === minName;
        if (!checkPositiveNumberEntry(boundValue, allowZero)) {
          error = "*Must be a positive number";
        } else {
          updatedParams[boundName] = boundValue;
        }
      }

      updatedParamErrors[boundName] = error;
    }

    if (
      // both bounds have a value entered
      updatedParams[minName] &&
      updatedParams[maxName] &&
      // neither bound is invalid individually
      !updatedParamErrors[minName] &&
      !updatedParamErrors[maxName] &&
      // bounds do not conflict with each other
      Number(updatedParams[minName]) >= Number(updatedParams[maxName])
    ) {
      updatedParamErrors[maxName] = "*Must be greater than Start Time";
    }
    setParamErrors(updatedParamErrors);
  };

  return (
    <Container>
      <AdditionalParamLabel
        style={checkedParams ? { background: "white" } : { background: "var(--light-gray)" }}
      >
        <CheckboxWidget
          color={"secondary"}
          size={"small"}
          handleCheckbox={(bool) => setCheckedParams(bool)}
          checkedState={checkedParams}
        />
        Use Additional Analysis Parameters
      </AdditionalParamLabel>
      {!checkedParams ? <WAOverlay /> : null}
      <InputContainerOne style={{ paddingTop: "2%" }}>
        {pulse3dVersionGte("0.32.2") && reanalysis && (
          <AnalysisParamContainer
            label="Override original name"
            name="nameOverride"
            tooltipText="This name will replace the original recording name for the ouput filename."
            additionaErrorStyle={{ width: "150%" }}
            placeholder=""
            value={analysisParams.nameOverride}
            changeFn={(e) => {
              updateParams({
                nameOverride: e.target.value,
              });
            }}
            errorMsg={errorMessages.nameOverride}
          />
        )}
        <AnalysisParamContainer
          label="Pulse3D Version"
          name="selectedPulse3dVersion"
          tooltipText="Specifies which version of the Pulse3D analysis software to use."
          additionalLabelStyle={{ width: "62%", lineHeight: 2.5 }}
          iconStyle={{ fontSize: 20, margin: "10px 10px" }}
        >
          <DropDownContainer>
            <DropDownWidget
              options={pulse3dVersionOptions}
              reset={!checkedParams}
              handleSelection={handlePulse3dVersionSelect}
              initialSelected={0}
            />
          </DropDownContainer>
        </AnalysisParamContainer>
        {pulse3dVersionGte("0.30.5") && (
          <AnalysisParamContainer
            label="Stim Waveform Display Format"
            name="stimWaveformFormat"
            tooltipText="Specifies the display format for the stim waveforms (if any). Defaults to 'Stacked'"
            additionalLabelStyle={{
              width: "102%",
              lineHeight: 1.5,
              whiteSpace: "normal",
              textAlign: "center",
            }}
            iconStyle={{ fontSize: 20, margin: "10px 10px" }}
          >
            <DropDownContainer>
              <DropDownWidget
                options={Object.keys(stimWaveformFormatDetails)}
                reset={!checkedParams}
                handleSelection={(idx) => {
                  updateParams({
                    stimWaveformFormat: Object.values(stimWaveformFormatDetails)[idx],
                  });
                }}
                initialSelected={0}
              />
            </DropDownContainer>
          </AnalysisParamContainer>
        )}

        <AnalysisParamContainer
          label="Show Stimulation Protocols"
          name="showStimSheet"
          tooltipText="When selected, adds a sheet to output file with stimulation protocols."
        >
          <InputErrorContainer style={{ marginLeft: "20%" }}>
            <CheckboxWidget
              checkedState={disableStimProtocols}
              handleCheckbox={() => {
                setDisableStimProtocols(!disableStimProtocols);
                updateParams({
                  showStimSheet: !disableStimProtocols,
                });
              }}
            />
          </InputErrorContainer>
        </AnalysisParamContainer>
        <AnalysisParamContainer
          label="Disable Y-Axis Normalization:"
          name="normalizeYAxis"
          tooltipText="When selected, disables normalization of the y-axis."
        >
          <InputErrorContainer style={{ marginLeft: "20%" }}>
            <CheckboxWidget
              checkedState={disableYAxisNormalization}
              handleCheckbox={(disable) => {
                updateParams({
                  normalizeYAxis: !disable,
                });
                setDisableYAxisNormalization(disable);
              }}
            />
          </InputErrorContainer>
        </AnalysisParamContainer>
        <AnalysisParamContainer
          label="Y-Axis Range (µN)"
          name="maxY"
          tooltipText="Specifies the maximum y-axis bound of graphs generated in the output xlsx file."
          placeholder={checkedParams ? "Auto" : ""}
          value={analysisParams.maxY}
          changeFn={(e) => {
            updateParams({
              maxY: e.target.value,
            });
          }}
          disabled={disableYAxisNormalization}
          errorMsg={errorMessages.maxY}
        />
        <AnalysisParamContainer
          label="Twitch Widths (%)"
          name="twitchWidths"
          tooltipText="Specifies which twitch width percentages to add to the Per Twitch metrics sheet and Aggregate Metrics sheet."
          placeholder={checkedParams ? "50, 90" : ""}
          value={analysisParams.twitchWidths}
          changeFn={(e) => {
            updateParams({
              twitchWidths: e.target.value,
            });
          }}
          errorMsg={errorMessages.twitchWidths}
        />
        {pulse3dVersionGte("0.30.1") && (
          // Tanner (2/7/23): stiffnessFactor added in 0.26.0 but there are bugs with using this param in re-analysis prior to 0.30.1
          <AnalysisParamContainer
            label="Post Stiffness Factor"
            name="stiffnessFactor"
            tooltipText="Specifies the post stiffness factor. If set to 'auto', will use the value encoded in the barcode."
            additionaLabelStyle={{ width: "62%", lineHeight: 2.5 }}
            iconStyle={{ fontSize: 20, margin: "10px 10px" }}
          >
            <DropDownContainer>
              <DropDownWidget
                options={Object.keys(stiffnessFactorDetails)}
                reset={!checkedParams}
                handleSelection={(idx) => {
                  updateParams({
                    stiffnessFactor: Object.values(stiffnessFactorDetails)[idx],
                  });
                }}
                initialSelected={0}
              />
            </DropDownContainer>
          </AnalysisParamContainer>
        )}
        {pulse3dVersionGte("0.30.1") && (
          // Tanner (2/7/23): wellsWithFlippedWaveforms added in 0.27.4 but there are bugs with using this param in re-analysis prior to 0.30.1
          <AnalysisParamContainer
            label="Wells With Flipped Waveforms"
            name="wellsWithFlippedWaveforms"
            tooltipText="[Beta 1.7 Instrument Recordings Only] Specifies the names of wells (i.e. A1, D6) which should have their waveforms flipped before analysis begins."
            placeholder={checkedParams ? "None" : ""}
            value={analysisParams.wellsWithFlippedWaveforms}
            additionalErrorStyle={{ width: "50%" }}
            changeFn={(e) => {
              updateParams({
                wellsWithFlippedWaveforms: e.target.value,
              });
            }}
            additionalParamStyle={{
              padding: "20px 0px 10px 0px",
              width: "500px",
            }}
            errorMsg={errorMessages.wellsWithFlippedWaveforms}
          />
        )}
        {pulse3dVersionGte("0.30.3") && (
          <WellGroups
            setAnalysisParams={setAnalysisParams}
            analysisParams={analysisParams}
            setWellGroupErr={setWellGroupErr}
          />
        )}
      </InputContainerOne>
      <InputContainerTwo>
        <SectionLabel>Baseline Width</SectionLabel>
        <AnalysisParamContainer
          label="Base to Peak"
          name="baseToPeak"
          tooltipText="Specifies the baseline metrics for twitch width percentages."
          placeholder={checkedParams ? "10" : ""}
          value={analysisParams.baseToPeak}
          changeFn={(e) => {
            updateParams({
              baseToPeak: e.target.value,
            });
          }}
          errorMsg={errorMessages.baseToPeak}
        />
        <AnalysisParamContainer
          label="Peak to Relaxation"
          name="peakToBase"
          tooltipText="Specifies the baseline metrics for twitch width percentages."
          placeholder={checkedParams ? "90" : ""}
          value={analysisParams.peakToBase}
          changeFn={(e) => {
            updateParams({
              peakToBase: e.target.value,
            });
          }}
          errorMsg={errorMessages.peakToBase}
        />
        <SectionLabel>Window Analysis</SectionLabel>
        <AnalysisParamContainer
          label="Start Time (s)"
          name="startTime"
          tooltipText="Specifies the earliest timepoint (in seconds) to use in analysis."
          placeholder={checkedParams ? "0" : ""}
          value={analysisParams.startTime}
          changeFn={(e) => {
            updateParams({
              startTime: e.target.value,
            });
          }}
          errorMsg={errorMessages.startTime}
        />
        <AnalysisParamContainer
          label="End Time (s)"
          name="endTime"
          tooltipText="Specifies the latest timepoint (in seconds) to use in analysis."
          placeholder={checkedParams ? "End" : ""}
          value={analysisParams.endTime}
          changeFn={(e) => {
            updateParams({
              endTime: e.target.value,
            });
          }}
          errorMsg={errorMessages.endTime}
        />
        <SectionLabel>Advanced Analysis</SectionLabel>
        {useNoiseBasedPeakFinding() ? (
          <NoiseBasedAdvAnalysisContainer>
            <NoiseBasedPeakFindingAdvAnalysisParams
              analysisParams={analysisParams}
              checkedParams={checkedParams}
              updateParams={updateParams}
              errorMessages={errorMessages}
            />
          </NoiseBasedAdvAnalysisContainer>
        ) : (
          <OriginalAdvAnalysisContainer>
            <OrginalPeakFindingAdvAnalysisParams
              analysisParams={analysisParams}
              checkedParams={checkedParams}
              updateParams={updateParams}
              errorMessages={errorMessages}
            />
          </OriginalAdvAnalysisContainer>
        )}
      </InputContainerTwo>
      <ModalWidget
        open={deprecationNotice}
        labels={[pulse3dVersionEOLDateWarning]}
        closeModal={() => {
          setDeprecationNotice(false);
        }}
        header={"Attention!"}
      />
    </Container>
  );
}<|MERGE_RESOLUTION|>--- conflicted
+++ resolved
@@ -465,19 +465,12 @@
   };
 
   useEffect(() => {
-<<<<<<< HEAD
-    const filteredOptions = pulse3dVersions.filter(
-      (version) => !xlsxFilePresent || semverGte(version, "0.32.2")
-    );
-    const options = filteredOptions.map((version) => {
-=======
     // set back to index of zero, this gets handled after a file is uploaded and if an xlsx file is present, the pulse3d versions will be in a different order.
     updateParams({
       selectedPulse3dVersion: pulse3dFilteredFileVersions[0],
     });
 
     const options = pulse3dFilteredFileVersions.map((version) => {
->>>>>>> 268cd239
       const selectedVersionMeta = metaPulse3dVersions.filter((meta) => meta.version === version);
       if (selectedVersionMeta[0] && ["testing", "deprecated"].includes(selectedVersionMeta[0].state)) {
         return version + `  [ ${selectedVersionMeta[0].state} ]`;
@@ -491,7 +484,7 @@
 
   useEffect(() => {
     const filteredOptions = pulse3dVersions.filter(
-      (version) => (xlsxFilePresent && semverGte(version, "0.32.2")) || !xlsxFilePresent
+      (version) => !xlsxFilePresent || semverGte(version, "0.32.2")
     );
 
     setPulse3dFilteredFileVersions([...filteredOptions]);

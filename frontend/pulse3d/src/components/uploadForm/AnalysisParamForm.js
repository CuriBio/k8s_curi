--- conflicted
+++ resolved
@@ -9,10 +9,7 @@
 import semverGte from "semver/functions/gte";
 import { UploadsContext } from "@/components/layouts/DashboardLayout";
 import WellGroups from "@/components/uploadForm/WellGroups";
-<<<<<<< HEAD
 import ModalWidget from "@/components/basicWidgets/ModalWidget";
-=======
->>>>>>> 02f3b0ad
 
 const Container = styled.div`
   padding: 1rem;
@@ -431,10 +428,6 @@
         )}
 
         {pulse3dVersionGte("0.28.1") && (
-<<<<<<< HEAD
-          //Disabling y-axis normalization added in version 0.25.4
-=======
->>>>>>> 02f3b0ad
           <ParamContainer>
             <Label htmlFor="showStimSheet">
               Show Stimulation Protocols:
@@ -863,7 +856,6 @@
           />
         )}
       </InputContainerTwo>
-<<<<<<< HEAD
       <ModalWidget
         open={deprecationNotice}
         labels={[pulse3dVersionEOLDate]}
@@ -872,8 +864,6 @@
         }}
         header={"Attention!"}
       />
-=======
->>>>>>> 02f3b0ad
     </Container>
   );
 }
--- conflicted
+++ resolved
@@ -372,22 +372,6 @@
       {!checkedParams ? <WAOverlay /> : null}
       <InputContainerOne style={{ paddingTop: "2%" }}>
         {pulse3dVersionGte("0.32.2") && reanalysis && (
-<<<<<<< HEAD
-          <AnalysisParamContainer
-            label="Override original name"
-            name="nameOverride"
-            tooltipText="This name will replace the original recording name for the ouput filename."
-            additionaErrorStyle={{ width: "150%" }}
-            placeholder=""
-            value={analysisParams.nameOverride}
-            changeFn={(e) => {
-              updateParams({
-                nameOverride: e.target.value,
-              });
-            }}
-            errorMsg={errorMessages.nameOverride}
-          />
-=======
           <ParamContainer>
             <Label htmlFor="nameOverride">
               Override original name:
@@ -418,7 +402,6 @@
               </FormInput>
             </InputErrorContainer>
           </ParamContainer>
->>>>>>> 08794928
         )}
         <AnalysisParamContainer
           label="Pulse3D Version"

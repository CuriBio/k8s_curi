--- conflicted
+++ resolved
@@ -4,13 +4,8 @@
 import AnalysisParamForm from "./AnalysisParamForm";
 import ButtonWidget from "@/components/basicWidgets/ButtonWidget";
 import FileDragDrop from "./FileDragDrop";
-<<<<<<< HEAD
-import { WorkerContext } from "@/components/WorkerWrapper";
-import { isArrayOfNumbers } from "@/utils/generic";
-=======
 import SparkMD5 from "spark-md5";
 import hexToBase64 from "../utils/generic";
->>>>>>> 3f0e11b1
 
 const Container = styled.div`
   width: 100%;
@@ -44,8 +39,6 @@
     setFile(file);
   };
 
-<<<<<<< HEAD
-=======
   const postNewJob = async (uploadId) => {
     const jobResponse = await fetch("http://localhost/jobs", {
       method: "POST",
@@ -74,23 +67,18 @@
     setAnalysisParams(updatedParams);
   };
 
->>>>>>> 3f0e11b1
   const handleUpload = async () => {
     if (!file.name) {
       console.log("No file selected");
       // TODO: tell the user no file is selected
       return;
     }
-<<<<<<< HEAD
-    if (true /* TODO check paramErrors for any error messages */) {
-      console.log("Fix invalid params before uploading");
-      // TODO: tell user to fix issues
-      return;
-    }
-
-=======
-    // TODO: if there are error messages, tell user to fix issues, then return
->>>>>>> 3f0e11b1
+    // if (true /* TODO check paramErrors for any error messages */) {
+    //   console.log("Fix invalid params before uploading");
+    //   // TODO: tell user to fix issues
+    //   return;
+    // }
+
     console.log("uploading...");
 
     let fileReader = new FileReader();
@@ -168,7 +156,10 @@
     }
 
     setAnalysisParams(updatedParams);
-    console.log("updateParams formatted params:", JSON.stringify(updatedParams));
+    console.log(
+      "updateParams formatted params:",
+      JSON.stringify(updatedParams)
+    );
   };
 
   const validateTwitchWidths = (updatedParams) => {
@@ -184,7 +175,10 @@
         twitchWidthArr = JSON.parse(`[${newValue}]`);
       } catch (e) {
         console.log(`Invalid twitchWidths: ${newValue}, ${e}`);
-        setParamErrors({ ...paramErrors, twitchWidths: "Must be comma-separated, positive numbers" });
+        setParamErrors({
+          ...paramErrors,
+          twitchWidths: "Must be comma-separated, positive numbers",
+        });
         return;
       }
       // make sure it's an array of positive numbers
@@ -193,7 +187,10 @@
         console.log("formattedTwitchWidths:", formattedTwitchWidths);
       } else {
         console.log(`Invalid twitchWidths: ${newValue}`);
-        setParamErrors({ ...paramErrors, twitchWidths: "Must be comma-separated, positive numbers" });
+        setParamErrors({
+          ...paramErrors,
+          twitchWidths: "Must be comma-separated, positive numbers",
+        });
         return;
       }
     }
@@ -206,7 +203,10 @@
     const { startTime, endTime } = updatedParams;
     const updatedParamErrors = { ...paramErrors };
 
-    for (const [boundName, boundValueStr] of Object.entries({ startTime, endTime })) {
+    for (const [boundName, boundValueStr] of Object.entries({
+      startTime,
+      endTime,
+    })) {
       let error = "";
       if (boundValueStr) {
         const boundValue = +boundValueStr;
@@ -239,7 +239,10 @@
           dropZoneText={dropZoneText}
           fileSelection={file.name}
         />
-        <AnalysisParamForm errorMessages={paramErrors} updateParams={updateParams} />
+        <AnalysisParamForm
+          errorMessages={paramErrors}
+          updateParams={updateParams}
+        />
         <ButtonWidget
           top={"20%"}
           left={"80%"}

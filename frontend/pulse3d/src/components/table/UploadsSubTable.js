import { useState, memo } from "react";
import styled from "styled-components";
import Checkbox from "@mui/material/Checkbox";

const SubContainer = styled.div`
  display: flex;
  justify-content: space-around;
  margin: 0 1rem;
`;
const SubHeader = styled.div`
  display: flex;
  background-color: var(--dark-blue);
  color: white;
  margin: 0 1rem;
  padding: 0.4rem;
  justify-content: flex-start;
  font-size: 0.85rem;
  border-radius: 3px;
`;
const SubRow = styled.div`
  font-size: 0.75rem;
  margin: 1rem 0;
  width: 100%;
`;
const SubRowFileName = styled.div`
  font-size: 0.75rem;
  margin: 1rem 0;
  width: 200%;
`;
const SubRowCheckbox = styled.div`
  font-size: 0.75rem;
<<<<<<< HEAD
=======
  margin: 1rem 0;
>>>>>>> 9fe5256f
  width: 50%;
`;
export default memo(function UploadsSubTable({ handleCheckedJobs, checkedJobs, jobs }) {
  const rows = jobs.map((job) => {
    let paramsString = [];

    Object.keys(job.analysisParams).forEach((param) => {
      if (job.analysisParams[param] !== null) {
        const paramVal = param === "peaks_valleys" ? "user set" : job.analysisParams[param];
        paramsString.push(<div key={job.jobId + param}> {`${param.replace("_", " ")}: ${paramVal}`}</div>);
      }
    });

    return (
      <SubContainer key={Math.random()}>
        <SubRowCheckbox>
          <Checkbox id={job.jobId} checked={checkedJobs.includes(job.jobId)} onChange={handleCheckedJobs} />
        </SubRowCheckbox>
<<<<<<< HEAD
        <SubRowFileName>{job.analyzedFile ? job.analyzedFile : "None"}</SubRowFileName>
=======
        <SubRowFileName>{job.analyzedFile ? job.analyzedFile : "none"}</SubRowFileName>
>>>>>>> 9fe5256f
        <SubRow>{job.datetime}</SubRow>
        <SubRow>{paramsString.length === 0 ? "None" : paramsString}</SubRow>
        <SubRow>
          {job.status === "finished" ? "Completed" : job.status[0].toUpperCase() + job.status.slice(1)}
        </SubRow>
      </SubContainer>
    );
  });
  return (
    <div>
      <SubHeader>
        <div style={{ width: "8.9%" }}>Select</div>
        <div style={{ width: "36.6%" }}>Analyzed Filename</div>
        <div style={{ width: "18.2%" }}>Created Date</div>
        <div style={{ width: "18.2%" }}>Analysis Parameters</div>
        <div style={{ width: "0%" }}>Status</div>
      </SubHeader>
      {rows}
    </div>
  );
});<|MERGE_RESOLUTION|>--- conflicted
+++ resolved
@@ -29,10 +29,6 @@
 `;
 const SubRowCheckbox = styled.div`
   font-size: 0.75rem;
-<<<<<<< HEAD
-=======
-  margin: 1rem 0;
->>>>>>> 9fe5256f
   width: 50%;
 `;
 export default memo(function UploadsSubTable({ handleCheckedJobs, checkedJobs, jobs }) {
@@ -51,11 +47,7 @@
         <SubRowCheckbox>
           <Checkbox id={job.jobId} checked={checkedJobs.includes(job.jobId)} onChange={handleCheckedJobs} />
         </SubRowCheckbox>
-<<<<<<< HEAD
         <SubRowFileName>{job.analyzedFile ? job.analyzedFile : "None"}</SubRowFileName>
-=======
-        <SubRowFileName>{job.analyzedFile ? job.analyzedFile : "none"}</SubRowFileName>
->>>>>>> 9fe5256f
         <SubRow>{job.datetime}</SubRow>
         <SubRow>{paramsString.length === 0 ? "None" : paramsString}</SubRow>
         <SubRow>

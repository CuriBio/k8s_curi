import { useEffect, useRef, useState } from "react";

export function useWorker(requestParams) {
  const [state, setState] = useState({});
<<<<<<< HEAD
  const workerRef = useRef();
=======
  const worker = useRef();
>>>>>>> 750fb3a1

  // handles responses coming back from apis
  useEffect(() => {
    let setStateSafe = (nextState) => setState(nextState);
<<<<<<< HEAD
    workerRef.current = new Worker(new URL("../../utils/worker.js", import.meta.url));
    workerRef.current.onmessage = ({ data }) => {
      console.log("###", data);
      data && data.error ? setStateSafe({ error: data.error }) : setStateSafe({ response: data });
    };
    workerRef.current.onerror = () => {
=======

    worker.current = new Worker(
      new URL("../../utils/worker.js", import.meta.url)
    );

    worker.current.onmessage = ({ data }) => {
      data && data.error
        ? setStateSafe({ error: data.error })
        : setStateSafe({ response: data });
    };

    worker.current.onerror = () => {
>>>>>>> 750fb3a1
      setStateSafe({ error: 500 });
    };

    return () => {
      // eslint-disable-next-line react/function-component-definition
      setStateSafe = () => null; // we should not setState after cleanup.
      worker.current.terminate();
      setState({});
    };
    // perform cleanup on web worker
  }, [workerRef]);

  // handles request to api
  useEffect(() => {
    worker.current.postMessage(requestParams);
  }, [requestParams]);

  return state;
}<|MERGE_RESOLUTION|>--- conflicted
+++ resolved
@@ -2,36 +2,20 @@
 
 export function useWorker(requestParams) {
   const [state, setState] = useState({});
-<<<<<<< HEAD
-  const workerRef = useRef();
-=======
   const worker = useRef();
->>>>>>> 750fb3a1
 
   // handles responses coming back from apis
   useEffect(() => {
     let setStateSafe = (nextState) => setState(nextState);
-<<<<<<< HEAD
-    workerRef.current = new Worker(new URL("../../utils/worker.js", import.meta.url));
-    workerRef.current.onmessage = ({ data }) => {
+
+    worker.current = new Worker(new URL("../../utils/worker.js", import.meta.url));
+
+    worker.current.onmessage = ({ data }) => {
       console.log("###", data);
       data && data.error ? setStateSafe({ error: data.error }) : setStateSafe({ response: data });
     };
-    workerRef.current.onerror = () => {
-=======
-
-    worker.current = new Worker(
-      new URL("../../utils/worker.js", import.meta.url)
-    );
-
-    worker.current.onmessage = ({ data }) => {
-      data && data.error
-        ? setStateSafe({ error: data.error })
-        : setStateSafe({ response: data });
-    };
 
     worker.current.onerror = () => {
->>>>>>> 750fb3a1
       setStateSafe({ error: 500 });
     };
 

import { useRouter } from "next/router";
import styled from "styled-components";
import { useEffect, useState, useContext } from "react";
import { AuthContext } from "@/pages/_app";
import ArrowForwardIosSharpIcon from "@mui/icons-material/ArrowForwardIosSharp";
import MuiAccordion from "@mui/material/Accordion";
import { ThemeProvider, createTheme } from "@mui/material/styles";
import MuiAccordionSummary from "@mui/material/AccordionSummary";
import MuiAccordionDetails from "@mui/material/AccordionDetails";
import ModalWidget from "@/components/basicWidgets/ModalWidget";

const Container = styled.div`
  height: inherit;
  background-color: var(--dark-blue);
  min-width: 200px;
  width: 15%;
  position: relative;
  display: flex;
  flex-direction: column;
  min-height: 100vh;
`;

const ListItem = styled.li`
  font-size: 15px;
  &:hover {
    color: var(--light-blue);
    text-decoration: underline;
    cursor: pointer;
  }
`;

const ListContainer = styled.ul`
  list-style-type: none;
  line-height: 3;
  display: flex;
  flex-direction: column;
  align-items: center;
  padding: 0;
`;

// this is the best way to target and override style props of child components used in other MUI components
const theme = ({ color }) => {
  return createTheme({
    components: {
      MuiButtonBase: {
        styleOverrides: {
          root: {
            padding: "0px",
            backgroundColor: color,
          },
        },
      },
    },
  });
};

const AccordionSummary = styled((AccordionSummaryProps) => (
  <MuiAccordionSummary {...AccordionSummaryProps} sx={{ color: "var(--light-gray)" }} />
))(({ props }) => ({
  flexDirection: "row-reverse",
  backgroundColor: props.color,
  height: "75px",
  "& .MuiAccordionSummary-expandIconWrapper.Mui-expanded": {
    transform: "rotate(90deg)",
    height: "100%",
    paddingRight: "6px",
  },
  "& .MuiAccordionSummary-expandIconWrapper": {
    height: "100%",
  },
  "& .MuiAccordionSummary-content": {
    margin: "0px",
    justifyContent: "center",
    fontSize: "18px",
  },
  "&:hover": {
    backgroundColor: props.disabled ? "var(--dark-blue)" : "var(--teal-green)",
    cursor: props.disabled ? "default" : "pointer",
  },
}));

const AccordionDetails = styled((AccordionDetailsProps) => (
  <MuiAccordionDetails {...AccordionDetailsProps} />
))(() => ({
  backgroundColor: "var(--light-gray)",
}));

export const Accordion = styled((AccordionProps) => (
  <MuiAccordion disableGutters elevation={0} square {...AccordionProps} />
))(() => ({
  position: "unset",
  border: "none",
  boxShadow: "none",
}));

<<<<<<< HEAD
=======
const userButtons = [
  { label: "Home", disabled: false, page: "/uploads", options: [] },
  {
    label: "Run Analysis",
    disabled: false,
    page: "/upload-form",
    options: ["Analyze New Files", "Re-analyze Existing Upload"],
  },
  {
    label: "Account Settings",
    disabled: true,
    page: "/account",
    options: [],
  },
];

>>>>>>> 9fe5256f
const adminButtons = [
  { label: "Home", disabled: false, page: "/uploads", options: [] },
  {
    label: "Add New User",
    disabled: false,
    page: "/new-user",
    options: [],
  },
  { label: "Users Info", disabled: false, page: "/users-info", options: [] },
];
const modalObjs = {
  jobsReached: {
    header: "Warning!",
    messages: [
      "All usage limits have been reached for this customer account.",
      "Users will not be able to upload new recording files or perform re-analysis on existing files.",
    ],
  },
  uploadsReached: {
    header: "Warning!",
    messages: [
      "The upload limit has been reached for this customer account.",
      "Users will only be allowed to perform re-analysis on existing files.",
    ],
  },
};

export default function ControlPanel() {
  const router = useRouter();
  const [selected, setSelected] = useState("Home");
  const [expanded, setExpanded] = useState(null);
  const { accountType, usageQuota } = useContext(AuthContext);
  const [modalState, setModalState] = useState(false);
  const [modalLabels, setModalLabels] = useState({ header: "", messages: [] });

  const userButtons = [
    { label: "Home", disabled: false, page: "/uploads", options: [] },
    {
      label: "Run Analysis",
      disabled: usageQuota && usageQuota.jobs_reached, // disabled completely if jobs quota has been reached
      page: "/upload-form",
      options:
        usageQuota && usageQuota.uploads_reached // prevent new analyses if uploads quota reached
          ? ["Re-analyze Existing Upload"]
          : ["Re-analyze Existing Upload", "Analyze New Files"],
    },
    {
      label: "Account Settings",
      disabled: true,
      page: "/account",
      options: [],
    },
  ];

  const buttons = accountType === "admin" ? adminButtons : userButtons;

  useEffect(() => {
    // this checks if a page changes without button is clicked from a forced redirection
    const currentPage = buttons.filter(({ page }) => page === router.pathname)[0];

    if (currentPage) {
      const { label, options } = currentPage;
      if (label !== selected) setSelected(label);
      if (options.length > 0) setExpanded(label);
      else if (options.length === 0) setExpanded(null);
    }
  }, [router]);

  useEffect(() => {
    if (usageQuota) {
      // the query param is the only way to check if a user has just logged in versus refreshing the page
      const userJustLoggedIn = router.query.checkUsage && router.pathname === "/uploads";
      // modal will open for admin and user accounts to notify them
      // only open modal if one of the restrictions has been reached
      if ((usageQuota.jobs_reached || usageQuota.uploads_reached) && userJustLoggedIn) {
        // setting local state to compare against when it changes during a session to pop up new modal
        // if jobs are reached, then all uploading/analyses will be disabled
        // else if just uploads are reached, user can still perform re-analysis
        if (usageQuota.jobs_reached) setModalLabels(modalObjs.jobsReached);
        else if (usageQuota.uploads_reached) setModalLabels(modalObjs.uploadsReached);

        setModalState(true);
      }
    }
  }, [usageQuota]);

  return (
    <>
      <Container>
        {buttons.map(({ disabled, label, page, options }, idx) => {
          const handleListClick = (e) => {
            e.preventDefault();
            router.push({ pathname: page, query: { id: e.target.value } });
          };

          const handleSelected = (e) => {
            e.preventDefault();
            setSelected(label);

            if (options.length === 0) {
              router.push(page);
              setExpanded(null);
            } else {
              setExpanded(expanded === label ? null : label);
            }
          };

          let backgroundColor = selected === label ? "var(--teal-green)" : "var(--dark-blue)";

          return (
            <ThemeProvider key={label} theme={theme({ color: backgroundColor, disabled })}>
              <Accordion disabled={disabled} expanded={expanded === label}>
                <AccordionSummary
                  props={{ color: backgroundColor }}
                  onClick={handleSelected}
                  value={idx}
                  expandIcon={
                    options.length > 0 ? (
                      <ArrowForwardIosSharpIcon
                        sx={{
                          fontSize: "0.9rem",
                          position: "relative",
                          color: "var(--light-gray)",
                          marginLeft: "12px",
                          height: "100%",
                        }}
                      />
                    ) : null
                  }
                >
                  {label}
                </AccordionSummary>
                <AccordionDetails>
                  <ListContainer>
                    {options.map((val, idx) => (
                      <ListItem key={val} value={idx} onClick={handleListClick}>
                        {val}
                      </ListItem>
                    ))}
                  </ListContainer>
                </AccordionDetails>
              </Accordion>
            </ThemeProvider>
          );
        })}
      </Container>
      <ModalWidget
        open={modalState}
        labels={modalLabels.messages}
        closeModal={() => setModalState(false)}
        header={modalLabels.header}
      />
    </>
  );
}<|MERGE_RESOLUTION|>--- conflicted
+++ resolved
@@ -93,25 +93,6 @@
   boxShadow: "none",
 }));
 
-<<<<<<< HEAD
-=======
-const userButtons = [
-  { label: "Home", disabled: false, page: "/uploads", options: [] },
-  {
-    label: "Run Analysis",
-    disabled: false,
-    page: "/upload-form",
-    options: ["Analyze New Files", "Re-analyze Existing Upload"],
-  },
-  {
-    label: "Account Settings",
-    disabled: true,
-    page: "/account",
-    options: [],
-  },
-];
-
->>>>>>> 9fe5256f
 const adminButtons = [
   { label: "Home", disabled: false, page: "/uploads", options: [] },
   {
@@ -156,7 +137,7 @@
       options:
         usageQuota && usageQuota.uploads_reached // prevent new analyses if uploads quota reached
           ? ["Re-analyze Existing Upload"]
-          : ["Re-analyze Existing Upload", "Analyze New Files"],
+          : ["Analyze New Files", "Re-analyze Existing Upload"],
     },
     {
       label: "Account Settings",

--- conflicted
+++ resolved
@@ -193,11 +193,7 @@
             e.preventDefault();
             //if metric definitions button then open window with metric definitions
             if (label === userButtons[3].label) {
-<<<<<<< HEAD
-              window.open("https://pulse3d.readthedocs.io/en/latest/gettingstarted.html#jupyter-notebooks");
-=======
               window.open("https://pulse3d.readthedocs.io/en/latest/_images/twitch_metrics_diagram.png");
->>>>>>> 0f3728d6
               return;
             }
             setSelected(label);

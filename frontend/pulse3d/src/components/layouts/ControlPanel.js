import { useRouter } from "next/router";
import styled from "styled-components";
import { useEffect, useState, useContext } from "react";
import { AuthContext } from "@/pages/_app";
import NavigateBeforeIcon from "@mui/icons-material/NavigateBefore";
import MuiAccordion from "@mui/material/Accordion";
import { ThemeProvider, createTheme } from "@mui/material/styles";
import MuiAccordionSummary from "@mui/material/AccordionSummary";
import MuiAccordionDetails from "@mui/material/AccordionDetails";
import ModalWidget from "@/components/basicWidgets/ModalWidget";
import { styled as muiStyled } from "@mui/material/styles";
import VersionWidget from "@/components/basicWidgets/VersionWidget";
import { UploadsContext } from "@/components/layouts/DashboardLayout";

const Container = styled.div`
  height: inherit;
  background-color: var(--dark-blue);
  min-width: 240px;
  width: 15vw;
  position: fixed;
  display: flex;
  flex-direction: column;
  min-height: 100vh;
  z-index: 2;
  border-right: 1px solid var(--dark-gray);
`;

const ListItem = styled.li`
  font-size: 15px;
  text-align: center;
  &:hover {
    color: var(--light-blue);
    text-decoration: underline;
    cursor: pointer;
  }
`;

const ListContainer = styled.ul`
  list-style-type: none;
  line-height: 3;
  display: flex;
  flex-direction: column;
  align-items: start;
  padding-left: 10px;
`;

// this is the best way to target and override style props of child components used in other MUI components
const theme = ({ color }) => {
  return createTheme({
    components: {
      MuiButtonBase: {
        styleOverrides: {
          root: {
            padding: "0px",
            backgroundColor: color,
          },
        },
      },
    },
  });
};

const ArrowIcon = muiStyled(NavigateBeforeIcon)`
  font-size: 25px;
  position: relative;
  color: var(--light-gray);
  margin-left: 12px;
  height: 100%;
`;

const AccordionSummary = muiStyled(MuiAccordionSummary)`
  height: 75px;
  color: var(--light-gray);

  & .MuiAccordionSummary-expandIconWrapper.Mui-expanded {
    transform: rotate(90deg);
    height: 100%;
    margin-bottom: 23px;
  }
  & .MuiAccordionSummary-expandIconWrapper {
    height: 100%;
    transform: rotate(-90deg);
    margin-top: 13px;
  }
  & .MuiAccordionSummary-content {
    margin: 0px 15px;
    justify-content: left;
    display: flex;
    font-size: 18px;
  }
`;

const AccordionDetails = muiStyled(MuiAccordionDetails)`
  background: var(--light-gray);
`;

const Accordion = muiStyled(MuiAccordion)`
  position: unset;
  border: none;
  box-shadow: none;
`;

const VersionContainer = styled.div`
  width: 100%;
  position: relative;
  display: flex;
  justify-content: center;
  height: 100px;
`;

const modalObjs = {
  jobsReached: {
    header: "Warning!",
    messages: [
      "All usage limits have been reached for this customer account.",
      "Users will not be able to upload new recording files or perform re-analysis on existing files.",
    ],
  },
  uploadsReached: {
    header: "Warning!",
    messages: [
      "The upload limit has been reached for this customer account.",
      "Users will only be allowed to perform re-analysis on existing files.",
    ],
  },
  deprecationWarning: {
    header: "Action Required!",
    messages: ["Your preferred Pulse3D version is now deprecated.", "Please select another version:"],
  },
};

export default function ControlPanel() {
  const router = useRouter();
  const { accountType, usageQuota, accountScope, isCuriAdmin, preferences, productPage } = useContext(
    AuthContext
  );
  const { pulse3dVersions, metaPulse3dVersions } = useContext(UploadsContext);
  const [selected, setSelected] = useState(router.pathname.replace("-", " ").replace("/", ""));
  const [expanded, setExpanded] = useState(null);
  const [modalState, setModalState] = useState(false);
  const [modalLabels, setModalLabels] = useState({ header: "", messages: [] });
  const [deprecationModalState, setDeprecationModalState] = useState(false);
  const [selectedP3dVersion, setSelectedP3dVersion] = useState(0);

  const userButtons = [
    { label: "Uploads", disabled: false, page: "/uploads", options: [] },
    {
      label: "Run Analysis",
      disabled: usageQuota && usageQuota.jobs_reached, // disabled completely if jobs quota has been reached
      page: "/upload-form",
      options:
        usageQuota && usageQuota.uploads_reached // prevent new analyses if uploads quota reached
          ? ["Re-analyze Existing Upload"]
          : ["Analyze New Files", "Re-analyze Existing Upload"],
    },
    {
      label: "Account Settings",
      page: "/account-settings",
      options: [],
    },
    { label: "Metric Definitions", page: "/metrics", options: [] },
  ];

  const adminButtons = [
    { label: "Uploads", disabled: false, page: "/uploads", options: [] },
    {
      label: "Add New",
      disabled: false,
      page: "/add-new-account",
      options: ["User"],
    },
    { label: "Users Info", disabled: false, page: "/users-info", options: [] },
    {
      label: "Account Settings",
      disabled: false,
      page: "/account-settings",
      options: [],
    },
  ];

  const panelButtons = accountType === "admin" ? adminButtons : userButtons;
  const productionConsoleOptions = [];
  const mantarrayProductionScopes = [
    "mantarray:serial_number:edit",
    "mantarray:firmware:edit",
<<<<<<< HEAD
    "mantarray:firmware:list",
=======
    "mantarray:firmware:info",
>>>>>>> 22dbb287
  ];

  if (accountScope) {
    // will have other pages that will be conditionally available depending on scope in the future
    if (accountScope.some((scope) => mantarrayProductionScopes.includes(scope))) {
      productionConsoleOptions.push("Mantarray");
    }

    if (productionConsoleOptions.length > 0) {
      panelButtons.push({
        label: "Production Console",
        page: "/production-console",
        options: productionConsoleOptions,
      });
    }
  }

  if (isCuriAdmin) {
    // if the curi admin acccount is logged in, allow them to add new customers
    adminButtons[1].options.push("Customer");
  }

  useEffect(() => {
    // this checks if a page changes without button is clicked from a forced redirection
    const currentPage = panelButtons.filter(({ page }) => page === router.pathname)[0];

    if (currentPage) {
      const { label, options } = currentPage;

      if (label !== selected) {
        setSelected(label);
      }

      setExpanded(options.length > 0 ? label : null);
    }
  }, [router]);

  useEffect(() => {
    if (productPage in preferences && "version" in preferences[productPage] && pulse3dVersions.length > 0) {
      checkVersionDeprecation();
    }
  }, [pulse3dVersions]);

  useEffect(() => {
    if (usageQuota) {
      // the query param is the only way to check if a user has just logged in versus refreshing the page
      const userJustLoggedIn = router.query.checkUsage && router.pathname === "/uploads";
      // modal will open for admin and user accounts to notify them
      // only open modal if one of the restrictions has been reached
      if ((usageQuota.jobs_reached || usageQuota.uploads_reached) && userJustLoggedIn) {
        // setting local state to compare against when it changes during a session to pop up new modal
        // if jobs are reached, then all uploading/analyses will be disabled
        // else if just uploads are reached, user can still perform re-analysis
        if (usageQuota.jobs_reached) {
          setModalLabels(modalObjs.jobsReached);
        } else if (usageQuota.uploads_reached) {
          setModalLabels(modalObjs.uploadsReached);
        }

        setModalState(true);

        // reset query param so that userJustLoggedIn becomes false
        router.replace("/uploads", undefined, { shallow: true });
      }
    }
  }, [usageQuota]);

  const handleDeprecationClose = async (_) => {
    try {
      await fetch(`${process.env.NEXT_PUBLIC_USERS_URL}/preferences`, {
        method: "PUT",
        body: JSON.stringify({
          product: productPage,
          changes: { version: pulse3dVersions[selectedP3dVersion] },
        }),
      });
      setDeprecationModalState(false);
    } catch (e) {
      console.log("ERROR updating user preferences");
    }
  };

  const checkVersionDeprecation = () => {
    const selectedVersionMeta = metaPulse3dVersions.find(
      (m) => preferences[productPage].version === m.version
    );
    // deprecated versions are filtered out in DashboardLayout
    if (!selectedVersionMeta) {
      setDeprecationModalState(true);
    }
  };

  return (
    <>
      <Container>
        {panelButtons.map(({ disabled, label, page, options }, idx) => {
          const handleListClick = (e) => {
            e.preventDefault();
            router.push({ pathname: page, query: { id: e.target.id.toLowerCase() } });
          };

          const handleSelected = (e) => {
            e.preventDefault();
            setSelected(label);

            if (options.length === 0) {
              router.push(page);
              setExpanded(null);
            } else {
              setExpanded(expanded === label ? null : label);
            }
          };

          let backgroundColor =
            selected.toLocaleLowerCase() === label.toLowerCase() ? "var(--teal-green)" : "var(--dark-blue)";

          return (
            <ThemeProvider key={label} theme={theme({ color: backgroundColor, disabled })}>
              <Accordion
                disableGutters
                elevation={0}
                square
                disabled={disabled}
                expanded={expanded === label}
              >
                <AccordionSummary
                  sx={{
                    backgroundColor,
                    ":hover": {
                      background: disabled ? "var(--dark-blue)" : "var(--teal-green)",
                      cursor: disabled ? "default" : "pointer",
                    },
                  }}
                  onClick={handleSelected}
                  value={idx}
                  expandIcon={options.length > 0 ? <ArrowIcon /> : null}
                >
                  {label}
                </AccordionSummary>
                <AccordionDetails>
                  <ListContainer>
                    {options.map((val) => (
                      <ListItem key={val} id={val} onClick={handleListClick}>
                        {val}
                      </ListItem>
                    ))}
                  </ListContainer>
                </AccordionDetails>
              </Accordion>
            </ThemeProvider>
          );
        })}
      </Container>
      <ModalWidget
        open={modalState}
        labels={modalLabels.messages}
        closeModal={() => setModalState(false)}
        header={modalLabels.header}
      />
      <ModalWidget
        open={deprecationModalState}
        labels={modalObjs.deprecationWarning.messages}
        closeModal={handleDeprecationClose}
        buttons={["Save"]}
        header={modalObjs.deprecationWarning.header}
      >
        <VersionContainer>
          <VersionWidget
            selectedP3dVersion={selectedP3dVersion}
            setSelectedP3dVersion={setSelectedP3dVersion}
          />
        </VersionContainer>
      </ModalWidget>
    </>
  );
}<|MERGE_RESOLUTION|>--- conflicted
+++ resolved
@@ -181,13 +181,10 @@
   const panelButtons = accountType === "admin" ? adminButtons : userButtons;
   const productionConsoleOptions = [];
   const mantarrayProductionScopes = [
+    "mantarray:serial_number:list",
     "mantarray:serial_number:edit",
     "mantarray:firmware:edit",
-<<<<<<< HEAD
     "mantarray:firmware:list",
-=======
-    "mantarray:firmware:info",
->>>>>>> 22dbb287
   ];
 
   if (accountScope) {

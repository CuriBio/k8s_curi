--- conflicted
+++ resolved
@@ -93,25 +93,6 @@
   boxShadow: "none",
 }));
 
-<<<<<<< HEAD
-const userButtons = [
-  { label: "Home", disabled: false, page: "/uploads", options: [] },
-  {
-    label: "Run Analysis",
-    disabled: false,
-    page: "/upload-form",
-    options: ["Analyze New Files", "Re-analyze Existing Upload"],
-  },
-  {
-    label: "Account Settings",
-    disabled: true,
-    page: "/account",
-    options: [],
-  },
-];
-
-=======
->>>>>>> 27a7b6f7
 const adminButtons = [
   { label: "Home", disabled: false, page: "/uploads", options: [] },
   {

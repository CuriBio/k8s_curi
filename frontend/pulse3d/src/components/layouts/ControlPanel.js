import { useRouter } from "next/router";
import styled from "styled-components";
import { useEffect, useState, useContext } from "react";
import { AuthContext } from "@/pages/_app";
import ArrowForwardIosSharpIcon from "@mui/icons-material/ArrowForwardIosSharp";
import MuiAccordion from "@mui/material/Accordion";
import { ThemeProvider, createTheme } from "@mui/material/styles";
import MuiAccordionSummary from "@mui/material/AccordionSummary";
import MuiAccordionDetails from "@mui/material/AccordionDetails";
import ModalWidget from "@/components/basicWidgets/ModalWidget";
import { styled as muiStyled } from "@mui/material/styles";

const Container = styled.div`
  height: inherit;
  background-color: var(--dark-blue);
  min-width: 200px;
  width: 15vw;
  zposition: relative;
  display: flex;
  flex-direction: column;
  min-height: 100vh;
`;

const ListItem = styled.li`
  font-size: 15px;
  text-align: center;
  &:hover {
    color: var(--light-blue);
    text-decoration: underline;
    cursor: pointer;
  }
`;

const ListContainer = styled.ul`
  list-style-type: none;
  line-height: 3;
  display: flex;
  flex-direction: column;
  align-items: center;
  padding: 0;
`;

// this is the best way to target and override style props of child components used in other MUI components
const theme = ({ color }) => {
  return createTheme({
    components: {
      MuiButtonBase: {
        styleOverrides: {
          root: {
            padding: "0px",
            backgroundColor: color,
          },
        },
      },
    },
  });
};

const ArrowIcon = muiStyled(ArrowForwardIosSharpIcon)`
  font-size: 0.9rem;
  position: relative;
  color: var(--light-gray);
  margin-left: 12px;
  height: 100%;
`;

const AccordionSummary = muiStyled(MuiAccordionSummary)`
  flex-direction: row-reverse;
  height: 75px;
  color: var(--light-gray);
  & .MuiAccordionSummary-expandIconWrapper.Mui-expanded {
    transform: rotate(90deg);
    height: 100%;
    padding-right: 6px;
  }
  & .MuiAccordionSummary-expandIconWrapper {
    height: 100%;
  }
  & .MuiAccordionSummary-content {
    margin: 0px;
    justify-content: center;
    display: flex;
    font-size: 18px;
  }
`;

const AccordionDetails = muiStyled(MuiAccordionDetails)`
  background: var(--light-gray);
`;

const Accordion = muiStyled(MuiAccordion)`
  position: unset;
  border: none;
  box-shadow: none;
`;

const adminButtons = [
  { label: "Home", disabled: false, page: "/uploads", options: [] },
  {
    label: "Add New User",
    disabled: false,
    page: "/new-user",
    options: [],
  },
  { label: "Users Info", disabled: false, page: "/users-info", options: [] },
];
const modalObjs = {
  jobsReached: {
    header: "Warning!",
    messages: [
      "All usage limits have been reached for this customer account.",
      "Users will not be able to upload new recording files or perform re-analysis on existing files.",
    ],
  },
  uploadsReached: {
    header: "Warning!",
    messages: [
      "The upload limit has been reached for this customer account.",
      "Users will only be allowed to perform re-analysis on existing files.",
    ],
  },
};

export default function ControlPanel() {
  const router = useRouter();
  const [selected, setSelected] = useState(router.pathname.replace("-", " ").replace("/", ""));
  const [expanded, setExpanded] = useState(null);
  const { accountType, usageQuota } = useContext(AuthContext);
  const [modalState, setModalState] = useState(false);
  const [modalLabels, setModalLabels] = useState({ header: "", messages: [] });

  const userButtons = [
    { label: "Home", disabled: false, page: "/uploads", options: [] },
    {
      label: "Run Analysis",
      disabled: usageQuota && usageQuota.jobs_reached, // disabled completely if jobs quota has been reached
      page: "/upload-form",
      options:
        usageQuota && usageQuota.uploads_reached // prevent new analyses if uploads quota reached
          ? ["Re-analyze Existing Upload"]
          : ["Analyze New Files", "Re-analyze Existing Upload"],
    },
    {
      label: "Account Settings",
      page: "/account-settings",
<<<<<<< HEAD
      options: ["Plan Usage Details"],
=======
      options: ["Usage Details"],
>>>>>>> 0523c08a
      //TODO add notifications page
    },
    { label: "Metric Definitions", options: [] },
  ];

  const buttons = accountType === "admin" ? adminButtons : userButtons;

  useEffect(() => {
    // this checks if a page changes without button is clicked from a forced redirection
    const currentPage = buttons.filter(({ page }) => page === router.pathname)[0];

    if (currentPage) {
      const { label, options } = currentPage;
      if (label !== selected) setSelected(label);
      if (options.length > 0) setExpanded(label);
      else setExpanded(null);
    }
  }, [router]);

  useEffect(() => {
    if (usageQuota) {
      // the query param is the only way to check if a user has just logged in versus refreshing the page
      const userJustLoggedIn = router.query.checkUsage && router.pathname === "/uploads";
      // modal will open for admin and user accounts to notify them
      // only open modal if one of the restrictions has been reached
      if ((usageQuota.jobs_reached || usageQuota.uploads_reached) && userJustLoggedIn) {
        // setting local state to compare against when it changes during a session to pop up new modal
        // if jobs are reached, then all uploading/analyses will be disabled
        // else if just uploads are reached, user can still perform re-analysis
        if (usageQuota.jobs_reached) setModalLabels(modalObjs.jobsReached);
        else if (usageQuota.uploads_reached) setModalLabels(modalObjs.uploadsReached);

        setModalState(true);
      }
    }
  }, [usageQuota]);

  return (
    <>
      <Container>
        {buttons.map(({ disabled, label, page, options }, idx) => {
          const handleListClick = (e) => {
            e.preventDefault();
            router.push({ pathname: page, query: { id: e.target.id } });
          };

          const handleSelected = (e) => {
            e.preventDefault();
            //if metric definitions button then open window with metric definitions
            if (label === userButtons[3].label) {
              window.open("https://pulse3d.readthedocs.io/en/latest/_images/twitch_metrics_diagram.png");
              return;
            }
            setSelected(label);

            if (options.length === 0) {
              router.push(page);
              setExpanded(null);
            } else {
              setExpanded(expanded === label ? null : label);
            }
          };
          let backgroundColor =
            selected.toLocaleLowerCase() === label.toLowerCase() ? "var(--teal-green)" : "var(--dark-blue)";

          return (
            <ThemeProvider key={label} theme={theme({ color: backgroundColor, disabled })}>
              <Accordion
                disableGutters
                elevation={0}
                square
                disabled={disabled}
                expanded={expanded === label}
              >
                <AccordionSummary
                  sx={{
                    backgroundColor,
                    ":hover": {
                      background: disabled ? "var(--dark-blue)" : "var(--teal-green)",
                      cursor: disabled ? "default" : "pointer",
                    },
                  }}
                  onClick={handleSelected}
                  value={idx}
                  expandIcon={options.length > 0 ? <ArrowIcon /> : null}
                >
                  {label}
                </AccordionSummary>
                <AccordionDetails>
                  <ListContainer>
                    {options.map((val) => (
                      <ListItem key={val} id={val} onClick={handleListClick}>
                        {val}
                      </ListItem>
                    ))}
                  </ListContainer>
                </AccordionDetails>
              </Accordion>
            </ThemeProvider>
          );
        })}
      </Container>
      <ModalWidget
        open={modalState}
        labels={modalLabels.messages}
        closeModal={() => setModalState(false)}
        header={modalLabels.header}
      />
    </>
  );
}<|MERGE_RESOLUTION|>--- conflicted
+++ resolved
@@ -143,11 +143,7 @@
     {
       label: "Account Settings",
       page: "/account-settings",
-<<<<<<< HEAD
-      options: ["Plan Usage Details"],
-=======
       options: ["Usage Details"],
->>>>>>> 0523c08a
       //TODO add notifications page
     },
     { label: "Metric Definitions", options: [] },

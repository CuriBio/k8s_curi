--- conflicted
+++ resolved
@@ -77,16 +77,10 @@
   const [showHomeArrow, setShowHomeArrow] = useState(false);
   const router = useRouter();
   const { accountType } = useContext(AuthContext);
-<<<<<<< HEAD
-  const isAuthorizedPage = !["/login", "/account/verify", "/account/reset", "/home"].includes(
-    router.pathname
-  );
-=======
   const isAuthorizedPage = !["/login", "/account/verify", "/account/reset"].includes(router.pathname);
->>>>>>> 21a2e720
 
   useEffect(() => {
-    setShowHomeArrow(accountType === "user" && !["/home", "/login"].includes(router.pathname));
+    setShowHomeArrow(accountType === "user" && !isAuthorizedPage && router.pathname !== "/home");
   }, [accountType, router.pathname]);
 
   const logoutUser = async () => {
@@ -132,7 +126,7 @@
               unoptimized
             />
           </LogoContainer>
-          {isAuthorizedPage && <UsageProgressWidget colorOfTextLabel="white" />}
+          {isAuthorizedPage && router.pathname !== "/home" && <UsageProgressWidget colorOfTextLabel="white" />}
         </HeaderCenterSectContainer>
         <HeaderSideSectContainer>
           {isAuthorizedPage && (

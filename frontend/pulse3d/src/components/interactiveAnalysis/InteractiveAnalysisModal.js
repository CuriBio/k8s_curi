import styled from "styled-components";
import { useEffect, useState, useContext, useMemo } from "react";
import DropDownWidget from "../basicWidgets/DropDownWidget";
import WaveformGraph from "./WaveformGraph";
import { WellTitle as LabwareDefinition } from "@/utils/labwareCalculations";
import CircularSpinner from "../basicWidgets/CircularSpinner";
const twentyFourPlateDefinition = new LabwareDefinition(4, 6);
import ButtonWidget from "../basicWidgets/ButtonWidget";
import ModalWidget from "../basicWidgets/ModalWidget";
import { UploadsContext } from "@/components/layouts/DashboardLayout";
import InfoOutlinedIcon from "@mui/icons-material/InfoOutlined";
import Tooltip from "@mui/material/Tooltip";
import semverGte from "semver/functions/gte";
import { AuthContext } from "@/pages/_app";

const Container = styled.div`
  height: 100%;
  display: flex;
  flex-direction: column;
  align-items: center;
  overflow: hidden;
  box-shadow: 0px 5px 5px -3px rgb(0 0 0 / 30%), 0px 8px 10px 1px rgb(0 0 0 / 20%),
    0px 3px 14px 2px rgb(0 0 0 / 12%);
`;

const HeaderContainer = styled.div`
  font-size: 24px;
  margin: 20px;
  cursor: default;
`;

const WellDropdownContainer = styled.div`
  height: 30px;
  display: flex;
  flex-direction: row;
  align-items: center;
  width: 200px;
`;

const WellDropdownLabel = styled.span`
  line-height: 2;
  font-size: 20px;
  white-space: nowrap;
  padding-right: 15px;
  cursor: default;
`;

const VersionDropdownContainer = styled.div`
  height: 30px;
  display: flex;
  flex-direction: row;
  align-items: center;
  width: 300px;
`;

const VersionDropdownLabel = styled.span`
  line-height: 2;
  font-size: 16px;
  white-space: nowrap;
  padding-right: 15px;
  display: flex;
  align-items: center;
  cursor: default;
`;

const GraphContainer = styled.div`
  height: 415px;
  border-radius: 7px;
  background-color: var(--med-gray);
  position: relative;
  width: 1350px;
  margin-top: 4%;
  overflow: hidden;
  padding: 0px 15px;
  display: flex;
  flex-direction: column;
  box-shadow: 0px 5px 5px -3px rgb(0 0 0 / 30%), 0px 8px 10px 1px rgb(0 0 0 / 20%),
    0px 3px 14px 2px rgb(0 0 0 / 12%);
`;

const SpinnerContainer = styled.div`
  height: 100%;
  display: flex;
  align-items: center;
  margin-bottom: 45px;
`;
const ButtonContainer = styled.div`
  position: relative;
  height: 50px;
  width: 100%;
  top: 6vh;
  display: flex;
  justify-content: flex-end;
`;

const ErrorLabel = styled.div`
  position: relative;
  width: 80%;
  height: 40px;
  align-items: center;
  color: red;
  font-style: italic;
  display: flex;
  justify-content: flex-end;
`;
const TooltipText = styled.span`
  font-size: 15px;
`;

const constantModalLabels = {
  success: {
    header: "Success!",
    messages: [
      "You have successfully started a new analysis.",
      "It will appear in the uploads table shortly.",
    ],
    buttons: ["Close"],
  },
  error: {
    header: "Error Occurred!",
    messages: ["There was an issue while attempting to start this analysis.", "Please try again later."],
    buttons: ["Close"],
  },
  duplicate: {
    header: "Warning!",
    messages: ["Consecutive peaks and/or valleys were detected in the following wells:"],
    buttons: ["Back", "Run Analysis"],
  },
  oldPulse3dVersion: {
    header: "Warning!",
    messages: [
      "Interactive analysis is using a newer version of Pulse3D than the version originally used on this recording. Peaks and valleys may be slightly different.",
      "Please re-analyze this recording using a Pulse3D version greater than 0.28.2 or continue.",
    ],
    buttons: ["Close"],
  },
  dataFound: {
    header: "Important!",
    messages: ["Previous changes have been found for this analysis.", "Do you want to use it or start over?"],
    buttons: ["Start Over", "Use"],
  },
};

const wellNames = Array(24)
  .fill()
  .map((_, idx) => twentyFourPlateDefinition.getWellNameFromIndex(idx));

export default function InteractiveWaveformModal({
  selectedJob,
  setOpenInteractiveAnalysis,
  numberOfJobsInUpload,
}) {
  const [selectedWell, setSelectedWell] = useState("A1");
  const [uploadInProgress, setUploadInProgress] = useState(false); // determines state of interactive analysis upload
  const [originalData, setOriginalData] = useState({}); // original waveform data from GET request, unedited
  const [dataToGraph, setDataToGraph] = useState([]); // well-specfic coordinates to graph
  const [isLoading, setIsLoading] = useState(true);
  const [modalOpen, setModalOpen] = useState(false);
  const [modalLabels, setModalLabels] = useState(constantModalLabels.success);
  const [editablePeaksValleys, setEditablePeaksValleys] = useState(); // user edited peaks/valleys as changes are made, should get stored in localStorage
  const [errorMessage, setErrorMessage] = useState();
  const [markers, setMarkers] = useState([]);
  const [pulse3dVersionIdx, setPulse3dVersionIdx] = useState(0);
  const [filteredVersions, setFilteredVersions] = useState([]);
  const [changelog, setChangelog] = useState({});
  const [openChangelog, setOpenChangelog] = useState(false);
  const [undoing, setUndoing] = useState(false);
  const [peakValleyWindows, setPeakValleyWindows] = useState({});
  const [duplicateModalOpen, setDuplicateModalOpen] = useState(false);
  const [creditUsageAlert, setCreditUsageAlert] = useState(false);
  const { usageQuota } = useContext(AuthContext);

  const handleDuplicatesModalClose = (isRunAnalysisOption) => {
    setDuplicateModalOpen(false);
    if (isRunAnalysisOption) {
      postNewJob();
    }
  };
  const [xRange, setXRange] = useState({
    min: null,
    max: null,
  });

  const [editableStartEndTimes, setEditableStartEndTimes] = useState({
    startTime: null,
    endTime: null,
  });

  const { pulse3dVersions, metaPulse3dVersions } = useContext(UploadsContext);

  useEffect(() => {
    // only available for versions greater than 0.25.2
    const compatibleVersions = pulse3dVersions.filter((v) => semverGte(v, "0.25.2"));
    setFilteredVersions([...compatibleVersions]);
<<<<<<< HEAD
    if (usageQuota && usageQuota.limits && numberOfJobsInUpload > 2 && usageQuota.limits.jobs !== -1) {
=======
    if (usageQuota && usageQuota.limits && numberOfJobsInUpload >= 2 && usageQuota.limits.jobs !== -1) {
>>>>>>> 0523c08a
      setCreditUsageAlert(true);
    }
  }, []);

  useEffect(() => {
    // updates changelog when peaks/valleys and start/end times change
    if (!undoing) updateChangelog();
    else setUndoing(false);
  }, [markers, editableStartEndTimes, peakValleyWindows]);

  useEffect(() => {
    // will error on init because there won't be an index 0
    if (Object.keys(originalData).length > 0) {
      const wellData = originalData.coordinates[selectedWell];
      const { start_time, end_time } = selectedJob.analysisParams;
      // update x min and max if no start or end time was ever defined so it isn't null in changelog messages
      setXRange({
        min: start_time ? start_time : Math.min(...wellData.map((coords) => coords[0])),
        max: end_time ? end_time : Math.max(...wellData.map((coords) => coords[0])),
      });

      setDataToGraph([...wellData]);
    }
  }, [selectedWell, originalData]);

  useEffect(() => {
    if (dataToGraph.length > 0) {
      setMarkers([...editablePeaksValleys[selectedWell]]);
      setIsLoading(false);
    }
  }, [dataToGraph, editablePeaksValleys]);

  useEffect(() => {
    // this will get triggered whether loading existing data from sessionStorage or getting new data and we want to only get initial windows if loading new data
    if (Object.keys(originalData).length > 0 && Object.keys(peakValleyWindows).length === 0)
      setInitialPeakValleyWindows();
  }, [originalData]);

  const getWaveformData = async () => {
    try {
      const response = await fetch(
        `${process.env.NEXT_PUBLIC_PULSE3D_URL}/jobs/waveform_data?upload_id=${selectedJob.uploadId}&job_id=${selectedJob.jobId}`
      );

      if (response.status === 200) {
        const res = await response.json();
        if (!res.error) {
          // original data is set and never changed to hold original state in case of reset
          setOriginalData(res);
          setEditablePeaksValleys(res.peaks_valleys);

          if (!semverGte(selectedJob.analysisParams.pulse3d_version, "0.28.2")) {
            setModalLabels(constantModalLabels.oldPulse3dVersion);
            setModalOpen("pulse3dWarning");
          }
        } else {
          throw Error();
        }
      } else {
        throw Error();
      }
    } catch (e) {
      console.log("ERROR getting waveform data: ", e);
      // open error modal and kick users back to /uploads page if random  error
      setModalLabels(constantModalLabels.error);
      setModalOpen("status");
    }
  };

  const checkDuplicates = (well) => {
    const wellToUse = well ? well : selectedWell;
    const dataToCompare = originalData.coordinates[wellToUse];

    const peaksList = editablePeaksValleys[wellToUse][0]
      .sort((a, b) => a - b)
      .filter((peak) => dataToCompare[peak][1] >= peakValleyWindows[wellToUse].minPeaks);

    const valleysList = editablePeaksValleys[wellToUse][1]
      .sort((a, b) => a - b)
      .filter((valley) => dataToCompare[valley][1] <= peakValleyWindows[wellToUse].maxValleys);

    let peakIndex = 0;
    let valleyIndex = 0;
    const time = [];
    const type = [];

    // create two arrays one for type of data and one for the time of data
    while (peakIndex < peaksList.length && valleyIndex < valleysList.length) {
      if (peaksList[peakIndex] < valleysList[valleyIndex]) {
        time.push(peaksList[peakIndex]);
        type.push("peak");
        peakIndex++;
      } else if (valleysList[valleyIndex] < peaksList[peakIndex]) {
        time.push(valleysList[valleyIndex]);
        type.push("valley");
        valleyIndex++;
      } else {
        //if equal
        time.push(peaksList[peakIndex]);
        type.push("peak");
        peakIndex++;
        time.push(valleysList[valleyIndex]);
        type.push("valley");
        valleyIndex++;
      }
    }
    while (peakIndex !== peaksList.length) {
      time.push(peaksList[peakIndex]);
      type.push("peak");
      peakIndex++;
    }
    while (valleyIndex !== valleysList.length) {
      time.push(valleysList[valleyIndex]);
      type.push("valley");
      valleyIndex++;
    }
    //create a final map containing data point time as key
    //and bool representing if marker is a duplicate as value
    const duplicatesMap = {};
    for (let i = 1; i < time.length; i++) {
      duplicatesMap[time[i]] = type[i] === type[i + 1] || type[i] === type[i - 1];
    }

    return duplicatesMap;
  };

  const getNewData = async () => {
    await getWaveformData();
    setEditableStartEndTimes({
      startTime: selectedJob.analysisParams.start_time,
      endTime: selectedJob.analysisParams.end_time,
    });
  };

  const checkForExistingData = () => {
    const data = sessionStorage.getItem(selectedJob.jobId);
    // returns null if key doesn't exist in storage
    if (data) {
      setModalLabels(constantModalLabels.dataFound);
      setModalOpen("dataFound");
    } else {
      getNewData();
    }
  };

  // Luci (12-14-2022) this component gets mounted twice and we don't want this expensive function to request waveform data to be called twice. This ensures it is only called once per job selection
  useMemo(checkForExistingData, [selectedJob]);

  const setInitialPeakValleyWindows = () => {
    const pvCopy = JSON.parse(JSON.stringify(peakValleyWindows));

    for (const well of Object.keys(originalData.peaks_valleys)) {
      pvCopy[well] = { minPeaks: findLowestPeak(well), maxValleys: findHighestValley(well) };
    }

    setPeakValleyWindows({
      ...pvCopy,
    });
  };

  const findLowestPeak = (well) => {
    const { coordinates, peaks_valleys } = originalData;
    const { startTime, endTime } = editableStartEndTimes;
    // arbitrarily set to first peak
    const wellSpecificPeaks = peaks_valleys[well][0];
    const wellSpecificCoords = coordinates[well];

    // consider when no peaks or valleys were found in a well
    if (wellSpecificPeaks.length > 0) {
      let lowest = wellSpecificPeaks[0];

      wellSpecificPeaks.map((peak) => {
        const yCoord = wellSpecificCoords[peak][1];
        const peakToCompare = wellSpecificCoords[lowest][1];
        // only use peaks inside windowed analysis times
        const timeOfPeak = wellSpecificCoords[peak][0];
        const isLessThanEndTime = endTime && timeOfPeak <= endTime;
        const isGreaterThanStartTime = startTime && timeOfPeak >= startTime;
        // filter for peaks inside windowed time
        if (yCoord < peakToCompare && isGreaterThanStartTime && isLessThanEndTime) lowest = peak;
        if (yCoord < peakToCompare) lowest = peak;
      });

      // return  y coordinate of lowest peak
      return wellSpecificCoords[lowest][1];
    }
  };

  const findHighestValley = (well) => {
    const { coordinates, peaks_valleys } = originalData;
    const { startTime, endTime } = editableStartEndTimes;
    // arbitrarily set to first valley
    const wellSpecificValleys = peaks_valleys[well][1];
    const wellSpecificCoords = coordinates[well];

    // consider when no peaks or valleys were found in a well
    if (wellSpecificValleys.length > 0) {
      let highest = wellSpecificValleys[0];

      wellSpecificValleys.map((valley) => {
        const yCoord = wellSpecificCoords[valley][1];
        const valleyToCompare = wellSpecificCoords[highest][1];
        // only use valleys inside windowed analysis times
        const timeOfValley = wellSpecificCoords[valley][0];
        const isLessThanEndTime = endTime && timeOfValley <= endTime;
        const isGreaterThanStartTime = startTime && timeOfValley >= startTime;

        if (yCoord > valleyToCompare && isLessThanEndTime && isGreaterThanStartTime) highest = valley;
      });
      // return  y coordinate of highest valley
      return wellSpecificCoords[highest][1];
    }
  };

  const loadExistingData = () => {
    // this happens very fast so not storing to react state the first call, see line 162
    const jsonData = sessionStorage.getItem(selectedJob.jobId);
    const existingData = JSON.parse(jsonData);

    // not destructuring existingData to prevent confusion with local state names
    setOriginalData(existingData.originalData);
    setEditablePeaksValleys(existingData.editablePeaksValleys);
    setChangelog(existingData.changelog);
    setEditableStartEndTimes({
      startTime: existingData.editableStartEndTimes.startTime,
      endTime: existingData.editableStartEndTimes.endTime,
    });
    setPeakValleyWindows(existingData.peakValleyWindows);
  };

  const handleWellSelection = (idx) => {
    setSelectedWell(wellNames[idx]);
  };

  const resetWellChanges = () => {
    // reset peaks and valleys for current well
    const peaksValleysCopy = JSON.parse(JSON.stringify(editablePeaksValleys));
    const changelogCopy = JSON.parse(JSON.stringify(changelog));
    const pvWindowCopy = JSON.parse(JSON.stringify(peakValleyWindows));

    peaksValleysCopy[selectedWell] = originalData.peaks_valleys[selectedWell];
    changelogCopy[selectedWell] = [];
    pvWindowCopy[selectedWell] = {
      minPeaks: findLowestPeak(selectedWell),
      maxValleys: findHighestValley(selectedWell),
    };
    // reset state
    setEditablePeaksValleys(peaksValleysCopy);
    setChangelog(changelogCopy);
    setPeakValleyWindows(pvWindowCopy);
  };

  const postNewJob = async () => {
    try {
      setUploadInProgress(true);

      const filteredPeaksValleys = await filterPeaksValleys();
      const prevPulse3dVersion = selectedJob.analysisParams.pulse3d_version;
      // jobs run on pulse3d versions < 0.28.3 will not have a 0 timepoint so account for that here that 0.01 is still the first time point, not windowed
      const startTime =
        !semverGte(prevPulse3dVersion, "0.28.3") && editableStartEndTimes.startTime == 0.01
          ? null
          : editableStartEndTimes.startTime;

      // reassign new peaks and valleys if different
      const requestBody = {
        ...selectedJob.analysisParams,
        upload_id: selectedJob.uploadId,
        peaks_valleys: filteredPeaksValleys,
        start_time: startTime,
        end_time: editableStartEndTimes.endTime,
        version: filteredVersions[pulse3dVersionIdx],
        previous_version: prevPulse3dVersion,
      };

      const jobResponse = await fetch(`${process.env.NEXT_PUBLIC_PULSE3D_URL}/jobs`, {
        method: "POST",
        body: JSON.stringify(requestBody),
      });

      if (jobResponse.status !== 200) {
        // TODO make modal
        console.log("ERROR posting new job: ", await jobResponse.json());
        setModalLabels(constantModalLabels.error);
      } else {
        setModalLabels(constantModalLabels.success);
      }

      setUploadInProgress(false);
      setModalOpen("status");
      // once interactive analysis is closed, clear storage.
      // currently clearing for successful uploads
      sessionStorage.removeItem(selectedJob.jobId);
    } catch (e) {
      console.log("ERROR posting new job", e);
      setModalLabels(constantModalLabels.error);
      setUploadInProgress(false);
      setModalOpen("status");
    }
  };

  const handleModalClose = (i) => {
    if (modalOpen !== "pulse3dWarning") {
      if (modalOpen === "status") setOpenInteractiveAnalysis(false);
      else if (i === 0) getNewData();
      else loadExistingData();
      sessionStorage.removeItem(selectedJob.jobId);
    }

    setModalOpen(false);
  };

  const filterPeaksValleys = async () => {
    const filtered = {};
    for (const well of Object.keys(editablePeaksValleys)) {
      const wellCoords = originalData.coordinates[well];
      const wellPeaks = editablePeaksValleys[well][0];
      const wellValleys = editablePeaksValleys[well][1];
      const filteredPeaks = wellPeaks.filter(
        (peak) => wellCoords[peak][1] >= peakValleyWindows[well].minPeaks
      );
      const filteredValleys = wellValleys.filter(
        (valley) => wellCoords[valley][1] <= peakValleyWindows[well].maxValleys
      );

      filtered[well] = [filteredPeaks, filteredValleys];
    }

    return filtered;
  };

  const saveChanges = () => {
    // TODO handle is for some reason this is full and returns error
    sessionStorage.setItem(
      selectedJob.jobId,
      JSON.stringify({
        editableStartEndTimes,
        editablePeaksValleys,
        originalData,
        changelog,
        peakValleyWindows,
      })
    );
  };

  const updateChangelog = () => {
    let changelogMessage;

    // changelog will have length of 0 if a user Undo's until initial state
    if (changelog[selectedWell] && changelog[selectedWell].length > 0 && markers.length === 2) {
      const wellChanges = changelog[selectedWell];
      const { peaks, valleys, startTime, endTime, pvWindow } = wellChanges[wellChanges.length - 1];

      changelogMessage = getChangelogMessage(peaks, valleys, startTime, endTime, pvWindow);
    } else if (markers.length === 2 && originalData.peaks_valleys[selectedWell]) {
      const ogWellData = originalData.peaks_valleys[selectedWell];
      changelogMessage = getChangelogMessage(ogWellData[0], ogWellData[1], xRange.min, xRange.max, {
        minPeaks: findLowestPeak(selectedWell),
        maxValleys: findHighestValley(selectedWell),
      });
    }

    if (changelogMessage !== undefined) {
      addToChangelog(changelogMessage);
    }
  };

  const getChangelogMessage = (peaksToCompare, valleysToCompare, startToCompare, endToCompare, pvWindow) => {
    let changelogMessage;

    const peaksMoved =
        JSON.stringify(peaksToCompare) !== JSON.stringify(markers[0]) &&
        peaksToCompare.length === markers[0].length, // added and deleted peaks is handled somewhere else
      valleysMoved =
        JSON.stringify(valleysToCompare) !== JSON.stringify(markers[1]) &&
        valleysToCompare.length === markers[1].length, // added and deleted peaks is handled somewhere else,
      startTimeDiff =
        startToCompare !== editableStartEndTimes.startTime &&
        editableStartEndTimes.startTime !== null &&
        startToCompare !== null,
      endTimeDiff =
        endToCompare !== editableStartEndTimes.endTime &&
        editableStartEndTimes.endTime !== null &&
        endToCompare !== null,
      windowedTimeDiff = startTimeDiff && endTimeDiff,
      minPeaksDiff = pvWindow.minPeaks !== peakValleyWindows[selectedWell].minPeaks,
      maxValleysDiff = pvWindow.maxValleys !== peakValleyWindows[selectedWell].maxValleys;

    if (peaksMoved) {
      const diffIdx = peaksToCompare.findIndex((peakIdx, i) => peakIdx !== markers[0][i]),
        oldPeakX = dataToGraph[peaksToCompare[diffIdx]][0],
        oldPeakY = dataToGraph[peaksToCompare[diffIdx]][1],
        newPeakX = dataToGraph[markers[0][diffIdx]][0],
        newPeakY = dataToGraph[markers[0][diffIdx]][1];

      changelogMessage = `Peak at [ ${oldPeakX.toFixed(2)}, ${oldPeakY.toFixed(
        2
      )} ] was moved to [ ${newPeakX.toFixed(2)}, ${newPeakY.toFixed(2)} ].`;
    } else if (valleysMoved) {
      const diffIdx = valleysToCompare.findIndex((valleyIdx, i) => valleyIdx !== markers[0][i]),
        oldValleyX = dataToGraph[valleysToCompare[diffIdx]][0],
        oldValleyY = dataToGraph[valleysToCompare[diffIdx]][1],
        newValleyX = dataToGraph[markers[1][diffIdx]][0],
        newValleyY = dataToGraph[markers[1][diffIdx]][1];

      changelogMessage = `Valley at [ ${oldValleyX.toFixed(2)}, ${oldValleyY.toFixed(
        2
      )} ] was moved to [ ${newValleyX.toFixed(2)}, ${newValleyY.toFixed(2)} ].`;
    } else if (windowedTimeDiff) {
      changelogMessage = `Start time was changed from ${startToCompare} to ${editableStartEndTimes.startTime} and end time was changed from ${endToCompare} to ${editableStartEndTimes.endTime}.`;
    } else if (startTimeDiff) {
      changelogMessage = `Start time was changed from ${startToCompare} to ${editableStartEndTimes.startTime}.`;
    } else if (endTimeDiff) {
      changelogMessage = `End time was changed from ${endToCompare} to ${editableStartEndTimes.endTime}.`;
    } else if (minPeaksDiff) {
      changelogMessage = `Minimum peaks window changed from ${pvWindow.minPeaks.toFixed(
        2
      )} to ${peakValleyWindows[selectedWell].minPeaks.toFixed(2)}`;
    } else if (maxValleysDiff) {
      changelogMessage = `Maximum valleys window changed from ${pvWindow.maxValleys.toFixed(
        2
      )} to ${peakValleyWindows[selectedWell].maxValleys.toFixed(2)}`;
    }
    return changelogMessage;
  };

  const deletePeakValley = (peakValley, idx) => {
    const typeIdx = ["peak", "valley"].indexOf(peakValley);
    const peaksValleysCopy = JSON.parse(JSON.stringify(editablePeaksValleys));
    const targetIdx = peaksValleysCopy[selectedWell][typeIdx].indexOf(idx);
    if (targetIdx > -1) {
      // remove desired marker
      peaksValleysCopy[selectedWell][typeIdx].splice(targetIdx, 1);
      setEditablePeaksValleys({ ...peaksValleysCopy });
      setMarkers([...peaksValleysCopy[selectedWell]]);

      const coordinates = dataToGraph[idx];
      const changelogMessage = `${typeIdx === 0 ? "Peak" : "Valley"} at [ ${coordinates[0].toFixed(
        2
      )}, ${coordinates[1].toFixed(2)} ] was removed.`;

      addToChangelog(changelogMessage);
    }
  };

  const addPeakValley = (peakValley, targetTime) => {
    const typeIdx = ["peak", "valley"].indexOf(peakValley);
    const peaksValleysCopy = JSON.parse(JSON.stringify(editablePeaksValleys));
    const indexToAdd = dataToGraph.findIndex(
      (coord) => Number(coord[0].toFixed(2)) === Number(targetTime.toFixed(2))
    );

    peaksValleysCopy[selectedWell][typeIdx].push(indexToAdd);

    setEditablePeaksValleys({ ...peaksValleysCopy });
    setMarkers([...peaksValleysCopy[selectedWell]]);

    const coordinates = dataToGraph[indexToAdd];
    const changelogMessage = `${typeIdx === 0 ? "Peak" : "Valley"} was added at [ ${coordinates[0].toFixed(
      2
    )}, ${coordinates[1].toFixed(2)} ]`;

    addToChangelog(changelogMessage);
  };

  const addToChangelog = (message) => {
    if (!changelog[selectedWell]) changelog[selectedWell] = [];
    // if you don't deep copy state, later changes will affect change log entries here
    const { startTime, endTime } = JSON.parse(JSON.stringify(editableStartEndTimes));
    const peaksValleysCopy = JSON.parse(JSON.stringify(editablePeaksValleys));
    const pvWindowCopy = JSON.parse(JSON.stringify(peakValleyWindows));

    changelog[selectedWell].push({
      peaks: peaksValleysCopy[selectedWell][0],
      valleys: peaksValleysCopy[selectedWell][1],
      startTime,
      endTime,
      message,
      pvWindow: pvWindowCopy[selectedWell],
    });

    setChangelog({ ...changelog });
  };

  const handleVersionSelect = (idx) => {
    setPulse3dVersionIdx(idx);
  };

  const handleRunAnalysis = () => {
    const wellsWithDups = [];
    Object.keys(editablePeaksValleys).map((well) => {
      const duplicatesMap = checkDuplicates(well);
      // find any index marked as true, quantity doesn't matter
      const duplicatePresent = Object.keys(duplicatesMap).findIndex((idx) => duplicatesMap[idx]);
      // if present, push into storage array to add to modal letting user know which wells are affected
      if (duplicatePresent !== -1) wellsWithDups.push(well);
    });

    if (wellsWithDups.length > 0) {
      const wellsWithDupsString = wellsWithDups.join(", ");
      constantModalLabels.duplicate.messages.splice(1, 1, wellsWithDupsString);
      setDuplicateModalOpen(true);
    } else {
      postNewJob();
    }
  };

  const undoLastChange = () => {
    if (changelog[selectedWell] && changelog[selectedWell].length > 0) {
      // undoing state tells the updateChangelog useEffect to not ignore the change and not as a new change
      setUndoing(true);
      // make copies so you control when state is updated
      const changesCopy = JSON.parse(JSON.stringify(changelog[selectedWell]));
      const peaksValleysCopy = JSON.parse(JSON.stringify(editablePeaksValleys));
      const pvWindowCopy = JSON.parse(JSON.stringify(peakValleyWindows));
      const newWindowTimes = {};

      // remove step with latest changes
      changesCopy.pop();

      if (changesCopy.length > 0) {
        // grab state from the step before the undo step to set as current state
        const { peaks, valleys, startTime, endTime, pvWindow } = changesCopy[changesCopy.length - 1];
        // set old peaks and valleys to well
        peaksValleysCopy[selectedWell] = [[...peaks], [...valleys]];
        pvWindowCopy[selectedWell] = pvWindow;
        newWindowTimes.startTime = startTime;
        newWindowTimes.endTime = endTime;
      } else {
        // if only one change was made, then you revert back to original state
        newWindowTimes.startTime = xRange.min;
        newWindowTimes.endTime = xRange.max;

        peaksValleysCopy[selectedWell] = originalData.peaks_valleys[selectedWell];
        pvWindowCopy[selectedWell] = {
          minPeaks: findLowestPeak(selectedWell),
          maxValleys: findHighestValley(selectedWell),
        };
      }

      // needs to be reassigned to hold state
      changelog[selectedWell] = changesCopy;
      // update values to state to rerender graph
      setEditableStartEndTimes(newWindowTimes);
      setEditablePeaksValleys(peaksValleysCopy);
      setPeakValleyWindows(pvWindowCopy);
      setChangelog(changelog);
    }
  };

  return (
    <Container>
      <HeaderContainer>Interactive Waveform Analysis</HeaderContainer>
      {isLoading ? (
        <SpinnerContainer>
          <CircularSpinner size={300} />
        </SpinnerContainer>
      ) : (
        <>
          <WellDropdownContainer>
            <WellDropdownLabel>Select Well:</WellDropdownLabel>
            <DropDownWidget
              options={wellNames}
              handleSelection={handleWellSelection}
              reset={selectedWell == "A1"}
              initialSelected={0}
            />
          </WellDropdownContainer>
          <GraphContainer>
            <WaveformGraph
              dataToGraph={dataToGraph}
              initialPeaksValleys={markers}
              startTime={editableStartEndTimes.startTime}
              endTime={editableStartEndTimes.endTime}
              currentWell={selectedWell}
              setEditableStartEndTimes={setEditableStartEndTimes}
              setEditablePeaksValleys={setEditablePeaksValleys}
              editablePeaksValleys={editablePeaksValleys}
              xRange={xRange}
              resetWellChanges={resetWellChanges}
              saveChanges={saveChanges}
              deletePeakValley={deletePeakValley}
              addPeakValley={addPeakValley}
              openChangelog={() => setOpenChangelog(true)}
              undoLastChange={undoLastChange}
              setPeakValleyWindows={setPeakValleyWindows}
              peakValleyWindows={peakValleyWindows}
              checkDuplicates={checkDuplicates}
            />
          </GraphContainer>
          <ErrorLabel>{errorMessage}</ErrorLabel>
          <VersionDropdownContainer>
            <VersionDropdownLabel htmlFor="selectedPulse3dVersion">
              Pulse3d Version:
              <Tooltip
                title={
                  <TooltipText>
                    {"Specifies which version of the pulse3d analysis software to use."}
                  </TooltipText>
                }
              >
                <InfoOutlinedIcon sx={{ "&:hover": { color: "var(--teal-green)", cursor: "pointer" } }} />
              </Tooltip>
            </VersionDropdownLabel>
            <DropDownWidget
              options={filteredVersions.map((version) => {
                const selectedVersionMeta = metaPulse3dVersions.filter((meta) => meta.version === version);
                return selectedVersionMeta[0] && selectedVersionMeta[0].state === "testing"
                  ? version + " " + "[ testing ]"
                  : version;
              })}
              label="Select"
              reset={pulse3dVersionIdx === 0}
              handleSelection={handleVersionSelect}
              initialSelected={0}
            />
          </VersionDropdownContainer>
          <ButtonContainer>
            <ButtonWidget
              width="150px"
              height="50px"
              position="relative"
              borderRadius="3px"
              left="-70px"
              label="Cancel"
              clickFn={() => setOpenInteractiveAnalysis(false)}
            />
            <ButtonWidget
              width="150px"
              height="50px"
              position="relative"
              borderRadius="3px"
              left="-50px"
              label="Run Analysis"
              backgroundColor={uploadInProgress ? "var(--dark-gray)" : "var(--dark-blue)"}
              disabled={uploadInProgress}
              inProgress={uploadInProgress}
              clickFn={handleRunAnalysis}
            />
          </ButtonContainer>
        </>
      )}
      <ModalWidget
        open={["status", "dataFound", "pulse3dWarning"].includes(modalOpen)}
        buttons={modalLabels.buttons}
        closeModal={handleModalClose}
        header={modalLabels.header}
        labels={modalLabels.messages}
      />
      <ModalWidget
        open={duplicateModalOpen}
        buttons={constantModalLabels.duplicate.buttons}
        closeModal={handleDuplicatesModalClose}
        header={constantModalLabels.duplicate.header}
        labels={constantModalLabels.duplicate.messages}
      />
      <ModalWidget
        open={openChangelog}
        buttons={["Close"]}
        width={900}
        closeModal={() => setOpenChangelog(false)}
        header={`Changelog for ${selectedWell}`}
        labels={
          changelog[selectedWell] && changelog[selectedWell].length > 0
            ? changelog[selectedWell].map(({ message }) => message)
            : ["No changes found."]
        }
      />
      <ModalWidget
        open={creditUsageAlert}
        labels={["This re-analysis will consume 1 analysis credit."]}
        closeModal={() => {
          setCreditUsageAlert(false);
        }}
        header={"Attention!"}
      />
    </Container>
  );
}<|MERGE_RESOLUTION|>--- conflicted
+++ resolved
@@ -192,11 +192,7 @@
     // only available for versions greater than 0.25.2
     const compatibleVersions = pulse3dVersions.filter((v) => semverGte(v, "0.25.2"));
     setFilteredVersions([...compatibleVersions]);
-<<<<<<< HEAD
-    if (usageQuota && usageQuota.limits && numberOfJobsInUpload > 2 && usageQuota.limits.jobs !== -1) {
-=======
     if (usageQuota && usageQuota.limits && numberOfJobsInUpload >= 2 && usageQuota.limits.jobs !== -1) {
->>>>>>> 0523c08a
       setCreditUsageAlert(true);
     }
   }, []);

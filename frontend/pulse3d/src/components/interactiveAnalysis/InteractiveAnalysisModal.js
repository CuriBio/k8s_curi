--- conflicted
+++ resolved
@@ -233,7 +233,6 @@
   const [isLoading, setIsLoading] = useState(true);
   const [modalOpen, setModalOpen] = useState(false);
   const [modalLabels, setModalLabels] = useState(constantModalLabels.success);
-<<<<<<< HEAD
 
   const [removeDupsChecked, setRemoveDupsChecked] = useState(false);
   const [removeDupsWarning, setRemoveDupsWarning] = useState(false);
@@ -252,20 +251,6 @@
     // This is a copy of the max/min timepoints of the data. Windowed analysis start/stop times are set in customAnalysisSettings.windowAnalysisBounds
     // Must be stored in its own state and not tied directly to the recording data because it will be set to the start/stop times of the job if
     // They were set
-=======
-
-  const [removeDupsChecked, setRemoveDupsChecked] = useState(false);
-  const [removeDupsWarning, setRemoveDupsWarning] = useState(false);
-  const [disableRemoveDupsCheckbox, setDisableRemoveDupsCheckbox] = useState(false);
-
-  const [wellIdx, setWellIdx] = useState(0); // TODO use well name everywhere instead
-  const [selectedWell, setSelectedWell] = useState("A1");
-
-  const [originalData, setOriginalData] = useState({}); // original waveform data from GET request, unedited
-  const [baseData, setBaseData] = useState({}); // same originalData but can have dups removed
-  const [xRange, setXRange] = useState({
-    // This is a copy of the max/min timepoints of the data. Windowed analysis start/stop times are set in editableStartEndTimes
->>>>>>> 132a697e
     min: null,
     max: null,
   });
@@ -324,6 +309,9 @@
           ...newBounds,
         },
       });
+      // TODO this should NOT update the changelog, it should just apply to the current state.
+      // Also need to make sure that if undo is pressed that the window bounds are reapplied to the prev state,
+      // will prob have to just rerun filtering to do this
       const changelogMsg = (() => {
         if (newBounds.start) {
           if (newBounds.end) {
@@ -405,7 +393,6 @@
   // TODO explain this
   useEffect(() => {
     if (removeDupsChecked) {
-<<<<<<< HEAD
       const currentFeaturesCopy = JSON.parse(JSON.stringify(wellSettings.allFeatureIndices));
       // remove duplicate peaks and valleys per well
       for (const well in currentFeaturesCopy) {
@@ -424,31 +411,6 @@
       // This is just to update the custom peaks and valleys correctly after the useEffect above
       customAnalysisSettingsInitializers.featureIndices(selectedWell, "peaks", baseData[selectedWell][0]);
       customAnalysisSettingsInitializers.featureIndices(selectedWell, "valleys", baseData[selectedWell][1]);
-=======
-      const currentPeaksValleysCopy = JSON.parse(JSON.stringify(editablePeaksValleys));
-      // remove duplicate peaks and valleys per well
-      for (const well in currentPeaksValleysCopy) {
-        currentPeaksValleysCopy[well] = removeWellSpecificDuplicates(well);
-      }
-      setBaseData(currentPeaksValleysCopy);
-    } else {
-      // if unchecked, revert back to previous peaks and valleys
-      setBaseData(originalData.peaksValleys);
-    }
-  }, [removeDupsChecked]);
-
-  useEffect(() => {
-    // This is just to update the editable peaks and valleys correctly after the useEffect above
-    setEditablePeaksValleys(baseData);
-  }, [baseData]);
-
-  useEffect(() => {
-    // updates changelog when peaks/valleys and start/end times change
-    if (undoing) {
-      setUndoing(false);
-    } else {
-      updateChangelog();
->>>>>>> 132a697e
     }
   }, [baseData]);
 
@@ -549,29 +511,13 @@
           min: start_time || Math.min(...coordinates.map((coords) => coords[0])),
           max: end_time || Math.max(...coordinates.map((coords) => coords[0])),
         };
-<<<<<<< HEAD
         setTimepointRange(newTimepointRange);
         resetWindowBounds(newTimepointRange);
-=======
-        setXRange(newXRange);
-        setEditableStartEndTimes({
-          startTime: newXRange.min,
-          endTime: newXRange.max,
-        });
->>>>>>> 132a697e
 
         // won't be present for older recordings or if no replacement was ever given
         if ("nameOverride" in selectedJob) setNameOverride(selectedJob.nameOverride);
       }
 
-<<<<<<< HEAD
-=======
-      setInitialPeakValleyWindows(well);
-
-      // this function actually renders new graph data to the page
-      setDataToGraph([...coordinates]);
-
->>>>>>> 132a697e
       if (!semverGte(selectedJob.analysisParams.pulse3d_version, "0.28.3")) {
         setModalLabels(constantModalLabels.oldPulse3dVersion);
         setModalOpen("pulse3dWarning");
@@ -584,46 +530,8 @@
     }
   };
 
-<<<<<<< HEAD
   const checkDuplicates = (well) => {
     const { peaks, valleys } = customAnalysisSettings[well].filteredFeatureIndices;
-=======
-  const checkDuplicates = (
-    well = selectedWell,
-    peaks,
-    valleys,
-    peakThresholdY1 = peakY1[wellIdx],
-    peakThresholdY2 = peakY2[wellIdx],
-    valleyThresholdY1 = valleyY1[wellIdx],
-    valleyThresholdY2 = valleyY2[wellIdx],
-    start = editableStartEndTimes.startTime,
-    end = editableStartEndTimes.endTime
-  ) => {
-    const wellIndex = twentyFourPlateDefinition.getWellIndexFromName(well);
-    // filter
-    const wellCoords = originalData.coordinates[well];
-    const peakIndices = filterFeature(
-      "peak",
-      peaks,
-      start,
-      end,
-      wellCoords,
-      wellIndex,
-      peakThresholdY1,
-      peakThresholdY2
-    );
-
-    const valleyIndices = filterFeature(
-      "valley",
-      valleys,
-      start,
-      end,
-      wellCoords,
-      wellIndex,
-      valleyThresholdY1,
-      valleyThresholdY2
-    );
->>>>>>> 132a697e
 
     // create list with all features in order
     const features = [];
@@ -636,10 +544,6 @@
     features.sort((a, b) => a.idx - b.idx);
 
     const duplicates = { peak: [], valley: [] };
-<<<<<<< HEAD
-=======
-
->>>>>>> 132a697e
     for (let i = 0; i < features.length; i++) {
       const [curr, next] = features.slice(i, i + 2);
       if (curr && next && curr.type === next.type) {
@@ -658,7 +562,6 @@
       return featureType === "peaks" ? a < b : a > b;
     };
 
-<<<<<<< HEAD
     const featureIdx = featureType === "peaks" ? 1 : 0;
 
     const wellSpecificFeatures = featuresForWells[well][featureIdx];
@@ -680,59 +583,6 @@
         if (compare(yCoord, featureToCompare) && isGreaterThanStartTime && isLessThanEndTime) {
           idxOfThresholdValue = featureIdx;
         }
-=======
-    setPeakValleyWindows(pvCopy);
-  };
-
-  const findLowestPeak = (well) => {
-    const { coordinates, peaksValleys } = originalData;
-    const { max, min } = xRange;
-    // arbitrarily set to first peak
-    const wellSpecificPeaks = peaksValleys[well][0];
-    const wellSpecificCoords = coordinates[well];
-
-    // consider when no peaks or valleys were found in a well
-    if (wellSpecificCoords && wellSpecificPeaks.length > 0) {
-      let lowest = wellSpecificPeaks[0];
-
-      wellSpecificPeaks.map((peak) => {
-        const yCoord = wellSpecificCoords[peak][1];
-        const peakToCompare = wellSpecificCoords[lowest][1];
-        // only use peaks inside windowed analysis times
-        const timeOfPeak = wellSpecificCoords[peak][0];
-        const isLessThanEndTime = !max || timeOfPeak <= max;
-        const isGreaterThanStartTime = !min || timeOfPeak >= min;
-        // filter for peaks inside windowed time
-        if (yCoord < peakToCompare && isGreaterThanStartTime && isLessThanEndTime) lowest = peak;
-      });
-
-      // return  y coordinate of lowest peak
-      return wellSpecificCoords[lowest][1];
-    }
-  };
-
-  const findHighestValley = (well) => {
-    const { coordinates, peaksValleys } = originalData;
-    const { max, min } = xRange;
-    // arbitrarily set to first valley
-    const wellSpecificValleys = peaksValleys[well][1];
-    const wellSpecificCoords = coordinates[well];
-
-    // consider when no peaks or valleys were found in a well
-    if (wellSpecificCoords && wellSpecificValleys.length > 0) {
-      let highest = wellSpecificValleys[0];
-
-      wellSpecificValleys.map((valley) => {
-        const yCoord = wellSpecificCoords[valley][1];
-        const valleyToCompare = wellSpecificCoords[highest][1];
-
-        // only use valleys inside windowed analysis times
-        const timeOfValley = wellSpecificCoords[valley][0];
-        const isLessThanEndTime = !max || timeOfValley <= max;
-        const isGreaterThanStartTime = !min || timeOfValley >= min;
-
-        if (yCoord > valleyToCompare && isLessThanEndTime && isGreaterThanStartTime) highest = valley;
->>>>>>> 132a697e
       });
 
       // return y coordinate of idx
@@ -769,7 +619,6 @@
   const resetWellChanges = () => {
     // reset peaks and valleys for current well
     const changelogCopy = JSON.parse(JSON.stringify(changelog));
-<<<<<<< HEAD
     changelogCopy[selectedWell] = [];
     setChangelog(changelogCopy);
     // reset state
@@ -779,44 +628,17 @@
     customAnalysisSettingsInitializers.featureIndices(selectedWell, "valleys", originalFeaturesForWell[1]);
     setBothLinesToDefault();
     setDisableRemoveDupsCheckbox(isRemoveDuplicatesDisabled(changelogCopy));
-=======
-    const pvWindowCopy = JSON.parse(JSON.stringify(peakValleyWindows));
-    const baseDataCopy = JSON.parse(JSON.stringify(baseData[selectedWell]));
-
-    if (changelogCopy[selectedWell] && changelogCopy[selectedWell].length > 0) {
-      peaksValleysCopy[selectedWell] = baseDataCopy;
-
-      changelogCopy[selectedWell] = [];
-
-      pvWindowCopy[selectedWell] = {
-        minPeaks: findLowestPeak(selectedWell),
-        maxValleys: findHighestValley(selectedWell),
-      };
-
-      // reset state
-      resetStartEndTimes();
-      setEditablePeaksValleys(peaksValleysCopy);
-      setChangelog(changelogCopy);
-      setPeakValleyWindows(pvWindowCopy);
-      setBothLinesToDefault();
-      setDisableRemoveDupsCheckbox(isRemoveDuplicatesDisabled(changelogCopy));
-    }
->>>>>>> 132a697e
   };
 
   const postNewJob = async () => {
     try {
       setUploadInProgress(true);
 
-<<<<<<< HEAD
       // TODO check that this is formatted correctly
       const filteredFeatures = {};
       for (const well of customAnalysisSettings) {
         filteredFeatures[well] = customAnalysisSettings[well].filteredFeatureIndices;
       }
-=======
-      const filteredPeaksValleys = await filterPeaksValleys();
->>>>>>> 132a697e
 
       const prevPulse3dVersion = selectedJob.analysisParams.pulse3d_version;
       const { start, end: endTime } = customAnalysisSettings.windowAnalysisBounds;
@@ -878,32 +700,9 @@
     setModalOpen(false);
   };
 
-<<<<<<< HEAD
-=======
-  const filterPeaksValleys = async () => {
-    const filtered = {};
-    const { startTime, endTime } = JSON.parse(JSON.stringify(editableStartEndTimes));
-
-    for (const well in editablePeaksValleys) {
-      const wellIndex = twentyFourPlateDefinition.getWellIndexFromName(well);
-      const wellCoords = originalData.coordinates[well];
-
-      let [peakIndices, valleyIndices] = editablePeaksValleys[well];
-
-      peakIndices = filterFeature("peak", peakIndices, startTime, endTime, wellCoords, wellIndex);
-      valleyIndices = filterFeature("valley", valleyIndices, startTime, endTime, wellCoords, wellIndex);
-
-      filtered[well] = [peakIndices, valleyIndices];
-    }
-
-    return filtered;
-  };
-
->>>>>>> 132a697e
   const saveChanges = () => {
     // TODO TANNER make sure this works
     // TODO handle if for some reason this is full and returns error
-<<<<<<< HEAD
     sessionStorage.setItem(selectedJob.jobId, JSON.stringify(customAnalysisSettings));
   };
 
@@ -972,222 +771,6 @@
 
   //   return changelogMessage;
   // };
-=======
-    sessionStorage.setItem(
-      selectedJob.jobId,
-      JSON.stringify({
-        editableStartEndTimes,
-        editablePeaksValleys,
-        originalData,
-        changelog,
-        peakValleyWindows,
-        peakY1,
-        peakY2,
-        valleyY1,
-        valleyY2,
-      })
-    );
-  };
-
-  const updateChangelog = () => {
-    let changelogMessage;
-    // changelog will have length of 0 if a user clicks undo all the way back to until initial state
-    if (changelog[selectedWell] && changelog[selectedWell].length > 0) {
-      // If Change log has changes
-      const wellChanges = changelog[selectedWell];
-      // Use snapshot of previus state to get changelog
-      changelogMessage = getChangelogMessage(wellChanges[wellChanges.length - 1]);
-    } else if (baseData && baseData[selectedWell]) {
-      // If are no changes detected then add default values to first index of changelog
-      const baseWellData = baseData[selectedWell];
-      const maxValleyY = findHighestValley(selectedWell);
-      const minPeakY = findLowestPeak(selectedWell);
-
-      const defaultChangelog = {
-        peaks: baseWellData[0],
-        valleys: baseWellData[1],
-        startTime: xRange.min,
-        endTime: xRange.max,
-        valleyYOne: maxValleyY,
-        valleyYTwo: maxValleyY,
-        peakYOne: minPeakY,
-        peakYTwo: minPeakY,
-      };
-
-      changelogMessage = getChangelogMessage(defaultChangelog);
-    }
-
-    if (changelogMessage !== undefined) {
-      addToChangelog(changelogMessage);
-    }
-  };
-
-  const compareFeatures = (oldFeatures, newFeatures) => {
-    for (const idx of newFeatures) {
-      if (!oldFeatures.includes(idx)) {
-        return idx;
-      }
-    }
-    return -1;
-  };
-
-  const getChangelogMessage = ({
-    peaks: peaksToCompare,
-    valleys: valleysToCompare,
-    startTime: startToCompare,
-    endTime: endToCompare,
-    valleyYOne: valleyY1ToCompare,
-    valleyYTwo: valleyY2ToCompare,
-    peakYOne: peakY1ToCompare,
-    peakYTwo: peakY2ToCompare,
-  }) => {
-    const featuresForWell = editablePeaksValleys[selectedWell];
-
-    let changelogMessage;
-    const peaksMoved =
-        JSON.stringify(peaksToCompare) !== JSON.stringify(featuresForWell[0]) &&
-        peaksToCompare.length === featuresForWell[0].length,
-      peakAdded = peaksToCompare.length < featuresForWell[0].length,
-      peakDeleted = peaksToCompare.length > featuresForWell[0].length,
-      valleysMoved =
-        JSON.stringify(valleysToCompare) !== JSON.stringify(featuresForWell[1]) &&
-        valleysToCompare.length === featuresForWell[1].length,
-      valleyAdded = valleysToCompare.length < featuresForWell[1].length,
-      valleyDeleted = valleysToCompare.length > featuresForWell[1].length,
-      startTimeDiff =
-        startToCompare !== editableStartEndTimes.startTime &&
-        editableStartEndTimes.startTime !== null &&
-        startToCompare !== null,
-      endTimeDiff =
-        endToCompare !== editableStartEndTimes.endTime &&
-        editableStartEndTimes.endTime !== null &&
-        endToCompare !== null,
-      windowedTimeDiff = startTimeDiff && endTimeDiff,
-      isNewValleyY1 = isNewY(valleyY1ToCompare, valleyY1),
-      isNewValleyY2 = isNewY(valleyY2ToCompare, valleyY2),
-      isNewPeakY1 = isNewY(peakY1ToCompare, peakY1),
-      isNewPeakY2 = isNewY(peakY2ToCompare, peakY2);
-
-    if (peaksMoved) {
-      const diffIdx = peaksToCompare.findIndex((peakIdx, i) => peakIdx !== featuresForWell[0][i]),
-        oldPeakX = dataToGraph[peaksToCompare[diffIdx]][0],
-        oldPeakY = dataToGraph[peaksToCompare[diffIdx]][1],
-        newPeakX = dataToGraph[featuresForWell[0][diffIdx]][0],
-        newPeakY = dataToGraph[featuresForWell[0][diffIdx]][1];
-
-      changelogMessage = `Peak at [ ${oldPeakX.toFixed(2)}, ${oldPeakY.toFixed(
-        2
-      )} ] was moved to [ ${newPeakX.toFixed(2)}, ${newPeakY.toFixed(2)} ].`;
-    } else if (peakAdded) {
-      const newIdx = compareFeatures(peaksToCompare, featuresForWell[0]);
-      if (newIdx >= 0) {
-        const coordinates = dataToGraph[newIdx];
-        changelogMessage = `Peak was added at [ ${coordinates[0].toFixed(2)}, ${coordinates[1].toFixed(2)} ]`;
-      }
-    } else if (peakDeleted) {
-      const newIdx = compareFeatures(featuresForWell[0], peaksToCompare);
-      if (newIdx >= 0) {
-        const coordinates = dataToGraph[newIdx];
-        changelogMessage = `Peak at [ ${coordinates[0].toFixed(2)}, ${coordinates[1].toFixed(
-          2
-        )} ] was removed.`;
-      }
-    } else if (valleysMoved) {
-      const diffIdx = valleysToCompare.findIndex((valleyIdx, i) => valleyIdx !== featuresForWell[1][i]),
-        oldValleyX = dataToGraph[valleysToCompare[diffIdx]][0],
-        oldValleyY = dataToGraph[valleysToCompare[diffIdx]][1],
-        newValleyX = dataToGraph[featuresForWell[1][diffIdx]][0],
-        newValleyY = dataToGraph[featuresForWell[1][diffIdx]][1];
-
-      changelogMessage = `Valley at [ ${oldValleyX.toFixed(2)}, ${oldValleyY.toFixed(
-        2
-      )} ] was moved to [ ${newValleyX.toFixed(2)}, ${newValleyY.toFixed(2)} ].`;
-    } else if (valleyAdded) {
-      const newIdx = compareFeatures(valleysToCompare, featuresForWell[1]);
-      if (newIdx >= 0) {
-        const coordinates = dataToGraph[newIdx];
-        changelogMessage = `Valley was added at [ ${coordinates[0].toFixed(2)}, ${coordinates[1].toFixed(
-          2
-        )} ]`;
-      }
-    } else if (valleyDeleted) {
-      const newIdx = compareFeatures(featuresForWell[1], valleysToCompare);
-      if (newIdx >= 0) {
-        const coordinates = dataToGraph[newIdx];
-        changelogMessage = `Valley at [ ${coordinates[0].toFixed(2)}, ${coordinates[1].toFixed(
-          2
-        )} ] was removed.`;
-      }
-    } else if (windowedTimeDiff) {
-      changelogMessage = `Start time was changed from ${startToCompare} to ${editableStartEndTimes.startTime} and end time was changed from ${endToCompare} to ${editableStartEndTimes.endTime}.`;
-    } else if (startTimeDiff) {
-      changelogMessage = `Start time was changed from ${startToCompare} to ${editableStartEndTimes.startTime}.`;
-    } else if (endTimeDiff) {
-      changelogMessage = `End time was changed from ${endToCompare} to ${editableStartEndTimes.endTime}.`;
-    } else if (isNewValleyY1 && isNewValleyY2) {
-      changelogMessage = `Valley Line moved ${valleyY1[wellIdx] - valleyY1ToCompare}`;
-    } else if (isNewPeakY1 && isNewPeakY2) {
-      changelogMessage = `Peak Line moved ${peakY1[wellIdx] - peakY1ToCompare}`;
-    } else if (isNewValleyY1) {
-      changelogMessage = `Valley Line Y1 switched to ${valleyY1[wellIdx]}`;
-    } else if (isNewValleyY2) {
-      changelogMessage = `Valley Line Y2 switched to ${valleyY2[wellIdx]}`;
-    } else if (isNewPeakY1) {
-      changelogMessage = `Peak Line Y1 switched to ${peakY1[wellIdx]}`;
-    } else if (isNewPeakY2) {
-      changelogMessage = `Peak Line Y2 switched to ${peakY2[wellIdx]}`;
-    }
-
-    return changelogMessage;
-  };
-
-  const deletePeakValley = (peakValley, idx) => {
-    const typeIdx = ["peak", "valley"].indexOf(peakValley);
-    const peaksValleysCopy = JSON.parse(JSON.stringify(editablePeaksValleys));
-    const targetIdx = peaksValleysCopy[selectedWell][typeIdx].indexOf(idx);
-
-    if (targetIdx > -1) {
-      // remove desired marker
-      peaksValleysCopy[selectedWell][typeIdx].splice(targetIdx, 1);
-      setEditablePeaksValleys({ ...peaksValleysCopy });
-    }
-  };
-
-  const addPeakValley = (peakValley, targetTime) => {
-    const typeIdx = ["peak", "valley"].indexOf(peakValley);
-    const peaksValleysCopy = JSON.parse(JSON.stringify(editablePeaksValleys));
-    const indexToAdd = dataToGraph.findIndex(
-      (coord) => Number(coord[0].toFixed(2)) === Number(targetTime.toFixed(2))
-    );
-
-    peaksValleysCopy[selectedWell][typeIdx].push(indexToAdd);
-    setEditablePeaksValleys({ ...peaksValleysCopy });
-  };
-
-  const addToChangelog = (message) => {
-    if (!changelog[selectedWell]) changelog[selectedWell] = [];
-    // if you don't deep copy state, later changes will affect change log entries here
-    const { startTime, endTime } = JSON.parse(JSON.stringify(editableStartEndTimes));
-    const peaksValleysCopy = JSON.parse(JSON.stringify(editablePeaksValleys));
-    const pvWindowCopy = JSON.parse(JSON.stringify(peakValleyWindows));
-
-    changelog[selectedWell].push({
-      peaks: peaksValleysCopy[selectedWell][0],
-      valleys: peaksValleysCopy[selectedWell][1],
-      startTime,
-      endTime,
-      message,
-      pvWindow: pvWindowCopy[selectedWell],
-      valleyYOne: valleyY1[wellIdx],
-      valleyYTwo: valleyY2[wellIdx],
-      peakYOne: peakY1[wellIdx],
-      peakYTwo: peakY2[wellIdx],
-    });
-
-    setDisableRemoveDupsCheckbox(isRemoveDuplicatesDisabled(changelog));
-    setChangelog(changelog);
-  };
->>>>>>> 132a697e
 
   const handleVersionSelect = (idx) => {
     const selectedVersionMetadata = metaPulse3dVersions.filter(
@@ -1206,26 +789,10 @@
 
   const handleRunAnalysis = () => {
     const wellsWithDups = [];
-<<<<<<< HEAD
     // TODO make sure this is working correctly
     Object.keys(customAnalysisSettings).map((well) => {
       const { duplicatePeaks, duplicateValleys } = customAnalysisSettings[well];
       if (duplicatePeaks.length > 0 || duplicateValleys.length > 0) wellsWithDups.push(well);
-=======
-    Object.keys(editablePeaksValleys).map((well) => {
-      const wellIndex = twentyFourPlateDefinition.getWellIndexFromName(well);
-      const { peak, valley } = checkDuplicates(
-        well,
-        editablePeaksValleys[well][0],
-        editablePeaksValleys[well][1],
-        peakY1[wellIndex],
-        peakY2[wellIndex],
-        valleyY1[wellIndex],
-        valleyY2[wellIndex]
-      );
-      // if any duplicates are present, push well into storage array to add to modal letting user know which wells are affected
-      if (peak.length > 0 || valley.length > 0) wellsWithDups.push(well);
->>>>>>> 132a697e
     });
 
     if (wellsWithDups.length > 0) {
@@ -1238,7 +805,6 @@
   };
 
   const undoLastChange = () => {
-<<<<<<< HEAD
     // if (changelog[selectedWell] && changelog[selectedWell].length > 0) {
     //   // undoing state tells the updateChangelog useEffect to not ignore the change and not as a new change
     //   setUndoing(true);
@@ -1274,53 +840,6 @@
     //   setDisableRemoveDupsCheckbox(isRemoveDuplicatesDisabled(changelog));
     //   setChangelog(changelog);
     // }
-=======
-    if (changelog[selectedWell] && changelog[selectedWell].length > 0) {
-      // undoing state tells the updateChangelog useEffect to not ignore the change and not as a new change
-      setUndoing(true);
-      // make copies so you control when state is updated
-      const changesCopy = JSON.parse(JSON.stringify(changelog[selectedWell]));
-      const peaksValleysCopy = JSON.parse(JSON.stringify(editablePeaksValleys));
-      const pvWindowCopy = JSON.parse(JSON.stringify(peakValleyWindows));
-      const newWindowTimes = {};
-      // remove step with latest changes
-      changesCopy.pop();
-
-      if (changesCopy.length > 0) {
-        // grab state from the step before the undo step to set as current state
-        const {
-          peaks,
-          valleys,
-          startTime,
-          endTime,
-          pvWindow,
-          valleyYOne,
-          valleyYTwo,
-          peakYOne,
-          peakYTwo,
-        } = changesCopy[changesCopy.length - 1];
-        // set old peaks and valleys to well
-        peaksValleysCopy[selectedWell] = [[...peaks], [...valleys]];
-        pvWindowCopy[selectedWell] = pvWindow;
-        newWindowTimes.startTime = startTime;
-        newWindowTimes.endTime = endTime;
-        setBothLinesToNew(peakYOne, peakYTwo, valleyYOne, valleyYTwo);
-
-        // update values to state to rerender graph
-        setEditableStartEndTimes(newWindowTimes);
-        setEditablePeaksValleys(peaksValleysCopy);
-        setPeakValleyWindows(pvWindowCopy);
-        setDisableRemoveDupsCheckbox(isRemoveDuplicatesDisabled(changelog));
-
-        // save new changelog state
-        changelog[selectedWell] = changesCopy;
-        setChangelog(changelog);
-      } else {
-        // if undoing the very first change, revert back to original state
-        resetWellChanges();
-      }
-    }
->>>>>>> 132a697e
   };
 
   const pulse3dVersionGte = (version) => {
@@ -1362,43 +881,8 @@
     );
   };
 
-<<<<<<< HEAD
   const filterFeatures = (features) => {
     features = JSON.parse(JSON.stringify(features));
-=======
-  const filterFeature = (
-    featureType,
-    featureIndices,
-    startTime,
-    endTime,
-    wellCoords,
-    wellIndex = wellIdx,
-    featureThresholdY1,
-    featureThresholdY2
-  ) => {
-    const featureThresholdsY1 = {
-      peak: featureThresholdY1 || peakY1[wellIndex],
-      valley: featureThresholdY1 || valleyY1[wellIndex],
-    };
-
-    const featureThresholdsY2 = {
-      peak: featureThresholdY2 || peakY2[wellIndex],
-      valley: featureThresholdY2 || valleyY2[wellIndex],
-    };
-
-    return featureIndices.filter((idx) => {
-      // Can only filter if the data for this well has actually been loaded,
-      // which is not guaranteed to be the case with the staggered loading of data for each well
-      if (!wellCoords) return true;
-
-      const [featureMarkerX, featureMarkerY] = wellCoords[idx];
-
-      const featureThresholdY = calculateYLimit(
-        featureThresholdsY1[featureType],
-        featureThresholdsY2[featureType],
-        featureMarkerX
-      );
->>>>>>> 132a697e
 
     for (const featureType of features) {
       return allFeatureIndices.filter((idx) => {
@@ -1453,86 +937,6 @@
       maxValleys,
       timepointRange.min,
       timepointRange.max
-    );
-
-    const { peak, valley } = JSON.parse(JSON.stringify(duplicateFeatures));
-
-    const sortedDupPeaks = peak.sort((a, b) => a - b);
-    const sortedDupValleys = valley.sort((a, b) => a - b);
-
-    return [
-      removeDuplicateFeatures(sortedDupPeaks, sortedPeaks),
-      removeDuplicateFeatures(sortedDupValleys, sortedValleys),
-    ];
-  };
-
-  const closeRemoveDuplicatesModal = async (idx) => {
-    setRemoveDupsChecked(idx === 1);
-    // close modal
-    setModalOpen(false);
-  };
-
-  const handleCheckedDuplicateFeatures = (checked) => {
-    // removeDupsWarning tracks if a user has seen this warning modal during the IA session.
-    // we do not need to show it more than once per session
-    if (checked) {
-      if (removeDupsWarning) {
-        // if user has seen the warning, immediately remove all duplicates
-        closeRemoveDuplicatesModal(1);
-      } else {
-        // otherwise pop up modal letting user know the conditions of this action
-        setRemoveDupsWarning(true);
-        setModalOpen("removeDuplicates");
-      }
-    } else {
-      setRemoveDupsChecked(false);
-    }
-  };
-
-  const isRemoveDuplicatesDisabled = (changelogCopy) => {
-    // 1. disable if remove duplicates has been checked and other changes have been made after or changes have been made first
-    // 2. remove if other changes were made first before checking
-    // 3. disable if in loading state
-    return (
-      (removeDupsChecked &&
-        Object.keys(changelogCopy).some(
-          (well) => changelogCopy[well].length > 0 && changelogCopy[well][0].removeDupsChecked
-        )) ||
-      Object.keys(changelog).some(
-        (well) => changelogCopy[well].length > 0 && !changelog[well][0].removeDupsChecked
-      ) ||
-      isLoading
-    );
-  };
-
-  const removeDuplicateFeatures = (duplicates, sortedFeatures) => {
-    for (const feature of duplicates) {
-      const idxToCheck = sortedFeatures.indexOf(feature);
-      sortedFeatures.splice(idxToCheck, 1);
-    }
-    return sortedFeatures;
-  };
-
-  const removeWellSpecificDuplicates = (well) => {
-    const [ogPeaks, ogValleys] = JSON.parse(JSON.stringify(originalData.peaksValleys[well]));
-    const sortedPeaks = ogPeaks.sort((a, b) => a - b);
-    const sortedValleys = ogValleys.sort((a, b) => a - b);
-
-    const { minPeaks, maxValleys } = {
-      minPeaks: findLowestPeak(well),
-      maxValleys: findHighestValley(well),
-    };
-
-    const duplicateFeatures = checkDuplicates(
-      well,
-      ogPeaks,
-      ogValleys,
-      minPeaks,
-      minPeaks,
-      maxValleys,
-      maxValleys,
-      xRange.min,
-      xRange.max
     );
 
     const { peak, valley } = JSON.parse(JSON.stringify(duplicateFeatures));

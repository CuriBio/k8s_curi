import styled from "styled-components";
import { useEffect, useState, useContext } from "react";
import DropDownWidget from "../basicWidgets/DropDownWidget";
import WaveformGraph from "./InteractiveWaveformGraph";
import { deepCopy } from "@/utils/generic";
import CircularSpinner from "../basicWidgets/CircularSpinner";
import ButtonWidget from "../basicWidgets/ButtonWidget";
import ModalWidget from "../basicWidgets/ModalWidget";
import { UploadsContext } from "@/components/layouts/DashboardLayout";
import InfoOutlinedIcon from "@mui/icons-material/InfoOutlined";
import Tooltip from "@mui/material/Tooltip";
import semverGte from "semver/functions/gte";
import FormInput from "@/components/basicWidgets/FormInput";
import { AuthContext } from "@/pages/_app";
import CheckboxWidget from "@/components/basicWidgets/CheckboxWidget";
import { useWaveformData } from "@/components/interactiveAnalysis/useWaveformData";

const Container = styled.div`
  height: 100%;
  display: flex;
  flex-direction: column;
  align-items: center;
  overflow: hidden;
  box-shadow: 0px 5px 5px -3px rgb(0 0 0 / 30%), 0px 8px 10px 1px rgb(0 0 0 / 20%),
    0px 3px 14px 2px rgb(0 0 0 / 12%);
`;

const HeaderContainer = styled.div`
  font-size: 24px;
  margin: 20px;
  cursor: default;
`;

const WellDropdownContainer = styled.div`
  height: 30px;
  display: flex;
  flex-direction: row;
  align-items: center;
  width: 200px;
`;

const WellDropdownLabel = styled.span`
  line-height: 2;
  font-size: 20px;
  white-space: nowrap;
  padding-right: 15px;
  cursor: default;
`;

const ParamContainer = styled.div`
  height: 60px;
  display: flex;
  flex-direction: row;
  align-items: center;
  width: 650px;
  justify-content: left;
`;

const ParamLabel = styled.span`
  line-height: 2;
  font-size: 16px;
  width: 30%;
  margin-right: 19px;
  position: relative;
  white-space: nowrap;
  width: 47%;
  margin-right: 19px;
  position: relative;
  display: flex;
  align-items: center;
  cursor: default;
  justify-content: left;
`;

const GraphContainer = styled.div`
  border-radius: 7px;
  background-color: var(--med-gray);
  position: relative;
  width: 1350px;
  margin-top: 2%;
  overflow: hidden;
  padding: 0px 15px;
  display: flex;
  flex-direction: column;
  box-shadow: 0px 5px 5px -3px rgb(0 0 0 / 30%), 0px 8px 10px 1px rgb(0 0 0 / 20%),
    0px 3px 14px 2px rgb(0 0 0 / 12%);
`;

const SpinnerContainer = styled.div`
  height: 448px;
  display: flex;
  width: 100%;
  align-items: center;
  justify-content: center;
`;
const ButtonContainer = styled.div`
  position: relative;
  height: 50px;
  width: 100%;
  margin-bottom: 25px;
  display: flex;
  justify-content: flex-end;
  margin-bottom: 25px;
`;

const OuterParamContainer = styled.div`
  width: 100%;
  display: flex;
  flex-direction: column;
  justify-content: left;
  padding-left: 13%;
  margin: 37px 0;
`;

const TooltipText = styled.span`
  font-size: 15px;
`;

const IconStyle = {
  marginLeft: "5px",
  "&:hover": {
    color: "var(--teal-green)",
    cursor: "pointer",
  },
};

const constantModalLabels = {
  success: {
    header: "Success!",
    messages: [
      "You have successfully started a new analysis.",
      "It will appear in the uploads table shortly.",
    ],
    buttons: ["Close"],
  },
  error: {
    header: "Error Occurred!",
    messages: ["There was an issue while attempting to start this analysis.", "Please try again later."],
    buttons: ["Close"],
  },
  duplicate: {
    header: "Warning!",
    messages: ["Consecutive peaks and/or valleys were detected in the following wells:"],
    buttons: ["Back", "Run Analysis"],
  },
  oldPulse3dVersion: {
    header: "Warning!",
    messages: [
      "Interactive analysis requires a newer version of Pulse3D than the version originally used on this recording. Peaks and valleys may be slightly different.",
      "Please re-analyze this recording using a Pulse3D version greater than 0.28.3.",
    ],
    buttons: ["Close"],
  },
  dataFound: {
    header: "Important!",
    messages: ["Previous changes have been found for this analysis.", "Do you want to use it or start over?"],
    buttons: ["Start Over", "Use Existing Changes"],
  },
  removeDuplicates: {
    header: "Important!",
    messages: [
      "This action will be performed on all wells and can only be undone if no other changes have been made.",
      "Please confirm to continue.",
    ],
    buttons: ["Cancel", "Continue"],
  },
};

const ACTIONS = {
  ADD: "add",
  UNDO: "undo",
  RESET: "reset",
};

const LOAD_STATUSES = {
  NOT_LOADED: "not_loaded",
  LOADING_EXISTING: "existing",
  LOADING_NEW: "new",
  LOADED: "loaded",
};

const getDefaultCustomAnalysisSettings = (wells) => {
  const customVals = {
    // add values that apply to all wells
    windowedAnalysisBounds: {
      start: null,
      end: null,
    },
  };
  // add per well values
  for (const well of wells) {
    customVals[well] = {
      allFeatureIndices: {
        peaks: [],
        valleys: [],
      },
      filteredFeatureIndices: {
        peaks: [],
        valleys: [],
      },
      duplicateFeatureIndices: {
        peaks: [],
        valleys: [],
      },
      thresholdEndpoints: {
        peaks: {
          y1: null,
          y2: null,
        },
        valleys: {
          y1: null,
          y2: null,
        },
      },
    };
  }
  return customVals;
};

const getArraysForWells = (wells) => {
  const changelog = {};
  for (const well of wells) {
    changelog[well] = [];
  }
  return changelog;
};

const title = (s) => {
  return s.charAt(0).toUpperCase() + s.slice(1);
};

const formatFeatureName = (featureName) => {
  // Remove the 's' at the end so it's not plural in the changelog
  return title(featureName).slice(0, -1);
};

const formatFloat = (n) => {
  return n.toFixed(2);
};

const formatCoords = ([x, y]) => {
  return `[ ${formatFloat(x)}, ${formatFloat(y)} ]`;
};

export default function InteractiveWaveformModal({
  selectedJob,
  setOpenInteractiveAnalysis,
  numberOfJobsInUpload,
}) {
  // this hook gets waveform data no matter what first
  // a useEffect watching the error and loading states kicks off next step
  const { waveformData, featureIndicies, getErrorState, getLoadingState } = useWaveformData(
    `${process.env.NEXT_PUBLIC_PULSE3D_URL}/jobs/waveform-data?upload_id=${selectedJob.uploadId}&job_id=${selectedJob.jobId}`
  );

  const { usageQuota } = useContext(AuthContext);
  const { pulse3dVersions, metaPulse3dVersions } = useContext(UploadsContext);

  const [loadStatus, setLoadStatus] = useState(LOAD_STATUSES.NOT_LOADED);
  const isLoading = loadStatus !== LOAD_STATUSES.LOADED;

  const [creditUsageAlert, setCreditUsageAlert] = useState(false);
  const [pulse3dVersionIdx, setPulse3dVersionIdx] = useState(0);
  const [filteredVersions, setFilteredVersions] = useState([]);
  const [deprecationNotice, setDeprecationNotice] = useState(false);
  const [pulse3dVersionEOLDate, setPulse3dVersionEOLDate] = useState("");
  const [nameOverride, setNameOverride] = useState();
  const [uploadInProgress, setUploadInProgress] = useState(false); // determines state of interactive analysis upload
  const [modalOpen, setModalOpen] = useState(false);
  const [modalLabels, setModalLabels] = useState(constantModalLabels.success);

  const [removeDupsChecked, setRemoveDupsChecked] = useState(false);
  const [removeDupsWarning, setRemoveDupsWarning] = useState(false);
  const [disableRemoveDupsCheckbox, setDisableRemoveDupsCheckbox] = useState(false);

  const [selectedWell, setSelectedWell] = useState("A1");

  const [originalAnalysisData, setOriginalAnalysisData] = useState({}); // original waveforms and peaks/valleys for each well from GET request, unedited
  const wellWaveformData =
    originalAnalysisData.coordinates && originalAnalysisData.coordinates[selectedWell]
      ? originalAnalysisData.coordinates[selectedWell]
      : [];
  const [baseData, setBaseData] = useState({}); // same originalAnalysisData.featuresForWells but can have dups removed
  const [timepointRange, setTimepointRange] = useState({
    // This is a copy of the max/min timepoints of the data. Windowed analysis start/stop times are set in customAnalysisSettings.windowedAnalysisBounds
    // Must be stored in its own state and not tied directly to the recording data because it will be set to the start/stop times of the job if
    // They were set
    min: null,
    max: null,
  });
  const [customAnalysisSettings, setCustomAnalysisSettings] = useState({});
  // This only exists as a convenience for passing data down to WaveformGraph. It's a copy of customAnalysisSettings with only the data relevant for the selected well
  const [customAnalysisSettingsForWell, setCustomAnalysisSettingsForWell] = useState();
  // TODO could probably combine customAnalysisSettingsChanges and changelog
  const [customAnalysisSettingsChanges, setCustomAnalysisSettingsChanges] = useState({});
  const [changelog, setChangelog] = useState({});
  const [openChangelog, setOpenChangelog] = useState(false);

  const updateCustomAnalysisSettings = (newCustomAnalysisSettings) => {
    newCustomAnalysisSettings = deepCopy(newCustomAnalysisSettings);

    for (const well of Object.keys(waveformData)) {
      if (well in newCustomAnalysisSettings) {
        newCustomAnalysisSettings[well].filteredFeatureIndices = filterAndSortFeatures(
          originalAnalysisData.coordinates[well],
          newCustomAnalysisSettings.windowedAnalysisBounds,
          newCustomAnalysisSettings[well]
        );
        newCustomAnalysisSettings[well].duplicateFeatureIndices = checkDuplicates(
          newCustomAnalysisSettings[well].filteredFeatureIndices
        );
      }
    }
    setCustomAnalysisSettings(newCustomAnalysisSettings);
  };

  const resetWellChanges = () => {
    customAnalysisSettingsInitializers.featureIndices(selectedWell, "peaks", baseData[selectedWell][0]);
    customAnalysisSettingsInitializers.featureIndices(selectedWell, "valleys", baseData[selectedWell][1]);
    setBothLinesToDefault(selectedWell);
  };

  // setChangelog and setCustomAnalysisSettingsChanges should not be called directly, use this instead so they are always handled together.
  // This should also only be used for changes that only apply to the currently selected well. Global changes should be handled separately
  const handleChangeForCurrentWell = (actionType, newWellSettings = null, newChangelogMsg = null) => {
    const changelogCopy = deepCopy(changelog);
    const changelogCopyForWell = changelogCopy[selectedWell];
    const customAnalysisSettingsChangesCopy = deepCopy(customAnalysisSettingsChanges);
    const customAnalysisSettingsChangesCopyForWell = customAnalysisSettingsChangesCopy[selectedWell];
    const customAnalysisSettingsCopy = deepCopy(customAnalysisSettings);

    let newCustomAnalysisSettings;
    if (actionType === ACTIONS.ADD) {
      customAnalysisSettingsChangesCopyForWell.push(newWellSettings);
      changelogCopyForWell.push(newChangelogMsg);
      newCustomAnalysisSettings = {
        ...customAnalysisSettingsCopy,
        [selectedWell]: newWellSettings,
      };
    } else if (actionType === ACTIONS.RESET || changelogCopyForWell.length <= 1) {
      customAnalysisSettingsChangesCopyForWell.splice(0, customAnalysisSettingsChangesCopyForWell.length);
      changelogCopyForWell.splice(0, changelogCopyForWell.length);
      resetWellChanges();
    } else {
      // UNDO with at least 2 changes in the changelog at the time of the action, so reset does not need to be handled here
      customAnalysisSettingsChangesCopyForWell.splice(customAnalysisSettingsChangesCopyForWell.length - 1, 1);
      changelogCopyForWell.splice(changelogCopyForWell.length - 1, 1);
      newCustomAnalysisSettings = {
        ...customAnalysisSettingsCopy,
        [selectedWell]: customAnalysisSettingsChangesCopyForWell.slice(-1)[0],
      };
    }
    if (newCustomAnalysisSettings) {
      updateCustomAnalysisSettings(newCustomAnalysisSettings);
    }
    updateChangelog(changelogCopy, customAnalysisSettingsChangesCopy);
  };

  const updateChangelog = (changelogCopy, customAnalysisSettingsChangesCopy) => {
    setChangelog(changelogCopy);
    setCustomAnalysisSettingsChanges(customAnalysisSettingsChangesCopy);
    // need to update this whenever changelog is updated
    setDisableRemoveDupsCheckbox(isRemoveDuplicatesDisabled(changelogCopy));
  };

  const customAnalysisSettingsInitializers = {
    windowBounds: (initialBounds) => {
      updateCustomAnalysisSettings({
        ...customAnalysisSettings,
        windowedAnalysisBounds: deepCopy(initialBounds),
      });
    },
    featureIndices: (well, featureName, initialIndices) => {
      if (well in customAnalysisSettings) {
        const wellSettings = customAnalysisSettings[well];
        wellSettings.allFeatureIndices[featureName] = deepCopy(initialIndices);
        updateCustomAnalysisSettings({
          ...customAnalysisSettings,
          [well]: wellSettings,
        });
      }
    },
    thresholdEndpoints: (well, featureName, initialValue) => {
      if (well in customAnalysisSettings) {
        const wellSettings = customAnalysisSettings[well];
        wellSettings.thresholdEndpoints[featureName] = {
          y1: initialValue,
          y2: initialValue,
        };
        updateCustomAnalysisSettings({
          ...customAnalysisSettings,
          [well]: wellSettings,
        });
      }
    },
  };

  const customAnalysisSettingsUpdaters = {
    // Global changes are not tracked in the changelog
    setWindowBounds: (newBounds) => {
      updateCustomAnalysisSettings({
        ...customAnalysisSettings,
        windowedAnalysisBounds: {
          ...customAnalysisSettings.windowedAnalysisBounds,
          ...newBounds,
        },
      });
    },
    // These functions will always update the changelog
    addFeature: (featureName, timepoint) => {
      const wellSettings = customAnalysisSettings[selectedWell];
      const wellFeatureIndices = wellSettings.allFeatureIndices[featureName];

      const idxToAdd = wellWaveformData.findIndex(
        (coord) => Number(coord[0].toFixed(2)) === Number(timepoint.toFixed(2))
      );
      wellFeatureIndices.push(idxToAdd);

      const changelogMsg = `${formatFeatureName(featureName)} at ${formatCoords(
        wellWaveformData[idxToAdd]
      )} was added.`;

      handleChangeForCurrentWell(ACTIONS.ADD, wellSettings, changelogMsg);
    },
    deleteFeature: (featureName, idxToDelete) => {
      const wellSettings = customAnalysisSettings[selectedWell];
      const wellFeatureIndices = wellSettings.allFeatureIndices[featureName];

      const targetIdx = wellFeatureIndices.indexOf(idxToDelete);
      if (targetIdx === -1) return;
      wellFeatureIndices.splice(targetIdx, 1);

      const changelogMsg = `${formatFeatureName(featureName)} at ${formatCoords(
        wellWaveformData[idxToDelete]
      )} was removed.`;

      handleChangeForCurrentWell(ACTIONS.ADD, wellSettings, changelogMsg);
    },
    moveFeature: (featureName, originalIdx, newIdx) => {
      const wellSettings = customAnalysisSettings[selectedWell];
      const wellFeatureIndices = wellSettings.allFeatureIndices[featureName];

      const targetIdx = wellFeatureIndices.indexOf(originalIdx);
      if (targetIdx === -1) return;
      wellFeatureIndices.splice(targetIdx, 1, newIdx);

      const changelogMsg = `${formatFeatureName(featureName)} at ${formatCoords(
        wellWaveformData[originalIdx]
      )} was moved to ${formatCoords(wellWaveformData[newIdx])}.`;

      handleChangeForCurrentWell(ACTIONS.ADD, wellSettings, changelogMsg);
    },
    setThresholdEndpoints: (featureName, newEndpoints) => {
      const wellSettings = customAnalysisSettings[selectedWell];

      wellSettings.thresholdEndpoints[featureName] = {
        ...wellSettings.thresholdEndpoints[featureName],
        ...newEndpoints,
      };

      let changelogMsg = `${formatFeatureName(featureName)} Line `;
      if (newEndpoints.y1) {
        if (newEndpoints.y2) {
          changelogMsg += `Endpoints changed to Y1: ${formatFloat(newEndpoints.y1)} and Y2: ${formatFloat(
            newEndpoints.y2
          )}.`;
        } else {
          changelogMsg += `Y1 changed to ${formatFloat(newEndpoints.y1)}.`;
        }
      } else {
        changelogMsg += `Y2 changed to ${formatFloat(newEndpoints.y2)}.`;
      }

      handleChangeForCurrentWell(ACTIONS.ADD, wellSettings, changelogMsg);
    },
  };

  // One-time setup for component.
  // Currently just need to set the available pulse3d versions and check the current usage of the user
  useEffect(() => {
    if (usageQuota && usageQuota.limits && numberOfJobsInUpload >= 2 && usageQuota.limits.jobs !== -1) {
      setCreditUsageAlert(true);
    }
  }, []);

  // Update baseData anytime the remove dups checkbox state changes, except when set during load of existing changes
  useEffect(() => {
    if (loadStatus === LOAD_STATUSES.LOADING_EXISTING) {
      return;
    }
    if (removeDupsChecked) {
      const baseDataCopy = deepCopy(baseData);
      for (const well in baseDataCopy) {
        const { duplicateFeatureIndices } = customAnalysisSettings[well];
        baseDataCopy[well][0] = removeDups(baseDataCopy[well][0], duplicateFeatureIndices.peaks);
        baseDataCopy[well][1] = removeDups(baseDataCopy[well][1], duplicateFeatureIndices.valleys);
      }
      setBaseData(baseDataCopy);
    } else if (originalAnalysisData.featuresForWells) {
      // if unchecked, revert back to previous peaks and valleys
      setBaseData(originalAnalysisData.featuresForWells);
    }
  }, [removeDupsChecked]);

  // Update the custom peaks and valleys correctly after baseData is updated.
  // Currently baseData will only be updated when it is initially set for all wells, when the remove dups checkbox state changes (in the useEffect above),
  // and when loading existing data.
  useEffect(() => {
    if (loadStatus === LOAD_STATUSES.LOADING_EXISTING) {
      return;
    }
    for (const well of Object.keys(waveformData)) {
      if (baseData[well]) {
        customAnalysisSettingsInitializers.featureIndices(well, "peaks", baseData[well][0]);
        customAnalysisSettingsInitializers.featureIndices(well, "valleys", baseData[well][1]);
      }
    }
  }, [baseData]);

  // A spinner is displayed until the waveform data for the currently selected well is loaded.
  // This switches from the spinner to the WaveformGraph once that happens, as well as setting the default
  // threshold lines if they aren't already set (i.e. loaded from sessionStorage)
  useEffect(() => {
    switch (loadStatus) {
      case LOAD_STATUSES.LOADING_NEW: {
        for (const well of Object.keys(waveformData)) {
          setBothLinesToDefault(well);
        }
        // fall through expected here
      }
      case LOAD_STATUSES.LOADING_EXISTING: {
        setLoadStatus(LOAD_STATUSES.LOADED);
      }
    }
  }, [loadStatus]);

  // update customAnalysisSettingsForWell whenever customAnalysisSettings or the currently selected well changes
  useEffect(() => {
    if (selectedWell in customAnalysisSettings)
      setCustomAnalysisSettingsForWell(
        // Tanner (6/1/23): Copying just to be safe
        deepCopy({
          windowedAnalysisBounds: customAnalysisSettings.windowedAnalysisBounds,
          featureIndices: customAnalysisSettings[selectedWell].filteredFeatureIndices,
          duplicateIndices: customAnalysisSettings[selectedWell].duplicateFeatureIndices,
          thresholdEndpoints: customAnalysisSettings[selectedWell].thresholdEndpoints,
        })
      );
  }, [customAnalysisSettings, selectedWell]);

  const handleWaveformData = async () => {
    try {
      setSelectedWell(Object.keys(waveformData)[0]);
      setCustomAnalysisSettingsChanges(getArraysForWells(Object.keys(waveformData)));
      setChangelog(getArraysForWells(Object.keys(waveformData)));
      setBaseData(featureIndicies);

      customAnalysisSettings = getDefaultCustomAnalysisSettings(Object.keys(waveformData));
      setCustomAnalysisSettings(customAnalysisSettings);

      // original data is set and never changed to hold original state in case of reset
      originalAnalysisData = { featuresForWells: featureIndicies, coordinates: waveformData };
      setOriginalAnalysisData(originalAnalysisData);

      const { start_time, end_time } = selectedJob.analysisParams;
      const newTimepointRange = {
        min: start_time || Math.min(...waveformData[Object.keys(waveformData)[0]].map((coords) => coords[0])),
        max: end_time || Math.max(...waveformData[Object.keys(waveformData)[0]].map((coords) => coords[0])),
      };
      setTimepointRange(newTimepointRange);
      customAnalysisSettingsInitializers.windowBounds({
        start: newTimepointRange.min,
        end: newTimepointRange.max,
      });

      // won't be present for older recordings or if no replacement was ever given
      if ("nameOverride" in selectedJob) setNameOverride(selectedJob.nameOverride);

      if (!semverGte(selectedJob.analysisParams.pulse3d_version, "0.28.3")) {
        setModalLabels(constantModalLabels.oldPulse3dVersion);
        setModalOpen("pulse3dWarning");
      }

      setLoadStatus(LOAD_STATUSES.LOADING_NEW);
    } catch (e) {
      console.log("ERROR handling waveform data:", e);
      // open error modal and kick users back to /uploads page if random  error
      setModalLabels(constantModalLabels.error);
      setModalOpen("status");
    }
  };

  const saveChanges = () => {
    try {
      const saveData = {
        baseData,
        removeDupsChecked,
        changelog,
        customAnalysisSettingsChanges,
        customAnalysisSettings,
      };
      sessionStorage.setItem(selectedJob.jobId, JSON.stringify(saveData));
    } catch (e) {
      console.log("ERROR saving changes:", e);
    }
  };

  const loadExistingData = () => {
    const jsonData = sessionStorage.getItem(selectedJob.jobId);
    const existingData = JSON.parse(jsonData);
    setCustomAnalysisSettings(existingData.customAnalysisSettings);
    updateChangelog(existingData.changelog, existingData.customAnalysisSettingsChanges);
    setRemoveDupsChecked(existingData.removeDupsChecked);
    setBaseData(existingData.baseData);
    setLoadStatus(LOAD_STATUSES.LOADING_EXISTING);
  };

  const handleWellSelection = async (idx) => {
    const wellName = Object.keys(waveformData)[idx];
    if (wellName !== selectedWell) {
      setSelectedWell(wellName);
    }
  };

  const postNewJob = async () => {
    try {
      setUploadInProgress(true);

      const filteredFeatures = {};
      for (const well in customAnalysisSettings) {
        if (!Object.keys(waveformData).includes(well)) continue; // ignore global changes
        const { peaks, valleys } = customAnalysisSettings[well].filteredFeatureIndices;
        filteredFeatures[well] = [peaks, valleys];
      }

      const prevPulse3dVersion = selectedJob.analysisParams.pulse3d_version;
      const { start: startTime, end: endTime } = customAnalysisSettings.windowedAnalysisBounds;

      // reassign new peaks and valleys if different
      const requestBody = {
        ...selectedJob.analysisParams,
        upload_id: selectedJob.uploadId,
        peaks_valleys: filteredFeatures,
        start_time: startTime === timepointRange.min ? null : startTime,
        end_time: endTime === timepointRange.max ? null : endTime,
        version: filteredVersions[pulse3dVersionIdx],
        previous_version: prevPulse3dVersion,
      };

      // only add for versions greater than 0.32.2
      if (semverGte(prevPulse3dVersion, "0.32.2")) {
        requestBody.name_override = nameOverride === "" ? null : nameOverride;
      }

      const jobResponse = await fetch(`${process.env.NEXT_PUBLIC_PULSE3D_URL}/jobs`, {
        method: "POST",
        body: JSON.stringify(requestBody),
      });

      if (jobResponse.status !== 200) {
        console.log("ERROR posting new job:", await jobResponse.json());
        setModalLabels(constantModalLabels.error);
      } else {
        setModalLabels(constantModalLabels.success);
      }

      setUploadInProgress(false);
      setModalOpen("status");
      // once interactive analysis is closed, clear storage.
      // currently clearing for successful uploads
      sessionStorage.removeItem(selectedJob.jobId);
    } catch (e) {
      console.log("ERROR posting new job:", e);
      setModalLabels(constantModalLabels.error);
      setUploadInProgress(false);
      setModalOpen("status");
    }
  };

  const handleModalClose = async (i) => {
    // close IA if error status warning or old pulse3d warning modals are closed
    if (modalOpen === "status" || modalOpen === "pulse3dWarning") {
      setOpenInteractiveAnalysis(false);
    } else {
      await handleWaveformData();
      if (i === 1) {
        loadExistingData();
        // remove existing record if it was loaded
        sessionStorage.removeItem(selectedJob.jobId);
      }
    }
    // close modal
    setModalOpen(false);
  };

  const handleVersionSelect = (idx) => {
    const selectedVersionMetadata = metaPulse3dVersions.filter(
      (version) => version.version === pulse3dVersions[idx]
    )[0];

    setPulse3dVersionEOLDate(
      `Version ${selectedVersionMetadata.version} will be removed ${
        selectedVersionMetadata.end_of_life_date || "soon"
      }.`
    );

    setDeprecationNotice(selectedVersionMetadata.state === "deprecated");
    setPulse3dVersionIdx(idx);
  };

  const handleRunAnalysis = () => {
    const wellsWithDups = [];
    Object.keys(customAnalysisSettings).map((well) => {
      if (!Object.keys(waveformData).includes(well)) return; // ignore global changes
      const { duplicateFeatureIndices } = customAnalysisSettings[well];
      const { peaks, valleys } = duplicateFeatureIndices;
      if (peaks.length > 0 || valleys.length > 0) wellsWithDups.push(well);
    });

    if (wellsWithDups.length > 0) {
      const wellsWithDupsString = wellsWithDups.join(", ");
      constantModalLabels.duplicate.messages.splice(1, 1, wellsWithDupsString);
      setModalOpen("duplicatesFound");
    } else {
      postNewJob();
    }
  };

  const pulse3dVersionGte = (version) => {
    return filteredVersions.length > 0 && semverGte(filteredVersions[pulse3dVersionIdx], version);
  };

  const handleDuplicatesModalClose = (isRunAnalysisOption) => {
    setModalOpen(false);
    if (isRunAnalysisOption) {
      postNewJob();
    }
  };

  const calculateYLimit = ({ y1, y2 }, windowedAnalysisBounds, markerX) => {
    const { start: x1, end: x2 } = windowedAnalysisBounds;
    const slope = (y2 - y1) / (x2 - x1);
    return y1 + slope * (markerX - x1);
  };

  const findInitialThresholdForFeature = (well, featureType) => {
    const { coordinates, featuresForWells } = originalAnalysisData;
    const { max, min } = timepointRange;

    const compare = (a, b) => {
      return b == null || (featureType === "peaks" ? a < b : a > b);
    };

    const featureIdx = featureType === "peaks" ? 0 : 1;
    const wellSpecificFeatures = featuresForWells[well][featureIdx];
    const wellSpecificCoords = coordinates[well];

    let currentTresholdY = null;

    // consider when no features were found in a well
    if (wellSpecificCoords && wellSpecificFeatures.length > 0) {
      wellSpecificFeatures.map((featureIdx) => {
        const [testX, testY] = wellSpecificCoords[featureIdx];
        // only use features inside windowed analysis times
        const isLessThanEndTime = !max || testX <= max;
        const isGreaterThanStartTime = !min || testX >= min;
        // filter for features inside windowed time
        if (compare(testY, currentTresholdY) && isGreaterThanStartTime && isLessThanEndTime) {
          currentTresholdY = testY;
        }
      });
    }

    return currentTresholdY;
  };

  const setBothLinesToDefault = (well) => {
    customAnalysisSettingsInitializers.thresholdEndpoints(
      well,
      "peaks",
      findInitialThresholdForFeature(well, "peaks")
    );
    customAnalysisSettingsInitializers.thresholdEndpoints(
      well,
      "valleys",
      findInitialThresholdForFeature(well, "valleys")
    );
  };

  const filterAndSortFeatures = (
    wellCoords,
    windowedAnalysisBounds,
    { allFeatureIndices, thresholdEndpoints }
  ) => {
    allFeatureIndices = deepCopy(allFeatureIndices);

    const { start, end } = windowedAnalysisBounds;

    let filteredAndSortedFeatures = {};
    for (const featureType in allFeatureIndices) {
      filteredAndSortedFeatures[featureType] = allFeatureIndices[featureType]
        .filter((idx) => {
          // Can only filter if the data for this well has actually been loaded,
          // which is not guaranteed to be the case with the staggered loading of data for each well
          if (!wellCoords) return true;

          const [featureMarkerX, featureMarkerY] = wellCoords[idx];
          const isFeatureWithinWindow = featureMarkerX >= start && featureMarkerX <= end;

          let isFeatureWithinThreshold;
          if (thresholdEndpoints[featureType].y1 == null || thresholdEndpoints[featureType].y2 == null) {
            isFeatureWithinThreshold = true;
          } else {
            const featureThresholdY = calculateYLimit(
              thresholdEndpoints[featureType],
              windowedAnalysisBounds,
              featureMarkerX
            );
            isFeatureWithinThreshold =
              featureType === "peaks"
                ? featureMarkerY >= featureThresholdY
                : featureMarkerY <= featureThresholdY;
          }

          return isFeatureWithinThreshold && isFeatureWithinWindow;
        })
        .sort((a, b) => a - b);
    }
    return filteredAndSortedFeatures;
  };

  const checkDuplicates = (filteredFeatureIndices) => {
    const { peaks, valleys } = filteredFeatureIndices;

    // create list with all features in order
    const features = [];
    for (const idx of peaks) {
      features.push({ type: "peaks", idx });
    }
    for (const idx of valleys) {
      features.push({ type: "valleys", idx });
    }
    features.sort((a, b) => a.idx - b.idx);

    const duplicates = { peaks: [], valleys: [] };
    for (let i = 0; i < features.length; i++) {
      const [curr, next] = features.slice(i, i + 2);
      if (curr && next && curr.type === next.type) {
        duplicates[curr.type].push(curr.idx);
      }
    }

    return duplicates;
  };

  const removeDups = (allIndices, dupIndices) => {
    return allIndices.filter((idx) => !dupIndices.includes(idx));
  };

  const closeRemoveDuplicatesModal = async (idx) => {
    setRemoveDupsChecked(idx === 1);
    // close modal
    setModalOpen(false);
  };

  const handleCheckedDuplicateFeatures = (checked) => {
    // removeDupsWarning tracks if a user has seen this warning modal during the IA session.
    // we do not need to show it more than once per session
    if (checked) {
      if (removeDupsWarning) {
        // if user has seen the warning, immediately remove all duplicates
        closeRemoveDuplicatesModal(1);
      } else {
        // otherwise pop up modal letting user know the conditions of this action
        setRemoveDupsWarning(true);
        setModalOpen("removeDuplicates");
      }
    } else {
      setRemoveDupsChecked(false);
    }
  };

  const isRemoveDuplicatesDisabled = (changelogCopy) => {
    // Should be disabled if the data for the current well is loading or if any changes have been made on any well
    return isLoading || Object.keys(changelogCopy).some((well) => changelogCopy[well].length > 0);
  };

  // ENTRYPOINT
  // defined last so that everything required for it already exists
  // Luci (12-14-2022) this component gets mounted twice and we don't want this expensive function to request waveform data to be called twice. This ensures it is only called once per job selection
  useEffect(() => {
    if (getErrorState) {
      // open error modal and kick users back to /uploads page if random  error
      setModalLabels(constantModalLabels.error);
      setModalOpen("status");
    } else if (!getLoadingState) {
      const compatibleVersions = pulse3dVersions.filter((v) => {
        if (Object.keys(waveformData).length === 24) {
          return true;
        } else {
<<<<<<< HEAD
          const minVersion = Object.keys(waveformData).length < 24 ? "0.32.2" : "0.33.11";
=======
          const minVersion = Object.keys(waveformData).length < 24 ? "0.32.2" : "0.33.13";
>>>>>>> 1df9f59e
          return semverGte(v, minVersion);
        }
      });

      setFilteredVersions([...compatibleVersions]);

      const data = sessionStorage.getItem(selectedJob.jobId); // returns null if key doesn't exist in storage
      if (data) {
        // if data is found in sessionStorage then do ?
        setModalLabels(constantModalLabels.dataFound);
        setModalOpen("dataFound");
      } else {
        // if no data stored, then need to retrieve from server
        handleWaveformData();
      }
    }
  }, [getErrorState, getLoadingState]);

  return (
    <Container>
      <HeaderContainer>Interactive Waveform Analysis</HeaderContainer>
      <WellDropdownContainer>
        <WellDropdownLabel>Select Well:</WellDropdownLabel>
        <DropDownWidget
          options={Object.keys(waveformData)}
          handleSelection={handleWellSelection}
          disabled={isLoading}
          reset={selectedWell === Object.keys(waveformData)[0]}
          initialSelected={0}
        />
      </WellDropdownContainer>

      <GraphContainer>
        {isLoading ? (
          <SpinnerContainer>
            <CircularSpinner size={200} />
          </SpinnerContainer>
        ) : (
          <WaveformGraph
            timepointRange={timepointRange}
            waveformData={wellWaveformData}
            customAnalysisSettings={customAnalysisSettingsForWell}
            customAnalysisSettingsUpdaters={customAnalysisSettingsUpdaters}
            changelogActions={{
              save: saveChanges,
              undo: () => handleChangeForCurrentWell(ACTIONS.UNDO),
              reset: () => handleChangeForCurrentWell(ACTIONS.RESET),
              open: () => setOpenChangelog(true),
            }}
          />
        )}
      </GraphContainer>
      <OuterParamContainer>
        <ParamContainer>
          <ParamLabel htmlFor="removeDupFeatures">
            Remove Duplicate Peaks/Valleys:
            <Tooltip
              title={
                <TooltipText>
                  {
                    "Automatically remove duplicate peaks and valleys from all wells and can only be performed when no other changes have been made."
                  }
                </TooltipText>
              }
            >
              <InfoOutlinedIcon sx={IconStyle} />
            </Tooltip>
          </ParamLabel>
          <CheckboxWidget
            color={"secondary"}
            size={"small"}
            disabled={disableRemoveDupsCheckbox || isLoading}
            handleCheckbox={handleCheckedDuplicateFeatures}
            checkedState={removeDupsChecked}
          />
        </ParamContainer>
        <ParamContainer>
          <ParamLabel htmlFor="selectedPulse3dVersion">
            Pulse3d Version:
            <Tooltip
              title={
                <TooltipText>
                  {"Specifies which version of the pulse3d analysis software to use."}
                </TooltipText>
              }
            >
              <InfoOutlinedIcon sx={IconStyle} />
            </Tooltip>
          </ParamLabel>
          <div style={{ width: "140px" }}>
            <DropDownWidget
              options={filteredVersions.map((version) => {
                const selectedVersionMeta = metaPulse3dVersions.filter((meta) => meta.version === version);
                if (selectedVersionMeta[0] && selectedVersionMeta[0].state === "testing") {
                  return version + " " + "[ testing ]";
                } else if (selectedVersionMeta[0] && selectedVersionMeta[0].state === "deprecated") {
                  return version + " " + "[ deprecated ]";
                } else {
                  return version;
                }
              })}
              label="Select"
              reset={pulse3dVersionIdx === 0}
              handleSelection={handleVersionSelect}
              initialSelected={0}
            />
          </div>
        </ParamContainer>
        {pulse3dVersionGte("0.32.2") && (
          <ParamContainer>
            <ParamLabel htmlFor="nameOverride">
              Override Original Name:
              <Tooltip
                title={
                  <TooltipText>
                    {"This name will replace the original recording name for the ouput filename."}
                  </TooltipText>
                }
              >
                <InfoOutlinedIcon sx={IconStyle} />
              </Tooltip>
            </ParamLabel>
            <div style={{ width: "50%" }}>
              <FormInput
                name="nameOverride"
                placeholder={""}
                value={nameOverride}
                onChangeFn={(e) => {
                  setNameOverride(e.target.value);
                }}
              />
            </div>
          </ParamContainer>
        )}
      </OuterParamContainer>
      <ButtonContainer>
        <ButtonWidget
          width="200px"
          height="50px"
          position="relative"
          borderRadius="3px"
          left="-70px"
          label="Cancel"
          clickFn={() => setOpenInteractiveAnalysis(false)}
        />
        <ButtonWidget
          width="200px"
          height="50px"
          position="relative"
          borderRadius="3px"
          left="-50px"
          label="Run Analysis"
          backgroundColor={uploadInProgress || isLoading ? "var(--dark-gray)" : "var(--dark-blue)"}
          disabled={uploadInProgress || isLoading}
          inProgress={uploadInProgress}
          clickFn={handleRunAnalysis}
        />
      </ButtonContainer>
      <ModalWidget
        open={["status", "dataFound", "pulse3dWarning"].includes(modalOpen)}
        buttons={modalLabels.buttons}
        closeModal={handleModalClose}
        header={modalLabels.header}
        labels={modalLabels.messages}
      />
      <ModalWidget
        open={modalOpen === "duplicatesFound"}
        buttons={constantModalLabels.duplicate.buttons}
        closeModal={handleDuplicatesModalClose}
        header={constantModalLabels.duplicate.header}
        labels={constantModalLabels.duplicate.messages}
      />
      <ModalWidget
        open={modalOpen === "removeDuplicates"}
        buttons={constantModalLabels.removeDuplicates.buttons}
        closeModal={closeRemoveDuplicatesModal}
        header={constantModalLabels.removeDuplicates.header}
        labels={constantModalLabels.removeDuplicates.messages}
      />
      <ModalWidget
        open={openChangelog}
        buttons={["Close"]}
        width={900}
        closeModal={() => setOpenChangelog(false)}
        header={`Changelog for ${selectedWell}`}
        labels={
          changelog[selectedWell] && changelog[selectedWell].length > 0
            ? changelog[selectedWell].map((message) => message)
            : ["No changes found."]
        }
      />
      <ModalWidget
        open={creditUsageAlert}
        labels={["This re-analysis will consume 1 analysis credit."]}
        closeModal={() => {
          setCreditUsageAlert(false);
        }}
        header={"Attention!"}
      />
      <ModalWidget
        open={deprecationNotice}
        labels={[pulse3dVersionEOLDate]}
        closeModal={() => {
          setDeprecationNotice(false);
        }}
        header={"Attention!"}
      />
    </Container>
  );
}<|MERGE_RESOLUTION|>--- conflicted
+++ resolved
@@ -898,11 +898,7 @@
         if (Object.keys(waveformData).length === 24) {
           return true;
         } else {
-<<<<<<< HEAD
-          const minVersion = Object.keys(waveformData).length < 24 ? "0.32.2" : "0.33.11";
-=======
           const minVersion = Object.keys(waveformData).length < 24 ? "0.32.2" : "0.33.13";
->>>>>>> 1df9f59e
           return semverGte(v, minVersion);
         }
       });

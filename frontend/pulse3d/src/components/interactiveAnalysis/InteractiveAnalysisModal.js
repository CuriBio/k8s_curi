--- conflicted
+++ resolved
@@ -21,7 +21,8 @@
   flex-direction: column;
   align-items: center;
   overflow: hidden;
-  box-shadow: 0px 5px 5px -3px rgb(0 0 0 / 30%), 0px 8px 10px 1px rgb(0 0 0 / 20%), 0px 3px 14px 2px rgb(0 0 0 / 12%);
+  box-shadow: 0px 5px 5px -3px rgb(0 0 0 / 30%), 0px 8px 10px 1px rgb(0 0 0 / 20%),
+    0px 3px 14px 2px rgb(0 0 0 / 12%);
 `;
 
 const HeaderContainer = styled.div`
@@ -81,7 +82,8 @@
   padding: 0px 15px;
   display: flex;
   flex-direction: column;
-  box-shadow: 0px 5px 5px -3px rgb(0 0 0 / 30%), 0px 8px 10px 1px rgb(0 0 0 / 20%), 0px 3px 14px 2px rgb(0 0 0 / 12%);
+  box-shadow: 0px 5px 5px -3px rgb(0 0 0 / 30%), 0px 8px 10px 1px rgb(0 0 0 / 20%),
+    0px 3px 14px 2px rgb(0 0 0 / 12%);
 `;
 
 const SpinnerContainer = styled.div`
@@ -125,7 +127,10 @@
 const constantModalLabels = {
   success: {
     header: "Success!",
-    messages: ["You have successfully started a new analysis.", "It will appear in the uploads table shortly."],
+    messages: [
+      "You have successfully started a new analysis.",
+      "It will appear in the uploads table shortly.",
+    ],
     buttons: ["Close"],
   },
   error: {
@@ -237,7 +242,11 @@
   return `[ ${formatFloat(x)}, ${formatFloat(y)} ]`;
 };
 
-export default function InteractiveWaveformModal({ selectedJob, setOpenInteractiveAnalysis, numberOfJobsInUpload }) {
+export default function InteractiveWaveformModal({
+  selectedJob,
+  setOpenInteractiveAnalysis,
+  numberOfJobsInUpload,
+}) {
   // this hook gets waveform data no matter what first
   // a useEffect watching the error and loading states kicks off next step
   const { waveformData, featureIndicies, getErrorState, getLoadingState } = useWaveformData(
@@ -766,7 +775,11 @@
   };
 
   const setBothLinesToDefault = (well) => {
-    customAnalysisSettingsInitializers.thresholdEndpoints(well, "peaks", findInitialThresholdForFeature(well, "peaks"));
+    customAnalysisSettingsInitializers.thresholdEndpoints(
+      well,
+      "peaks",
+      findInitialThresholdForFeature(well, "peaks")
+    );
     customAnalysisSettingsInitializers.thresholdEndpoints(
       well,
       "valleys",
@@ -774,7 +787,11 @@
     );
   };
 
-  const filterAndSortFeatures = (wellCoords, windowedAnalysisBounds, { allFeatureIndices, thresholdEndpoints }) => {
+  const filterAndSortFeatures = (
+    wellCoords,
+    windowedAnalysisBounds,
+    { allFeatureIndices, thresholdEndpoints }
+  ) => {
     allFeatureIndices = deepCopy(allFeatureIndices);
 
     const { start, end } = windowedAnalysisBounds;
@@ -800,7 +817,9 @@
               featureMarkerX
             );
             isFeatureWithinThreshold =
-              featureType === "peaks" ? featureMarkerY >= featureThresholdY : featureMarkerY <= featureThresholdY;
+              featureType === "peaks"
+                ? featureMarkerY >= featureThresholdY
+                : featureMarkerY <= featureThresholdY;
           }
 
           return isFeatureWithinThreshold && isFeatureWithinWindow;
@@ -879,11 +898,7 @@
         if (Object.keys(waveformData).length === 24) {
           return true;
         } else {
-<<<<<<< HEAD
-          const minVersion = Object.keys(waveformData).length < 24 ? "0.32.2" : "0.33.11";
-=======
           const minVersion = Object.keys(waveformData).length < 24 ? "0.32.2" : "0.33.13";
->>>>>>> ce86f14c
           return semverGte(v, minVersion);
         }
       });
@@ -964,7 +979,11 @@
           <ParamLabel htmlFor="selectedPulse3dVersion">
             Pulse3d Version:
             <Tooltip
-              title={<TooltipText>{"Specifies which version of the pulse3d analysis software to use."}</TooltipText>}
+              title={
+                <TooltipText>
+                  {"Specifies which version of the pulse3d analysis software to use."}
+                </TooltipText>
+              }
             >
               <InfoOutlinedIcon sx={IconStyle} />
             </Tooltip>

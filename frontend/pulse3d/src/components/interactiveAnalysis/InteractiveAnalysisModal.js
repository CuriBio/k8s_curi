--- conflicted
+++ resolved
@@ -364,11 +364,7 @@
     } else {
       updateChangelog();
     }
-<<<<<<< HEAD
   }, [customAnalysisSettings]);
-=======
-  }, [editableStartEndTimes, editablePeaksValleys, peakValleyWindows, peakY1, peakY2, valleyY1, valleyY2]);
->>>>>>> b3b9f2be
 
   useEffect(() => {
     if (wellWaveformData.length > 0) {
@@ -774,19 +770,11 @@
         )} ] was removed.`;
       }
     } else if (valleysMoved) {
-<<<<<<< HEAD
-      const diffIdx = valleysToCompare.findIndex((valleyIdx, i) => valleyIdx !== featuresForWell[0][i]),
+      const diffIdx = valleysToCompare.findIndex((valleyIdx, i) => valleyIdx !== featuresForWell[1][i]),
         oldValleyX = wellWaveformData[valleysToCompare[diffIdx]][0],
         oldValleyY = wellWaveformData[valleysToCompare[diffIdx]][1],
         newValleyX = wellWaveformData[featuresForWell[1][diffIdx]][0],
         newValleyY = wellWaveformData[featuresForWell[1][diffIdx]][1];
-=======
-      const diffIdx = valleysToCompare.findIndex((valleyIdx, i) => valleyIdx !== featuresForWell[1][i]),
-        oldValleyX = dataToGraph[valleysToCompare[diffIdx]][0],
-        oldValleyY = dataToGraph[valleysToCompare[diffIdx]][1],
-        newValleyX = dataToGraph[featuresForWell[1][diffIdx]][0],
-        newValleyY = dataToGraph[featuresForWell[1][diffIdx]][1];
->>>>>>> b3b9f2be
 
       changelogMessage = `Valley at [ ${oldValleyX.toFixed(2)}, ${oldValleyY.toFixed(
         2
@@ -829,32 +817,6 @@
     return changelogMessage;
   };
 
-<<<<<<< HEAD
-=======
-  const deletePeakValley = (peakValley, idx) => {
-    const typeIdx = ["peak", "valley"].indexOf(peakValley);
-    const peaksValleysCopy = JSON.parse(JSON.stringify(editablePeaksValleys));
-    const targetIdx = peaksValleysCopy[selectedWell][typeIdx].indexOf(idx);
-    if (targetIdx > -1) {
-      // remove desired marker
-      peaksValleysCopy[selectedWell][typeIdx].splice(targetIdx, 1);
-      setEditablePeaksValleys({ ...peaksValleysCopy });
-    }
-  };
-
-  const addPeakValley = (peakValley, targetTime) => {
-    const typeIdx = ["peak", "valley"].indexOf(peakValley);
-    const peaksValleysCopy = JSON.parse(JSON.stringify(editablePeaksValleys));
-    const indexToAdd = dataToGraph.findIndex(
-      (coord) => Number(coord[0].toFixed(2)) === Number(targetTime.toFixed(2))
-    );
-
-    peaksValleysCopy[selectedWell][typeIdx].push(indexToAdd);
-
-    setEditablePeaksValleys({ ...peaksValleysCopy });
-  };
-
->>>>>>> b3b9f2be
   const addToChangelog = (message) => {
     // TODO update this
     if (!changelog[selectedWell]) changelog[selectedWell] = [];

import styled from "styled-components";
import { useEffect, useState, useContext, useMemo } from "react";
import DropDownWidget from "../basicWidgets/DropDownWidget";
import WaveformGraph from "./WaveformGraph";
import { WellTitle as LabwareDefinition } from "@/utils/labwareCalculations";
import CircularSpinner from "../basicWidgets/CircularSpinner";
import ButtonWidget from "../basicWidgets/ButtonWidget";
import ModalWidget from "../basicWidgets/ModalWidget";
import { UploadsContext } from "@/components/layouts/DashboardLayout";
import InfoOutlinedIcon from "@mui/icons-material/InfoOutlined";
import Tooltip from "@mui/material/Tooltip";
import semverGte from "semver/functions/gte";
import FormInput from "@/components/basicWidgets/FormInput";
import { AuthContext } from "@/pages/_app";
import CheckboxWidget from "@/components/basicWidgets/CheckboxWidget";

const twentyFourPlateDefinition = new LabwareDefinition(4, 6);

const Container = styled.div`
  height: 100%;
  display: flex;
  flex-direction: column;
  align-items: center;
  overflow: hidden;
  box-shadow: 0px 5px 5px -3px rgb(0 0 0 / 30%), 0px 8px 10px 1px rgb(0 0 0 / 20%),
    0px 3px 14px 2px rgb(0 0 0 / 12%);
`;

const HeaderContainer = styled.div`
  font-size: 24px;
  margin: 20px;
  cursor: default;
`;

const WellDropdownContainer = styled.div`
  height: 30px;
  display: flex;
  flex-direction: row;
  align-items: center;
  width: 200px;
`;

const WellDropdownLabel = styled.span`
  line-height: 2;
  font-size: 20px;
  white-space: nowrap;
  padding-right: 15px;
  cursor: default;
`;

const ParamContainer = styled.div`
  height: 60px;
  display: flex;
  flex-direction: row;
  align-items: center;
  width: 650px;
  justify-content: left;
`;

const ParamLabel = styled.span`
  line-height: 2;
  font-size: 16px;
  white-space: nowrap;
  width: 47%;
  margin-right: 19px;
  position: relative;
  display: flex;
  align-items: center;
  cursor: default;
  justify-content: left;
`;

const GraphContainer = styled.div`
  border-radius: 7px;
  background-color: var(--med-gray);
  position: relative;
  width: 1350px;
  margin-top: 2%;
  overflow: hidden;
  padding: 0px 15px;
  display: flex;
  flex-direction: column;
  box-shadow: 0px 5px 5px -3px rgb(0 0 0 / 30%), 0px 8px 10px 1px rgb(0 0 0 / 20%),
    0px 3px 14px 2px rgb(0 0 0 / 12%);
`;

const SpinnerContainer = styled.div`
  height: 328px;
  display: flex;
  width: 100%;
  align-items: center;
  justify-content: center;
`;
const ButtonContainer = styled.div`
  position: relative;
  height: 50px;
  width: 100%;
  display: flex;
  justify-content: flex-end;
  margin-bottom: 25px;
`;

const OuterParamContainer = styled.div`
  width: 100%;
  display: flex;
  flex-direction: column;
  justify-content: left;
  padding-left: 13%;
  margin: 37px 0;
`;

const TooltipText = styled.span`
  font-size: 15px;
`;

const IconStyle = {
  marginLeft: "5px",
  "&:hover": {
    color: "var(--teal-green)",
    cursor: "pointer",
  },
};

const constantModalLabels = {
  success: {
    header: "Success!",
    messages: [
      "You have successfully started a new analysis.",
      "It will appear in the uploads table shortly.",
    ],
    buttons: ["Close"],
  },
  error: {
    header: "Error Occurred!",
    messages: ["There was an issue while attempting to start this analysis.", "Please try again later."],
    buttons: ["Close"],
  },
  duplicate: {
    header: "Warning!",
    messages: ["Consecutive peaks and/or valleys were detected in the following wells:"],
    buttons: ["Back", "Run Analysis"],
  },
  oldPulse3dVersion: {
    header: "Warning!",
    messages: [
      "Interactive analysis is using a newer version of Pulse3D than the version originally used on this recording. Peaks and valleys may be slightly different.",
      "Please re-analyze this recording using a Pulse3D version greater than 0.28.3 or continue.",
    ],
    buttons: ["Close"],
  },
  dataFound: {
    header: "Important!",
    messages: ["Previous changes have been found for this analysis.", "Do you want to use it or start over?"],
    buttons: ["Start Over", "Use"],
  },
  removeDuplicates: {
    header: "Important!",
    messages: [
      "This action will be performed on all well and can only be undone if no other changes have been made.",
      "Please confirm to proceed.",
    ],
    buttons: ["Cancel", "Continue"],
  },
};

const wellNames = Array(24)
  .fill()
  .map((_, idx) => twentyFourPlateDefinition.getWellNameFromIndex(idx));

const getDefaultFeatures = () => {
  const features = {};
  for (const well of wellNames) {
    features[well] = [null, null];
  }
};

export default function InteractiveWaveformModal({
  selectedJob,
  setOpenInteractiveAnalysis,
  numberOfJobsInUpload,
}) {
  const { usageQuota } = useContext(AuthContext);
  const { pulse3dVersions, metaPulse3dVersions } = useContext(UploadsContext);

  const [creditUsageAlert, setCreditUsageAlert] = useState(false);
  const [pulse3dVersionIdx, setPulse3dVersionIdx] = useState(0);
  const [filteredVersions, setFilteredVersions] = useState([]);
  const [deprecationNotice, setDeprecationNotice] = useState(false);
  const [pulse3dVersionEOLDate, setPulse3dVersionEOLDate] = useState("");
  const [nameOverride, setNameOverride] = useState();
  const [uploadInProgress, setUploadInProgress] = useState(false); // determines state of interactive analysis upload
  const [removeDupsChecked, setRemoveDupsChecked] = useState(false);
  const [isLoading, setIsLoading] = useState(true);
  const [modalOpen, setModalOpen] = useState(false);
  const [modalLabels, setModalLabels] = useState(constantModalLabels.success);
  const [duplicateModalOpen, setDuplicateModalOpen] = useState(false);

  const [wellIdx, setWellIdx] = useState(0); // TODO use well name everywhere instead
  const [selectedWell, setSelectedWell] = useState("A1");

  const [originalData, setOriginalData] = useState({}); // original waveform data from GET request, unedited
  const [xRange, setXRange] = useState({
    // This is a copy of the max/min timepoints of the data. Windowed analysis start/stop times are set in editableStartEndTimes
    min: null,
    max: null,
  });

  const [dataToGraph, setDataToGraph] = useState([]); // well-specfic coordinates to graph
  const [editablePeaksValleys, setEditablePeaksValleys] = useState(getDefaultFeatures()); // user edited peaks/valleys as changes are made, should get stored in localStorage
  const [peakValleyWindows, setPeakValleyWindows] = useState({}); // TODO see if this can be removed in place of the endpoints, or at least changed to the default values. Will also need to figure out how to handle the changelog entries once this is removed
  const [editableStartEndTimes, setEditableStartEndTimes] = useState({
    startTime: null,
    endTime: null,
  });
  // state for peaks
  const [peakY1, setPeakY1] = useState([]);
  const [peakY2, setPeakY2] = useState([]);
  // state for valleys
  const [valleyY1, setValleyY1] = useState([]);
  const [valleyY2, setValleyY2] = useState([]);

  const [changelog, setChangelog] = useState({});
  const [openChangelog, setOpenChangelog] = useState(false);
  const [undoing, setUndoing] = useState(false);

  useEffect(() => {
    const compatibleVersions = pulse3dVersions.filter((v) => semverGte(v, "0.28.3"));
    setFilteredVersions([...compatibleVersions]);
    if (usageQuota && usageQuota.limits && numberOfJobsInUpload >= 2 && usageQuota.limits.jobs !== -1) {
      setCreditUsageAlert(true);
    }
  }, []);

  useEffect(() => {
    // updates changelog when peaks/valleys and start/end times change
    if (undoing) {
      setUndoing(false);
    } else {
      updateChangelog();
    }
  }, [editableStartEndTimes, editablePeaksValleys, peakValleyWindows, peakY1, peakY2, valleyY1, valleyY2]);

  useEffect(() => {
    if (dataToGraph.length > 0) {
      setIsLoading(false);
    }
  }, [dataToGraph, editablePeaksValleys]);

  useEffect(() => {
    if (
      // check if these are empty
      [peakY1, peakY2, valleyY1, valleyY2].filter((arr) => arr[wellIdx] == null).length > 0 &&
      peakValleyWindows[selectedWell]
    ) {
      setBothLinesToDefault();
    }
  }, [peakValleyWindows]);

  const getNewData = async () => {
    await getWaveformData(true, "A1");
  };

  const getWaveformData = async (peaksValleysNeeded, well) => {
    try {
      const response = await fetch(
        `${process.env.NEXT_PUBLIC_PULSE3D_URL}/jobs/waveform-data?upload_id=${selectedJob.uploadId}&job_id=${selectedJob.jobId}&peaks_valleys=${peaksValleysNeeded}&well_name=${well}`
      );
      if (response.status !== 200) throw Error();

      const res = await response.json();
      if (res.error) throw Error();

      if (!("coordinates" in originalData)) {
        originalData = {
          peaksValleys: res.peaks_valleys,
          coordinates: {},
        };
      }

      const { coordinates, peaks_valleys: peaksValleys } = res;
      // original data is set and never changed to hold original state in case of reset
      originalData.coordinates[well] = coordinates;
      setOriginalData(originalData);

      if (peaksValleysNeeded) {
        setEditablePeaksValleys(peaksValleys);

        const { start_time, end_time } = selectedJob.analysisParams;
        const newXRange = {
          min: start_time || Math.min(...coordinates.map((coords) => coords[0])),
          max: end_time || Math.max(...coordinates.map((coords) => coords[0])),
        };
        setXRange(newXRange);
        setEditableStartEndTimes({
          startTime: newXRange.min,
          endTime: newXRange.max,
        });
        // won't be present for older recordings or if no replacement was ever given
        if ("nameOverride" in selectedJob) setNameOverride(selectedJob.nameOverride);
      }

      setInitialPeakValleyWindows(well);
      // this function actually renders new graph data to the page
      setDataToGraph([...coordinates]);

      if (!semverGte(selectedJob.analysisParams.pulse3d_version, "0.28.3")) {
        setModalLabels(constantModalLabels.oldPulse3dVersion);
        setModalOpen("pulse3dWarning");
      }
    } catch (e) {
      console.log("ERROR getting waveform data: ", e);
      // open error modal and kick users back to /uploads page if random  error
      setModalLabels(constantModalLabels.error);
      setModalOpen("status");
    }
  };

  const checkDuplicates = (well = selectedWell) => {
    const { startTime, endTime } = editableStartEndTimes;

    const wellIndex = twentyFourPlateDefinition.getWellIndexFromName(well);

    // filter
    const wellCoords = originalData.coordinates[well];

    let peakIndices = editablePeaksValleys[well][0];
    let valleyIndices = editablePeaksValleys[well][1];
    peakIndices = filterFeature("peak", peakIndices, startTime, endTime, wellCoords, wellIndex);
    valleyIndices = filterFeature("valley", valleyIndices, startTime, endTime, wellCoords, wellIndex);

    // create list with all features in order
    const features = [];
    for (const idx of peakIndices) {
      features.push({ type: "peak", idx });
    }
    for (const idx of valleyIndices) {
      features.push({ type: "valley", idx });
    }
    features.sort((a, b) => a.idx - b.idx);

    const duplicates = { peak: [], valley: [] };
    for (let i = 1; i < features.length; i++) {
      const [prev, curr, next] = features.slice(i - 1, i + 2);
      if ((curr && curr.type === prev.type) || (next && next.type === curr.type)) {
        // if index 1 is a duplicate, need to account for index 0 because loop starts at index 1
        if (i === 1) duplicates[curr.type].push(prev.idx);
        duplicates[curr.type].push(curr.idx);
      }
    }

    return duplicates;
  };

  const setInitialPeakValleyWindows = (well) => {
    const pvCopy = JSON.parse(JSON.stringify(peakValleyWindows));

    pvCopy[well] = {
      minPeaks: findLowestPeak(well),
      maxValleys: findHighestValley(well),
    };

    setPeakValleyWindows(pvCopy);
  };

  const findLowestPeak = (well) => {
    const { coordinates, peaksValleys } = originalData;
    const { startTime, endTime } = editableStartEndTimes;
    // arbitrarily set to first peak
    const wellSpecificPeaks = peaksValleys[well][0];
    const wellSpecificCoords = coordinates[well];

    // consider when no peaks or valleys were found in a well
    if (wellSpecificCoords && wellSpecificPeaks.length > 0) {
      let lowest = wellSpecificPeaks[0];

      wellSpecificPeaks.map((peak) => {
        const yCoord = wellSpecificCoords[peak][1];
        const peakToCompare = wellSpecificCoords[lowest][1];
        // only use peaks inside windowed analysis times
        const timeOfPeak = wellSpecificCoords[peak][0];
        const isLessThanEndTime = !endTime || timeOfPeak <= endTime;
        const isGreaterThanStartTime = !startTime || timeOfPeak >= startTime;
        // filter for peaks inside windowed time
        if (yCoord < peakToCompare && isGreaterThanStartTime && isLessThanEndTime) lowest = peak;
      });

      // return  y coordinate of lowest peak
      return wellSpecificCoords[lowest][1];
    }
  };

  const findHighestValley = (well) => {
    const { coordinates, peaksValleys } = originalData;
    const { startTime, endTime } = editableStartEndTimes;
    // arbitrarily set to first valley
    const wellSpecificValleys = peaksValleys[well][1];
    const wellSpecificCoords = coordinates[well];

    // consider when no peaks or valleys were found in a well
    if (wellSpecificCoords && wellSpecificValleys.length > 0) {
      let highest = wellSpecificValleys[0];

      wellSpecificValleys.map((valley) => {
        const yCoord = wellSpecificCoords[valley][1];
        const valleyToCompare = wellSpecificCoords[highest][1];

        // only use valleys inside windowed analysis times
        const timeOfValley = wellSpecificCoords[valley][0];
        const isLessThanEndTime = !endTime || timeOfValley <= endTime;
        const isGreaterThanStartTime = !startTime || timeOfValley >= startTime;

        if (yCoord > valleyToCompare && isLessThanEndTime && isGreaterThanStartTime) highest = valley;
      });

      // return  y coordinate of highest valley
      return wellSpecificCoords[highest][1];
    }
  };

  const resetStartEndTimes = () => {
    setEditableStartEndTimes({
      startTime: xRange.min,
      endTime: xRange.max,
    });
  };

  const loadExistingData = () => {
    // this happens very fast so not storing to react state the first call, see line 162 (? different line now)
    const jsonData = sessionStorage.getItem(selectedJob.jobId);
    const existingData = JSON.parse(jsonData);

    // not destructuring existingData to prevent confusion with local state names
    setOriginalData(existingData.originalData);
    setEditablePeaksValleys(existingData.editablePeaksValleys);
    setChangelog(existingData.changelog);
    setEditableStartEndTimes({
      startTime: existingData.editableStartEndTimes.startTime,
      endTime: existingData.editableStartEndTimes.endTime,
    });
    setPeakValleyWindows(existingData.peakValleyWindows);
    setPeakY1(existingData.peakY1);
    setPeakY2(existingData.peakY2);
    setValleyY1(existingData.valleyY1);
    setValleyY2(existingData.valleyY2);
  };

  const handleWellSelection = async (idx) => {
    const wellName = wellNames[idx];
    if (wellName !== selectedWell) {
      setSelectedWell(wellName);
      setWellIdx(idx);
      if (!(wellName in originalData.coordinates)) {
        setIsLoading(true);
        getWaveformData(false, wellName);
      } else {
        const coordinates = originalData.coordinates[wellName];
        setDataToGraph([...coordinates]);
      }
    }
  };

  const resetWellChanges = () => {
    // reset peaks and valleys for current well
    const peaksValleysCopy = JSON.parse(JSON.stringify(editablePeaksValleys));
    const changelogCopy = JSON.parse(JSON.stringify(changelog));
    const pvWindowCopy = JSON.parse(JSON.stringify(peakValleyWindows));
    peaksValleysCopy[selectedWell] = originalData.peaksValleys[selectedWell];
    changelogCopy[selectedWell] = [];
    pvWindowCopy[selectedWell] = {
      minPeaks: findLowestPeak(selectedWell),
      maxValleys: findHighestValley(selectedWell),
    };
    // reset state
    resetStartEndTimes();
    setEditablePeaksValleys(peaksValleysCopy);
    setChangelog(changelogCopy);
    setPeakValleyWindows(pvWindowCopy);
    setRemoveDupsChecked(false);
    setBothLinesToDefault();
  };

  const postNewJob = async () => {
    try {
      setUploadInProgress(true);

      const filteredPeaksValleys = await filterPeaksValleys();
      const prevPulse3dVersion = selectedJob.analysisParams.pulse3d_version;
      // jobs run on pulse3d versions < 0.28.3 will not have a 0 timepoint so account for that here that 0.01 is still the first time point, not windowed
      const startTime =
        !semverGte(prevPulse3dVersion, "0.28.3") && editableStartEndTimes.startTime == 0.01
          ? null
          : editableStartEndTimes.startTime;

      // reassign new peaks and valleys if different
      const requestBody = {
        ...selectedJob.analysisParams,
        upload_id: selectedJob.uploadId,
        peaks_valleys: filteredPeaksValleys,
        start_time: startTime,
        end_time: editableStartEndTimes.endTime,
        version: filteredVersions[pulse3dVersionIdx],
        previous_version: prevPulse3dVersion,
      };

      // only add for versions greater than 0.32.2
      if (semverGte(prevPulse3dVersion, "0.32.2"))
        requestBody.name_override = nameOverride === "" ? null : nameOverride;

      const jobResponse = await fetch(`${process.env.NEXT_PUBLIC_PULSE3D_URL}/jobs`, {
        method: "POST",
        body: JSON.stringify(requestBody),
      });

      if (jobResponse.status !== 200) {
        // TODO make modal
        console.log("ERROR posting new job: ", await jobResponse.json());
        setModalLabels(constantModalLabels.error);
      } else {
        setModalLabels(constantModalLabels.success);
      }

      setUploadInProgress(false);
      setModalOpen("status");
      // once interactive analysis is closed, clear storage.
      // currently clearing for successful uploads
      sessionStorage.removeItem(selectedJob.jobId);
    } catch (e) {
      console.log("ERROR posting new job", e);
      setModalLabels(constantModalLabels.error);
      setUploadInProgress(false);
      setModalOpen("status");
    }
  };

  const handleModalClose = (i) => {
    if (modalOpen !== "pulse3dWarning") {
      if (modalOpen === "status") setOpenInteractiveAnalysis(false);
      else if (i === 0) {
        getNewData();
      } else {
        loadExistingData();
      }
      sessionStorage.removeItem(selectedJob.jobId);
    }

    setModalOpen(false);
  };

  const filterPeaksValleys = async () => {
    const filtered = {};
    const { startTime, endTime } = JSON.parse(JSON.stringify(editableStartEndTimes));

    for (const well in editablePeaksValleys) {
      const wellIndex = twentyFourPlateDefinition.getWellIndexFromName(well);
      const wellCoords = originalData.coordinates[well];

      let [peakIndices, valleyIndices] = editablePeaksValleys[well];
      peakIndices = filterFeature("peak", peakIndices, startTime, endTime, wellCoords, wellIndex);
      valleyIndices = filterFeature("valley", valleyIndices, startTime, endTime, wellCoords, wellIndex);

      filtered[well] = [peakIndices, valleyIndices];
    }

    return filtered;
  };

  const saveChanges = () => {
    // TODO handle if for some reason this is full and returns error
    sessionStorage.setItem(
      selectedJob.jobId,
      JSON.stringify({
        editableStartEndTimes,
        editablePeaksValleys,
        originalData,
        changelog,
        peakValleyWindows,
        peakY1,
        peakY2,
        valleyY1,
        valleyY2,
      })
    );
  };

  const updateChangelog = () => {
    let changelogMessage;
    // changelog will have length of 0 if a user clicks undo all the way back to until initial state
    if (changelog[selectedWell] && changelog[selectedWell].length > 0) {
      // If Change log has changes
      const wellChanges = changelog[selectedWell];
      // Use snapshot of previus state to get changelog
      changelogMessage = getChangelogMessage(wellChanges[wellChanges.length - 1]);
    } else if (originalData.peaksValleys && originalData.peaksValleys[selectedWell]) {
      // If are no changes detected then add default values to first index of changelog
      const ogWellData = originalData.peaksValleys[selectedWell];
      const maxValleyY = peakValleyWindows[selectedWell].maxValleys;
      const minPeakY = peakValleyWindows[selectedWell].minPeaks;

      const defaultChangelog = {
        peaks: ogWellData[0],
        valleys: ogWellData[1],
        startTime: xRange.min,
        endTime: xRange.max,
        pvWindow: {
          minPeaks: findLowestPeak(selectedWell),
          maxValleys: findHighestValley(selectedWell),
        },
        valleyYOne: maxValleyY,
        valleyYTwo: maxValleyY,
        peakYOne: minPeakY,
        peakYTwo: minPeakY,
      };
      changelogMessage = getChangelogMessage(defaultChangelog);
    }

    if (changelogMessage !== undefined) {
      addToChangelog(changelogMessage);
    }
  };

  const compareFeatures = (oldFeatures, newFeatures) => {
    for (const idx of newFeatures) {
      if (!oldFeatures.includes(idx)) {
        return idx;
      }
    }
    return -1;
  };

  const getChangelogMessage = ({
    peaks: peaksToCompare,
    valleys: valleysToCompare,
    startTime: startToCompare,
    endTime: endToCompare,
    pvWindow,
    valleyYOne: valleyY1ToCompare,
    valleyYTwo: valleyY2ToCompare,
    peakYOne: peakY1ToCompare,
    peakYTwo: peakY2ToCompare,
  }) => {
    const featuresForWell = editablePeaksValleys[selectedWell];

    let changelogMessage;
    const peaksMoved =
        JSON.stringify(peaksToCompare) !== JSON.stringify(featuresForWell[0]) &&
        peaksToCompare.length === featuresForWell[0].length,
      peakAdded = peaksToCompare.length < featuresForWell[0].length,
      peakDeleted = peaksToCompare.length > featuresForWell[0].length,
      valleysMoved =
        JSON.stringify(valleysToCompare) !== JSON.stringify(featuresForWell[1]) &&
        valleysToCompare.length === featuresForWell[1].length,
      valleyAdded = valleysToCompare.length < featuresForWell[1].length,
      valleyDeleted = valleysToCompare.length > featuresForWell[1].length,
      startTimeDiff =
        startToCompare !== editableStartEndTimes.startTime &&
        editableStartEndTimes.startTime !== null &&
        startToCompare !== null,
      endTimeDiff =
        endToCompare !== editableStartEndTimes.endTime &&
        editableStartEndTimes.endTime !== null &&
        endToCompare !== null,
      windowedTimeDiff = startTimeDiff && endTimeDiff,
      minPeaksDiff = pvWindow.minPeaks !== peakValleyWindows[selectedWell].minPeaks,
      maxValleysDiff = pvWindow.maxValleys !== peakValleyWindows[selectedWell].maxValleys,
      isNewValleyY1 = isNewY(valleyY1ToCompare, valleyY1),
      isNewValleyY2 = isNewY(valleyY2ToCompare, valleyY2),
      isNewPeakY1 = isNewY(peakY1ToCompare, peakY1),
      isNewPeakY2 = isNewY(peakY2ToCompare, peakY2);

    if (peaksMoved) {
      const diffIdx = peaksToCompare.findIndex((peakIdx, i) => peakIdx !== featuresForWell[0][i]),
        oldPeakX = dataToGraph[peaksToCompare[diffIdx]][0],
        oldPeakY = dataToGraph[peaksToCompare[diffIdx]][1],
        newPeakX = dataToGraph[featuresForWell[0][diffIdx]][0],
        newPeakY = dataToGraph[featuresForWell[0][diffIdx]][1];

      changelogMessage = `Peak at [ ${oldPeakX.toFixed(2)}, ${oldPeakY.toFixed(
        2
      )} ] was moved to [ ${newPeakX.toFixed(2)}, ${newPeakY.toFixed(2)} ].`;
    } else if (peakAdded) {
      const newIdx = compareFeatures(peaksToCompare, featuresForWell[0]);
      if (newIdx >= 0) {
        const coordinates = dataToGraph[newIdx];
        changelogMessage = `Peak was added at [ ${coordinates[0].toFixed(2)}, ${coordinates[1].toFixed(2)} ]`;
      }
    } else if (peakDeleted) {
      const newIdx = compareFeatures(featuresForWell[0], peaksToCompare);
      if (newIdx >= 0) {
        const coordinates = dataToGraph[newIdx];
        changelogMessage = `Peak at [ ${coordinates[0].toFixed(2)}, ${coordinates[1].toFixed(
          2
        )} ] was removed.`;
      }
    } else if (valleysMoved) {
      const diffIdx = valleysToCompare.findIndex((valleyIdx, i) => valleyIdx !== featuresForWell[1][i]),
        oldValleyX = dataToGraph[valleysToCompare[diffIdx]][0],
        oldValleyY = dataToGraph[valleysToCompare[diffIdx]][1],
        newValleyX = dataToGraph[featuresForWell[1][diffIdx]][0],
        newValleyY = dataToGraph[featuresForWell[1][diffIdx]][1];

      changelogMessage = `Valley at [ ${oldValleyX.toFixed(2)}, ${oldValleyY.toFixed(
        2
      )} ] was moved to [ ${newValleyX.toFixed(2)}, ${newValleyY.toFixed(2)} ].`;
    } else if (valleyAdded) {
      const newIdx = compareFeatures(valleysToCompare, featuresForWell[1]);
      if (newIdx >= 0) {
        const coordinates = dataToGraph[newIdx];
        changelogMessage = `Valley was added at [ ${coordinates[0].toFixed(2)}, ${coordinates[1].toFixed(
          2
        )} ]`;
      }
    } else if (valleyDeleted) {
      const newIdx = compareFeatures(featuresForWell[1], valleysToCompare);
      if (newIdx >= 0) {
        const coordinates = dataToGraph[newIdx];
        changelogMessage = `Valley at [ ${coordinates[0].toFixed(2)}, ${coordinates[1].toFixed(
          2
        )} ] was removed.`;
      }
    } else if (windowedTimeDiff) {
      changelogMessage = `Start time was changed from ${startToCompare} to ${editableStartEndTimes.startTime} and end time was changed from ${endToCompare} to ${editableStartEndTimes.endTime}.`;
    } else if (startTimeDiff) {
      changelogMessage = `Start time was changed from ${startToCompare} to ${editableStartEndTimes.startTime}.`;
    } else if (endTimeDiff) {
      changelogMessage = `End time was changed from ${endToCompare} to ${editableStartEndTimes.endTime}.`;
    } else if (minPeaksDiff) {
      changelogMessage = `Minimum peaks window changed from ${pvWindow.minPeaks.toFixed(
        2
      )} to ${peakValleyWindows[selectedWell].minPeaks.toFixed(2)}`;
    } else if (maxValleysDiff) {
      changelogMessage = `Maximum valleys window changed from ${pvWindow.maxValleys.toFixed(
        2
      )} to ${peakValleyWindows[selectedWell].maxValleys.toFixed(2)}`;
    } else if (isNewValleyY1 && isNewValleyY2) {
      changelogMessage = `Valley Line moved ${valleyY1[wellIdx] - valleyY1ToCompare}`;
    } else if (isNewPeakY1 && isNewPeakY2) {
      changelogMessage = `Peak Line moved ${peakY1[wellIdx] - peakY1ToCompare}`;
    } else if (isNewValleyY1) {
      changelogMessage = `Valley Line Y1 switched to ${valleyY1[wellIdx]}`;
    } else if (isNewValleyY2) {
      changelogMessage = `Valley Line Y2 switched to ${valleyY2[wellIdx]}`;
    } else if (isNewPeakY1) {
      changelogMessage = `Peak Line Y1 switched to ${peakY1[wellIdx]}`;
    } else if (isNewPeakY2) {
      changelogMessage = `Peak Line Y2 switched to ${peakY2[wellIdx]}`;
    }
    return changelogMessage;
  };

  const deletePeakValley = (peakValley, idx) => {
    const typeIdx = ["peak", "valley"].indexOf(peakValley);
    const peaksValleysCopy = JSON.parse(JSON.stringify(editablePeaksValleys));
    const targetIdx = peaksValleysCopy[selectedWell][typeIdx].indexOf(idx);

    if (targetIdx > -1) {
      // remove desired marker
      peaksValleysCopy[selectedWell][typeIdx].splice(targetIdx, 1);
      setEditablePeaksValleys({ ...peaksValleysCopy });
<<<<<<< HEAD

      const coordinates = dataToGraph[idx];
      const changelogMessage = `${typeIdx === 0 ? "Peak" : "Valley"} at [ ${coordinates[0].toFixed(
        2
      )}, ${coordinates[1].toFixed(2)} ] was removed.`;

      addToChangelog(changelogMessage, peaksValleysCopy);
=======
>>>>>>> f28c1711
    }
  };

  const addPeakValley = (peakValley, targetTime) => {
    const typeIdx = ["peak", "valley"].indexOf(peakValley);
    const peaksValleysCopy = JSON.parse(JSON.stringify(editablePeaksValleys));
    const indexToAdd = dataToGraph.findIndex(
      (coord) => Number(coord[0].toFixed(2)) === Number(targetTime.toFixed(2))
    );

    peaksValleysCopy[selectedWell][typeIdx].push(indexToAdd);
    setEditablePeaksValleys({ ...peaksValleysCopy });
<<<<<<< HEAD

    const coordinates = dataToGraph[indexToAdd];
    const changelogMessage = `${typeIdx === 0 ? "Peak" : "Valley"} was added at [ ${coordinates[0].toFixed(
      2
    )}, ${coordinates[1].toFixed(2)} ]`;

    addToChangelog(changelogMessage, peaksValleysCopy);
=======
>>>>>>> f28c1711
  };

  const addToChangelog = (message, peaksValleys, checked) => {
    if (!changelog[selectedWell]) changelog[selectedWell] = [];
    // if you don't deep copy state, later changes will affect change log entries here
    const { startTime, endTime } = JSON.parse(JSON.stringify(editableStartEndTimes));
    const peaksValleysCopy = peaksValleys || JSON.parse(JSON.stringify(editablePeaksValleys));
    const pvWindowCopy = JSON.parse(JSON.stringify(peakValleyWindows));

    changelog[selectedWell].push({
      peaks: peaksValleysCopy[selectedWell][0],
      valleys: peaksValleysCopy[selectedWell][1],
      startTime,
      endTime,
      message,
      pvWindow: pvWindowCopy[selectedWell],
      valleyYOne: valleyY1[wellIdx],
      valleyYTwo: valleyY2[wellIdx],
      peakYOne: peakY1[wellIdx],
      peakYTwo: peakY2[wellIdx],
      removeDupsChecked: checked || removeDupsChecked,
    });

    setChangelog({ ...changelog });
  };

  const handleVersionSelect = (idx) => {
    const selectedVersionMetadata = metaPulse3dVersions.filter(
      (version) => version.version === pulse3dVersions[idx]
    )[0];
    setPulse3dVersionEOLDate(
      selectedVersionMetadata.end_of_life_date
        ? ` Version ${selectedVersionMetadata.version} will be removed after ${selectedVersionMetadata.end_of_life_date}.`
        : `Version ${selectedVersionMetadata.version} will be removed soon.`
    );
    setDeprecationNotice(selectedVersionMetadata.state === "deprecated");
    setPulse3dVersionIdx(idx);
  };

  const handleRunAnalysis = () => {
    const wellsWithDups = [];
    Object.keys(editablePeaksValleys).map((well) => {
      const { peak, valley } = checkDuplicates(well);
      // if any duplicates are present, push well into storage array to add to modal letting user know which wells are affected
      if (peak.length > 0 || valley.length > 0) wellsWithDups.push(well);
    });

    if (wellsWithDups.length > 0) {
      const wellsWithDupsString = wellsWithDups.join(", ");
      constantModalLabels.duplicate.messages.splice(1, 1, wellsWithDupsString);
      setDuplicateModalOpen(true);
    } else {
      postNewJob();
    }
  };

  const undoLastChange = () => {
    if (changelog[selectedWell] && changelog[selectedWell].length > 0) {
      // undoing state tells the updateChangelog useEffect to not ignore the change and not as a new change
      setUndoing(true);
      // make copies so you control when state is updated
      const changesCopy = JSON.parse(JSON.stringify(changelog[selectedWell]));
      const peaksValleysCopy = JSON.parse(JSON.stringify(editablePeaksValleys));
      const pvWindowCopy = JSON.parse(JSON.stringify(peakValleyWindows));
      const newWindowTimes = {};
      // remove step with latest changes
      changesCopy.pop();

      if (changesCopy.length > 0) {
        // grab state from the step before the undo step to set as current state
        const {
          peaks,
          valleys,
          startTime,
          endTime,
          pvWindow,
          valleyYOne,
          valleyYTwo,
          peakYOne,
          peakYTwo,
        } = changesCopy[changesCopy.length - 1];
        // set old peaks and valleys to well
        peaksValleysCopy[selectedWell] = [[...peaks], [...valleys]];
        pvWindowCopy[selectedWell] = pvWindow;
        newWindowTimes.startTime = startTime;
        newWindowTimes.endTime = endTime;
        setBothLinesToNew(peakYOne, peakYTwo, valleyYOne, valleyYTwo);
        setRemoveDupsChecked(changesCopy[changesCopy.length - 1].removeDupsChecked);
      } else {
        setRemoveDupsChecked(false);
        // if undoing the very first change, revert back to original state
        newWindowTimes.startTime = xRange.min;
        newWindowTimes.endTime = xRange.max;

        peaksValleysCopy[selectedWell] = originalData.peaksValleys[selectedWell];
        pvWindowCopy[selectedWell] = {
          minPeaks: findLowestPeak(selectedWell),
          maxValleys: findHighestValley(selectedWell),
        };
        setBothLinesToDefault();
      }

      // needs to be reassigned to hold state
      changelog[selectedWell] = changesCopy;

      // update values to state to rerender graph
      setEditableStartEndTimes(newWindowTimes);
      setEditablePeaksValleys(peaksValleysCopy);
      setPeakValleyWindows(pvWindowCopy);
      setChangelog(changelog);
    }
  };

  const pulse3dVersionGte = (version) => {
    return filteredVersions.length > 0 && semverGte(filteredVersions[pulse3dVersionIdx], version);
  };

  const handleDuplicatesModalClose = (isRunAnalysisOption) => {
    setDuplicateModalOpen(false);
    if (isRunAnalysisOption) {
      postNewJob();
    }
  };

  const calculateYLimit = (y1, y2, markerX) => {
    const slope = (y2 - y1) / (editableStartEndTimes.endTime - editableStartEndTimes.startTime);
    return y1 + slope * (markerX - editableStartEndTimes.startTime);
  };

  const assignNewArr = (data, newValue, setState) => {
    let newArr = [...data];
    newArr[wellIdx] = newValue;
    setState([...newArr]);
  };

  // TODO clean all this up
  const setBothLinesToDefault = () => {
    assignNewArr(peakY1, peakValleyWindows[selectedWell].minPeaks, setPeakY1);
    assignNewArr(peakY2, peakValleyWindows[selectedWell].minPeaks, setPeakY2);
    assignNewArr(valleyY1, peakValleyWindows[selectedWell].maxValleys, setValleyY1);
    assignNewArr(valleyY2, peakValleyWindows[selectedWell].maxValleys, setValleyY2);
  };

  const setBothLinesToNew = (newPeakY1, newPeakY2, newValleyY1, newValleyY2) => {
    assignNewArr(peakY1, newPeakY1, setPeakY1);
    assignNewArr(peakY2, newPeakY2, setPeakY2);
    assignNewArr(valleyY1, newValleyY1, setValleyY1);
    assignNewArr(valleyY2, newValleyY2, setValleyY2);
  };

  const isNewY = (yToCompare, originalYArr) => {
    return (
      yToCompare &&
      originalYArr.length !== 0 &&
      originalYArr[wellIdx] &&
      parseInt(yToCompare) !== parseInt(originalYArr[wellIdx])
    );
  };

  const filterFeature = (
    featureType,
    featureIndices,
    startTime,
    endTime,
    wellCoords,
    wellIndex = wellIdx
  ) => {
    return featureIndices.filter((idx) => {
      // Can only filter if the data for this well has actually been loaded,
      // which is not guaranteed to be the case with the staggered loading of data for each well
      if (!wellCoords) return true;

      const [featureMarkerX, featureMarkerY] = wellCoords[idx];

      const featureThresholdY1 = featureType === "peak" ? peakY1 : valleyY1;
      const featureThresholdY2 = featureType === "peak" ? peakY2 : valleyY2;
      const featureThresholdY = calculateYLimit(
        featureThresholdY1[wellIndex],
        featureThresholdY2[wellIndex],
        featureMarkerX
      );

      const isFeatureWithinWindow = featureMarkerX >= startTime && featureMarkerX <= endTime;
      const isFeatureWithinThreshold =
        featureType === "peak" ? featureMarkerY >= featureThresholdY : featureMarkerY <= featureThresholdY;

      return isFeatureWithinThreshold && isFeatureWithinWindow;
    });
  };

  // const isChangelogEmpty = () => {
  //   return changelog !== {} && Object.keys(changelog).some((key) => changelog[key].length > 0);
  // };

  const removeDuplicateFeatures = (duplicates, sortedFeatures) => {
    for (const [i, feature] of Object.entries(duplicates)) {
      // right most feature will never be the removed duplicate so removing last index
      if (+i !== duplicates.length - 1) {
        // get index of feature in sorted peak/valley array
        const idxToCheck = sortedFeatures.indexOf(feature);
        // get the current value and the next value from sorted array
        const [curr, next] = sortedFeatures.slice(idxToCheck, idxToCheck + 2);
        // if the current feature and next feature are in order and match from duplicate array
        // you know that they are right next to each other
        if (feature === curr && duplicates[+i + 1] === next) {
          // remove left duplicate, keep the rightmost feature
          sortedFeatures.splice(idxToCheck, 1);
        }
      }
    }

    return sortedFeatures;
  };

  const handleCheckedDuplicateFeatures = async (checked) => {
    setRemoveDupsChecked(checked);

    if (checked) {
      const currentPeaksValleysCopy = JSON.parse(JSON.stringify(editablePeaksValleys));

      for (const well in currentPeaksValleysCopy) {
        const duplicateFeatures = checkDuplicates(well);
        const { peak, valley } = JSON.parse(JSON.stringify(duplicateFeatures));

        const sortedPeaks = currentPeaksValleysCopy[well][0].sort((a, b) => a - b);
        const sortedValleys = currentPeaksValleysCopy[well][1].sort((a, b) => a - b);

        currentPeaksValleysCopy[well][0] = removeDuplicateFeatures(peak, sortedPeaks);
        currentPeaksValleysCopy[well][1] = removeDuplicateFeatures(valley, sortedValleys);
      }

      setEditablePeaksValleys(currentPeaksValleysCopy);
      addToChangelog(
        "User has selected to automatically remove all duplicate peaks and valleys.",
        currentPeaksValleysCopy,
        true
      );
    } else {
      // if unchecked, revert back to previous peaks and valleys
      undoLastChange();
    }
  };

  const isRemoveDuplicatesDisabled = () => {
    // disable if remove duplicates has been checked and other changes have been made after or changes have been made first
    return (
      (removeDupsChecked &&
        Object.keys(changelog).some(
          (key) => changelog[key].length > 1 && changelog[key][0].removeDupsChecked
        )) ||
      Object.keys(changelog).some(
        (key) => changelog[key].length > 0 && !changelog[key][changelog[key].length - 1].removeDupsChecked
      )
    );
  };

  // ENTRYPOINT
  // defined last so that everything required for it already exists
  // Luci (12-14-2022) this component gets mounted twice and we don't want this expensive function to request waveform data to be called twice. This ensures it is only called once per job selection
  useMemo(() => {
    const data = sessionStorage.getItem(selectedJob.jobId); // returns null if key doesn't exist in storage
    if (data) {
      // if data is found in sessionStorage then do ?
      setModalLabels(constantModalLabels.dataFound);
      setModalOpen("dataFound");
    } else {
      // if no data stored, then need to retrieve from server
      getNewData();
    }
  }, [selectedJob]);

  return (
    <Container>
      <HeaderContainer>Interactive Waveform Analysis</HeaderContainer>
      <WellDropdownContainer>
        <WellDropdownLabel>Select Well:</WellDropdownLabel>
        <DropDownWidget
          options={wellNames}
          handleSelection={handleWellSelection}
          disabled={isLoading}
          reset={selectedWell == "A1"}
          initialSelected={0}
        />
      </WellDropdownContainer>

      <GraphContainer>
        {isLoading ? (
          <SpinnerContainer>
            <CircularSpinner size={200} />
          </SpinnerContainer>
        ) : (
          <WaveformGraph
            selectedWellInfo={{ selectedWell, wellIdx }}
            xRange={xRange}
            dataToGraph={dataToGraph}
            editableStartEndTimesHookItems={[editableStartEndTimes, setEditableStartEndTimes]}
            editablePeaksValleysHookItems={[editablePeaksValleys, setEditablePeaksValleys]}
            peakValleyWindows={peakValleyWindows}
            peakY1HookItems={[peakY1, setPeakY1]}
            peakY2HookItems={[peakY2, setPeakY2]}
            valleyY1HookItems={[valleyY1, setValleyY1]}
            valleyY2HookItems={[valleyY2, setValleyY2]}
            changelogActions={{
              save: saveChanges,
              undo: undoLastChange,
              reset: resetWellChanges,
              open: () => setOpenChangelog(true),
            }}
            deletePeakValley={deletePeakValley}
            addPeakValley={addPeakValley}
            filterFeature={filterFeature}
            checkDuplicates={checkDuplicates}
            calculateYLimit={calculateYLimit}
            assignNewArr={assignNewArr}
          />
        )}
      </GraphContainer>
      <OuterParamContainer>
        <ParamContainer>
          <ParamLabel htmlFor="removeDupFeatures">
            Remove Duplicate Peaks/Valleys:
            <Tooltip
              title={
                <TooltipText>
                  {
                    "Automatically remove duplicate peaks and valleys from all wells and can only be performed when no other changes have been made."
                  }
                </TooltipText>
              }
            >
              <InfoOutlinedIcon sx={IconStyle} />
            </Tooltip>
          </ParamLabel>
          <CheckboxWidget
            color={"secondary"}
            size={"small"}
            disabled={isRemoveDuplicatesDisabled()}
            handleCheckbox={handleCheckedDuplicateFeatures}
            checkedState={removeDupsChecked}
          />
        </ParamContainer>
        <ParamContainer>
          <ParamLabel htmlFor="selectedPulse3dVersion">
            Pulse3d Version:
            <Tooltip
              title={
                <TooltipText>
                  {"Specifies which version of the pulse3d analysis software to use."}
                </TooltipText>
              }
            >
              <InfoOutlinedIcon sx={IconStyle} />
            </Tooltip>
          </ParamLabel>
          <div style={{ width: "140px" }}>
            <DropDownWidget
              options={pulse3dVersions.map((version) => {
                const selectedVersionMeta = metaPulse3dVersions.filter((meta) => meta.version === version);
                if (selectedVersionMeta[0] && selectedVersionMeta[0].state === "testing") {
                  return version + " " + "[ testing ]";
                } else if (selectedVersionMeta[0] && selectedVersionMeta[0].state === "deprecated") {
                  return version + " " + "[ deprecated ]";
                } else {
                  return version;
                }
              })}
              label="Select"
              reset={pulse3dVersionIdx === 0}
              handleSelection={handleVersionSelect}
              initialSelected={0}
            />
          </div>
        </ParamContainer>
        {pulse3dVersionGte("0.32.2") && (
          <ParamContainer>
            <ParamLabel htmlFor="nameOverride">
              Override Original Name:
              <Tooltip
                title={
                  <TooltipText>
                    {"This name will replace the original recording name for the ouput filename."}
                  </TooltipText>
                }
              >
                <InfoOutlinedIcon sx={IconStyle} />
              </Tooltip>
            </ParamLabel>
            <div style={{ width: "50%" }}>
              <FormInput
                name="nameOverride"
                placeholder={""}
                value={nameOverride}
                onChangeFn={(e) => {
                  setNameOverride(e.target.value);
                }}
              />
            </div>
          </ParamContainer>
        )}
      </OuterParamContainer>
      <ButtonContainer>
        <ButtonWidget
          width="200px"
          height="50px"
          position="relative"
          borderRadius="3px"
          left="-70px"
          label="Cancel"
          clickFn={() => setOpenInteractiveAnalysis(false)}
        />
        <ButtonWidget
          width="200px"
          height="50px"
          position="relative"
          borderRadius="3px"
          left="-50px"
          label="Run Analysis"
          backgroundColor={uploadInProgress || isLoading ? "var(--dark-gray)" : "var(--dark-blue)"}
          disabled={uploadInProgress || isLoading}
          inProgress={uploadInProgress}
          clickFn={handleRunAnalysis}
        />
      </ButtonContainer>
      <ModalWidget
        open={["status", "dataFound", "pulse3dWarning"].includes(modalOpen)}
        buttons={modalLabels.buttons}
        closeModal={handleModalClose}
        header={modalLabels.header}
        labels={modalLabels.messages}
      />
      <ModalWidget
        open={duplicateModalOpen}
        buttons={constantModalLabels.duplicate.buttons}
        closeModal={handleDuplicatesModalClose}
        header={constantModalLabels.duplicate.header}
        labels={constantModalLabels.duplicate.messages}
      />
      <ModalWidget
        open={openChangelog}
        buttons={["Close"]}
        width={900}
        closeModal={() => setOpenChangelog(false)}
        header={`Changelog for ${selectedWell}`}
        labels={
          changelog[selectedWell] && changelog[selectedWell].length > 0
            ? changelog[selectedWell].map(({ message }) => message)
            : ["No changes found."]
        }
      />
      <ModalWidget
        open={creditUsageAlert}
        labels={["This re-analysis will consume 1 analysis credit."]}
        closeModal={() => {
          setCreditUsageAlert(false);
        }}
        header={"Attention!"}
      />
      <ModalWidget
        open={deprecationNotice}
        labels={[pulse3dVersionEOLDate]}
        closeModal={() => {
          setDeprecationNotice(false);
        }}
        header={"Attention!"}
      />
    </Container>
  );
}<|MERGE_RESOLUTION|>--- conflicted
+++ resolved
@@ -156,7 +156,7 @@
   removeDuplicates: {
     header: "Important!",
     messages: [
-      "This action will be performed on all well and can only be undone if no other changes have been made.",
+      "This action will be performed on all wells and can only be undone if no other changes have been made.",
       "Please confirm to proceed.",
     ],
     buttons: ["Cancel", "Continue"],
@@ -193,7 +193,7 @@
   const [isLoading, setIsLoading] = useState(true);
   const [modalOpen, setModalOpen] = useState(false);
   const [modalLabels, setModalLabels] = useState(constantModalLabels.success);
-  const [duplicateModalOpen, setDuplicateModalOpen] = useState(false);
+  const [removeDupsWarning, setRemoveDupsWarning] = useState(false);
 
   const [wellIdx, setWellIdx] = useState(0); // TODO use well name everywhere instead
   const [selectedWell, setSelectedWell] = useState("A1");
@@ -756,16 +756,6 @@
       // remove desired marker
       peaksValleysCopy[selectedWell][typeIdx].splice(targetIdx, 1);
       setEditablePeaksValleys({ ...peaksValleysCopy });
-<<<<<<< HEAD
-
-      const coordinates = dataToGraph[idx];
-      const changelogMessage = `${typeIdx === 0 ? "Peak" : "Valley"} at [ ${coordinates[0].toFixed(
-        2
-      )}, ${coordinates[1].toFixed(2)} ] was removed.`;
-
-      addToChangelog(changelogMessage, peaksValleysCopy);
-=======
->>>>>>> f28c1711
     }
   };
 
@@ -778,16 +768,6 @@
 
     peaksValleysCopy[selectedWell][typeIdx].push(indexToAdd);
     setEditablePeaksValleys({ ...peaksValleysCopy });
-<<<<<<< HEAD
-
-    const coordinates = dataToGraph[indexToAdd];
-    const changelogMessage = `${typeIdx === 0 ? "Peak" : "Valley"} was added at [ ${coordinates[0].toFixed(
-      2
-    )}, ${coordinates[1].toFixed(2)} ]`;
-
-    addToChangelog(changelogMessage, peaksValleysCopy);
-=======
->>>>>>> f28c1711
   };
 
   const addToChangelog = (message, peaksValleys, checked) => {
@@ -838,7 +818,7 @@
     if (wellsWithDups.length > 0) {
       const wellsWithDupsString = wellsWithDups.join(", ");
       constantModalLabels.duplicate.messages.splice(1, 1, wellsWithDupsString);
-      setDuplicateModalOpen(true);
+      setModalOpen("duplicatesFound");
     } else {
       postNewJob();
     }
@@ -906,7 +886,7 @@
   };
 
   const handleDuplicatesModalClose = (isRunAnalysisOption) => {
-    setDuplicateModalOpen(false);
+    setModalOpen(false);
     if (isRunAnalysisOption) {
       postNewJob();
     }
@@ -977,10 +957,6 @@
       return isFeatureWithinThreshold && isFeatureWithinWindow;
     });
   };
-
-  // const isChangelogEmpty = () => {
-  //   return changelog !== {} && Object.keys(changelog).some((key) => changelog[key].length > 0);
-  // };
 
   const removeDuplicateFeatures = (duplicates, sortedFeatures) => {
     for (const [i, feature] of Object.entries(duplicates)) {
@@ -1002,10 +978,10 @@
     return sortedFeatures;
   };
 
-  const handleCheckedDuplicateFeatures = async (checked) => {
-    setRemoveDupsChecked(checked);
-
-    if (checked) {
+  const closeRemoveDuplicatesModal = async (idx) => {
+    setRemoveDupsChecked(idx === 1);
+
+    if (idx === 1) {
       const currentPeaksValleysCopy = JSON.parse(JSON.stringify(editablePeaksValleys));
 
       for (const well in currentPeaksValleysCopy) {
@@ -1025,6 +1001,21 @@
         currentPeaksValleysCopy,
         true
       );
+    }
+
+    setModalOpen(false);
+  };
+
+  const handleCheckedDuplicateFeatures = (checked) => {
+    // removeDupsWarning tracks if a user has seen this warning modal during the IA session.
+    // we do not need to show it more than once per session
+    // TODO discuss if even once per session is too much.
+    if (checked) {
+      if (removeDupsWarning) closeRemoveDuplicatesModal(1);
+      else {
+        setRemoveDupsWarning(true);
+        setModalOpen("removeDuplicates");
+      }
     } else {
       // if unchecked, revert back to previous peaks and valleys
       undoLastChange();
@@ -1219,11 +1210,18 @@
         labels={modalLabels.messages}
       />
       <ModalWidget
-        open={duplicateModalOpen}
+        open={modalOpen === "duplicatesFound"}
         buttons={constantModalLabels.duplicate.buttons}
         closeModal={handleDuplicatesModalClose}
         header={constantModalLabels.duplicate.header}
         labels={constantModalLabels.duplicate.messages}
+      />
+      <ModalWidget
+        open={modalOpen === "removeDuplicates"}
+        buttons={constantModalLabels.removeDuplicates.buttons}
+        closeModal={closeRemoveDuplicatesModal}
+        header={constantModalLabels.removeDuplicates.header}
+        labels={constantModalLabels.removeDuplicates.messages}
       />
       <ModalWidget
         open={openChangelog}

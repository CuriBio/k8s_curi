--- conflicted
+++ resolved
@@ -282,10 +282,7 @@
       : originalData.coordinates[selectedWell];
     peaksList = filterPeaks(peaksList, startTime, endTime, wellCoords);
     valleysList = filterValleys(valleysList, startTime, endTime, wellCoords);
-<<<<<<< HEAD
-=======
-
->>>>>>> 6505ad62
+
     let peakIndex = 0;
     let valleyIndex = 0;
     const time = [];
@@ -549,16 +546,14 @@
     for (const well of Object.keys(editablePeaksValleys)) {
       let wellPeaks = editablePeaksValleys[well][0];
       let wellValleys = editablePeaksValleys[well][1];
-<<<<<<< HEAD
-=======
-
->>>>>>> 6505ad62
+
       if (well in originalData.coordinates) {
         const wellIndex = twentyFourPlateDefinition.getIndexFromWellName(well);
         const wellCoords = originalData.coordinates[well];
         wellPeaks = filterPeaks(wellPeaks, startTime, endTime, wellCoords, wellIndex);
         wellValleys = filterValleys(wellValleys, startTime, endTime, wellCoords, wellIndex);
       }
+      
       filtered[well] = [wellPeaks, wellValleys];
     }
     return filtered;

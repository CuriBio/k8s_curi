import styled from "styled-components";
import { useEffect, useState, useContext } from "react";
import DropDownWidget from "../basicWidgets/DropDownWidget";
import WaveformGraph from "./InteractiveWaveformGraph";
import { deepCopy } from "@/utils/generic";
import CircularSpinner from "../basicWidgets/CircularSpinner";
import ButtonWidget from "../basicWidgets/ButtonWidget";
import ModalWidget from "../basicWidgets/ModalWidget";
import { UploadsContext } from "@/components/layouts/DashboardLayout";
import InfoOutlinedIcon from "@mui/icons-material/InfoOutlined";
import Tooltip from "@mui/material/Tooltip";
import semverGte from "semver/functions/gte";
import FormInput from "@/components/basicWidgets/FormInput";
import { AuthContext } from "@/pages/_app";
import CheckboxWidget from "@/components/basicWidgets/CheckboxWidget";
import { useWaveformData } from "@/components/interactiveAnalysis/useWaveformData";

const Container = styled.div`
  height: 100%;
  display: flex;
  flex-direction: column;
  align-items: center;
  overflow: hidden;
  box-shadow: 0px 5px 5px -3px rgb(0 0 0 / 30%), 0px 8px 10px 1px rgb(0 0 0 / 20%),
    0px 3px 14px 2px rgb(0 0 0 / 12%);
`;

const HeaderContainer = styled.div`
  font-size: 24px;
  margin: 20px;
  cursor: default;
`;

const WellDropdownContainer = styled.div`
  height: 30px;
  display: flex;
  flex-direction: row;
  align-items: center;
  width: 200px;
`;

const WellDropdownLabel = styled.span`
  line-height: 2;
  font-size: 20px;
  white-space: nowrap;
  padding-right: 15px;
  cursor: default;
`;

const ParamContainer = styled.div`
  height: 60px;
  display: flex;
  flex-direction: row;
  align-items: center;
  width: 650px;
  justify-content: left;
`;

const ParamLabel = styled.span`
  line-height: 2;
  font-size: 16px;
  width: 30%;
  margin-right: 19px;
  position: relative;
  white-space: nowrap;
  width: 47%;
  margin-right: 19px;
  position: relative;
  display: flex;
  align-items: center;
  cursor: default;
  justify-content: left;
`;

const GraphContainer = styled.div`
  border-radius: 7px;
  background-color: var(--med-gray);
  position: relative;
  width: 1350px;
  margin-top: 2%;
  overflow: hidden;
  padding: 0px 15px;
  display: flex;
  flex-direction: column;
  box-shadow: 0px 5px 5px -3px rgb(0 0 0 / 30%), 0px 8px 10px 1px rgb(0 0 0 / 20%),
    0px 3px 14px 2px rgb(0 0 0 / 12%);
`;

const SpinnerContainer = styled.div`
  height: 448px;
  display: flex;
  width: 100%;
  align-items: center;
  justify-content: center;
`;
const ButtonContainer = styled.div`
  position: relative;
  height: 50px;
  width: 100%;
  margin-bottom: 25px;
  display: flex;
  justify-content: flex-end;
  margin-bottom: 25px;
`;

const OuterParamContainer = styled.div`
  width: 100%;
  display: flex;
  flex-direction: column;
  justify-content: left;
  padding-left: 13%;
  margin: 37px 0;
`;

const TooltipText = styled.span`
  font-size: 15px;
`;

const IconStyle = {
  marginLeft: "5px",
  "&:hover": {
    color: "var(--teal-green)",
    cursor: "pointer",
  },
};

const constantModalLabels = {
  success: {
    header: "Success!",
    messages: [
      "You have successfully started a new analysis.",
      "It will appear in the uploads table shortly.",
    ],
    buttons: ["Close"],
  },
  error: {
    header: "Error Occurred!",
    messages: ["There was an issue while attempting to start this analysis.", "Please try again later."],
    buttons: ["Close"],
  },
  duplicate: {
    header: "Warning!",
    messages: ["Consecutive peaks and/or valleys were detected in the following wells:"],
    buttons: ["Back", "Run Analysis"],
  },
  oldPulse3dVersion: {
    header: "Warning!",
    messages: [
      "Interactive analysis requires a newer version of Pulse3D than the version originally used on this recording. Peaks and valleys may be slightly different.",
      "Please re-analyze this recording using a Pulse3D version greater than 0.28.3.",
    ],
    buttons: ["Close"],
  },
  dataFound: {
    header: "Important!",
    messages: ["Previous changes have been found for this analysis.", "Do you want to use it or start over?"],
    buttons: ["Start Over", "Use Existing Changes"],
  },
  removeDuplicates: {
    header: "Important!",
    messages: [
      "This action will be performed on all wells and can only be undone if no other changes have been made.",
      "Please confirm to continue.",
    ],
    buttons: ["Cancel", "Continue"],
  },
};

const ACTIONS = {
  ADD: "add",
  UNDO: "undo",
  RESET: "reset",
};

const LOAD_STATUSES = {
  NOT_LOADED: "not_loaded",
  LOADING_EXISTING: "existing",
  LOADING_NEW: "new",
  LOADED: "loaded",
};

const getDefaultCustomAnalysisSettings = (wells) => {
  const customVals = {
    // add values that apply to all wells
    windowedAnalysisBounds: {
      start: null,
      end: null,
    },
  };
  // add per well values
  for (const well of wells) {
    customVals[well] = {
      allFeatureIndices: {
        peaks: [],
        valleys: [],
      },
      filteredFeatureIndices: {
        peaks: [],
        valleys: [],
      },
      duplicateFeatureIndices: {
        peaks: [],
        valleys: [],
      },
      thresholdEndpoints: {
        peaks: {
          y1: null,
          y2: null,
        },
        valleys: {
          y1: null,
          y2: null,
        },
      },
    };
  }
  return customVals;
};

const getArraysForWells = (wells) => {
  const changelog = {};
  for (const well of wells) {
    changelog[well] = [];
  }
  return changelog;
};

const title = (s) => {
  return s.charAt(0).toUpperCase() + s.slice(1);
};

const formatFeatureName = (featureName) => {
  // Remove the 's' at the end so it's not plural in the changelog
  return title(featureName).slice(0, -1);
};

const formatFloat = (n) => {
  return n.toFixed(2);
};

const formatCoords = ([x, y]) => {
  return `[ ${formatFloat(x)}, ${formatFloat(y)} ]`;
};

export default function InteractiveWaveformModal({
  selectedJob,
  setOpenInteractiveAnalysis,
  numberOfJobsInUpload,
}) {
  // this hook gets waveform data no matter what first
  // a useEffect watching the error and loading states kicks off next step
  const { waveformData, featureIndicies, getErrorState, getLoadingState } = useWaveformData(
    `${process.env.NEXT_PUBLIC_PULSE3D_URL}/jobs/waveform-data?upload_id=${selectedJob.uploadId}&job_id=${selectedJob.jobId}`
  );

  const { usageQuota } = useContext(AuthContext);
  const { pulse3dVersions, metaPulse3dVersions } = useContext(UploadsContext);

  const [loadStatus, setLoadStatus] = useState(LOAD_STATUSES.NOT_LOADED);
  const isLoading = loadStatus !== LOAD_STATUSES.LOADED;

  const [creditUsageAlert, setCreditUsageAlert] = useState(false);
  const [pulse3dVersionIdx, setPulse3dVersionIdx] = useState(0);
  const [filteredVersions, setFilteredVersions] = useState([]);
  const [deprecationNotice, setDeprecationNotice] = useState(false);
  const [pulse3dVersionEOLDate, setPulse3dVersionEOLDate] = useState("");
  const [nameOverride, setNameOverride] = useState();
  const [uploadInProgress, setUploadInProgress] = useState(false); // determines state of interactive analysis upload
  const [modalOpen, setModalOpen] = useState(false);
  const [modalLabels, setModalLabels] = useState(constantModalLabels.success);

  const [removeDupsChecked, setRemoveDupsChecked] = useState(false);
  const [removeDupsWarning, setRemoveDupsWarning] = useState(false);
  const [disableRemoveDupsCheckbox, setDisableRemoveDupsCheckbox] = useState(false);

  const [selectedWell, setSelectedWell] = useState("A1");

  const [originalAnalysisData, setOriginalAnalysisData] = useState({}); // original waveforms and peaks/valleys for each well from GET request, unedited
  const wellWaveformData =
    originalAnalysisData.coordinates && originalAnalysisData.coordinates[selectedWell]
      ? originalAnalysisData.coordinates[selectedWell]
      : [];
  const [baseData, setBaseData] = useState({}); // same originalAnalysisData.featuresForWells but can have dups removed
  const [timepointRange, setTimepointRange] = useState({
    // This is a copy of the max/min timepoints of the data. Windowed analysis start/stop times are set in customAnalysisSettings.windowedAnalysisBounds
    // Must be stored in its own state and not tied directly to the recording data because it will be set to the start/stop times of the job if
    // They were set
    min: null,
    max: null,
  });
  const [customAnalysisSettings, setCustomAnalysisSettings] = useState({});
  // This only exists as a convenience for passing data down to WaveformGraph. It's a copy of customAnalysisSettings with only the data relevant for the selected well
  const [customAnalysisSettingsForWell, setCustomAnalysisSettingsForWell] = useState();
  // TODO could probably combine customAnalysisSettingsChanges and changelog
  const [customAnalysisSettingsChanges, setCustomAnalysisSettingsChanges] = useState({});
  const [changelog, setChangelog] = useState({});
  const [openChangelog, setOpenChangelog] = useState(false);

  const updateCustomAnalysisSettings = (newCustomAnalysisSettings) => {
    newCustomAnalysisSettings = deepCopy(newCustomAnalysisSettings);

    for (const well of Object.keys(waveformData)) {
      if (well in newCustomAnalysisSettings) {
        newCustomAnalysisSettings[well].filteredFeatureIndices = filterAndSortFeatures(
          originalAnalysisData.coordinates[well],
          newCustomAnalysisSettings.windowedAnalysisBounds,
          newCustomAnalysisSettings[well]
        );
        newCustomAnalysisSettings[well].duplicateFeatureIndices = checkDuplicates(
          newCustomAnalysisSettings[well].filteredFeatureIndices
        );
      }
    }
    setCustomAnalysisSettings(newCustomAnalysisSettings);
  };

  const resetWellChanges = () => {
    customAnalysisSettingsInitializers.featureIndices(selectedWell, "peaks", baseData[selectedWell][0]);
    customAnalysisSettingsInitializers.featureIndices(selectedWell, "valleys", baseData[selectedWell][1]);
    setBothLinesToDefault(selectedWell);
  };

  // setChangelog and setCustomAnalysisSettingsChanges should not be called directly, use this instead so they are always handled together.
  // This should also only be used for changes that only apply to the currently selected well. Global changes should be handled separately
  const handleChangeForCurrentWell = (actionType, newWellSettings = null, newChangelogMsg = null) => {
    const changelogCopy = deepCopy(changelog);
    const changelogCopyForWell = changelogCopy[selectedWell];
    const customAnalysisSettingsChangesCopy = deepCopy(customAnalysisSettingsChanges);
    const customAnalysisSettingsChangesCopyForWell = customAnalysisSettingsChangesCopy[selectedWell];
    const customAnalysisSettingsCopy = deepCopy(customAnalysisSettings);

    let newCustomAnalysisSettings;
    if (actionType === ACTIONS.ADD) {
      customAnalysisSettingsChangesCopyForWell.push(newWellSettings);
      changelogCopyForWell.push(newChangelogMsg);
      newCustomAnalysisSettings = {
        ...customAnalysisSettingsCopy,
        [selectedWell]: newWellSettings,
      };
    } else if (actionType === ACTIONS.RESET || changelogCopyForWell.length <= 1) {
      customAnalysisSettingsChangesCopyForWell.splice(0, customAnalysisSettingsChangesCopyForWell.length);
      changelogCopyForWell.splice(0, changelogCopyForWell.length);
      resetWellChanges();
    } else {
      // UNDO with at least 2 changes in the changelog at the time of the action, so reset does not need to be handled here
      customAnalysisSettingsChangesCopyForWell.splice(customAnalysisSettingsChangesCopyForWell.length - 1, 1);
      changelogCopyForWell.splice(changelogCopyForWell.length - 1, 1);
      newCustomAnalysisSettings = {
        ...customAnalysisSettingsCopy,
        [selectedWell]: customAnalysisSettingsChangesCopyForWell.slice(-1)[0],
      };
    }
    if (newCustomAnalysisSettings) {
      updateCustomAnalysisSettings(newCustomAnalysisSettings);
    }
    updateChangelog(changelogCopy, customAnalysisSettingsChangesCopy);
  };

  const updateChangelog = (changelogCopy, customAnalysisSettingsChangesCopy) => {
    setChangelog(changelogCopy);
    setCustomAnalysisSettingsChanges(customAnalysisSettingsChangesCopy);
    // need to update this whenever changelog is updated
    setDisableRemoveDupsCheckbox(isRemoveDuplicatesDisabled(changelogCopy));
  };

  const customAnalysisSettingsInitializers = {
    windowBounds: (initialBounds) => {
      updateCustomAnalysisSettings({
        ...customAnalysisSettings,
        windowedAnalysisBounds: deepCopy(initialBounds),
      });
    },
    featureIndices: (well, featureName, initialIndices) => {
      if (well in customAnalysisSettings) {
        const wellSettings = customAnalysisSettings[well];
        wellSettings.allFeatureIndices[featureName] = deepCopy(initialIndices);
        updateCustomAnalysisSettings({
          ...customAnalysisSettings,
          [well]: wellSettings,
        });
      }
    },
    thresholdEndpoints: (well, featureName, initialValue) => {
      if (well in customAnalysisSettings) {
        const wellSettings = customAnalysisSettings[well];
        wellSettings.thresholdEndpoints[featureName] = {
          y1: initialValue,
          y2: initialValue,
        };
        updateCustomAnalysisSettings({
          ...customAnalysisSettings,
          [well]: wellSettings,
        });
      }
    },
  };

  const customAnalysisSettingsUpdaters = {
    // Global changes are not tracked in the changelog
    setWindowBounds: (newBounds) => {
      updateCustomAnalysisSettings({
        ...customAnalysisSettings,
        windowedAnalysisBounds: {
          ...customAnalysisSettings.windowedAnalysisBounds,
          ...newBounds,
        },
      });
    },
    // These functions will always update the changelog
    addFeature: (featureName, timepoint) => {
      const wellSettings = customAnalysisSettings[selectedWell];
      const wellFeatureIndices = wellSettings.allFeatureIndices[featureName];

      const idxToAdd = wellWaveformData.findIndex(
        (coord) => Number(coord[0].toFixed(2)) === Number(timepoint.toFixed(2))
      );
      wellFeatureIndices.push(idxToAdd);

      const changelogMsg = `${formatFeatureName(featureName)} at ${formatCoords(
        wellWaveformData[idxToAdd]
      )} was added.`;

      handleChangeForCurrentWell(ACTIONS.ADD, wellSettings, changelogMsg);
    },
    deleteFeature: (featureName, idxToDelete) => {
      const wellSettings = customAnalysisSettings[selectedWell];
      const wellFeatureIndices = wellSettings.allFeatureIndices[featureName];

      const targetIdx = wellFeatureIndices.indexOf(idxToDelete);
      if (targetIdx === -1) return;
      wellFeatureIndices.splice(targetIdx, 1);

      const changelogMsg = `${formatFeatureName(featureName)} at ${formatCoords(
        wellWaveformData[idxToDelete]
      )} was removed.`;

      handleChangeForCurrentWell(ACTIONS.ADD, wellSettings, changelogMsg);
    },
    moveFeature: (featureName, originalIdx, newIdx) => {
      const wellSettings = customAnalysisSettings[selectedWell];
      const wellFeatureIndices = wellSettings.allFeatureIndices[featureName];

      const targetIdx = wellFeatureIndices.indexOf(originalIdx);
      if (targetIdx === -1) return;
      wellFeatureIndices.splice(targetIdx, 1, newIdx);

      const changelogMsg = `${formatFeatureName(featureName)} at ${formatCoords(
        wellWaveformData[originalIdx]
      )} was moved to ${formatCoords(wellWaveformData[newIdx])}.`;

      handleChangeForCurrentWell(ACTIONS.ADD, wellSettings, changelogMsg);
    },
    setThresholdEndpoints: (featureName, newEndpoints) => {
      const wellSettings = customAnalysisSettings[selectedWell];

      wellSettings.thresholdEndpoints[featureName] = {
        ...wellSettings.thresholdEndpoints[featureName],
        ...newEndpoints,
      };

      let changelogMsg = `${formatFeatureName(featureName)} Line `;
      if (newEndpoints.y1) {
        if (newEndpoints.y2) {
          changelogMsg += `Endpoints changed to Y1: ${formatFloat(newEndpoints.y1)} and Y2: ${formatFloat(
            newEndpoints.y2
          )}.`;
        } else {
          changelogMsg += `Y1 changed to ${formatFloat(newEndpoints.y1)}.`;
        }
      } else {
        changelogMsg += `Y2 changed to ${formatFloat(newEndpoints.y2)}.`;
      }

      handleChangeForCurrentWell(ACTIONS.ADD, wellSettings, changelogMsg);
    },
  };

  // One-time setup for component.
  // Currently just need to set the available pulse3d versions and check the current usage of the user
  useEffect(() => {
    if (usageQuota && usageQuota.limits && numberOfJobsInUpload >= 2 && usageQuota.limits.jobs !== -1) {
      setCreditUsageAlert(true);
    }
  }, []);

  // Update baseData anytime the remove dups checkbox state changes, except when set during load of existing changes
  useEffect(() => {
    if (loadStatus === LOAD_STATUSES.LOADING_EXISTING) {
      return;
    }
    if (removeDupsChecked) {
      const baseDataCopy = deepCopy(baseData);
      for (const well in baseDataCopy) {
        const { duplicateFeatureIndices } = customAnalysisSettings[well];
        baseDataCopy[well][0] = removeDups(baseDataCopy[well][0], duplicateFeatureIndices.peaks);
        baseDataCopy[well][1] = removeDups(baseDataCopy[well][1], duplicateFeatureIndices.valleys);
      }
      setBaseData(baseDataCopy);
    } else if (originalAnalysisData.featuresForWells) {
      // if unchecked, revert back to previous peaks and valleys
      setBaseData(originalAnalysisData.featuresForWells);
    }
  }, [removeDupsChecked]);

  // Update the custom peaks and valleys correctly after baseData is updated.
  // Currently baseData will only be updated when it is initially set for all wells, when the remove dups checkbox state changes (in the useEffect above),
  // and when loading existing data.
  useEffect(() => {
    if (loadStatus === LOAD_STATUSES.LOADING_EXISTING) {
      return;
    }
    for (const well of Object.keys(waveformData)) {
      if (baseData[well]) {
        customAnalysisSettingsInitializers.featureIndices(well, "peaks", baseData[well][0]);
        customAnalysisSettingsInitializers.featureIndices(well, "valleys", baseData[well][1]);
      }
    }
  }, [baseData]);

  // A spinner is displayed until the waveform data for the currently selected well is loaded.
  // This switches from the spinner to the WaveformGraph once that happens, as well as setting the default
  // threshold lines if they aren't already set (i.e. loaded from sessionStorage)
  useEffect(() => {
    switch (loadStatus) {
      case LOAD_STATUSES.LOADING_NEW: {
        for (const well of Object.keys(waveformData)) {
          setBothLinesToDefault(well);
        }
        // fall through expected here
      }
      case LOAD_STATUSES.LOADING_EXISTING: {
        setLoadStatus(LOAD_STATUSES.LOADED);
      }
    }
  }, [loadStatus]);

  // update customAnalysisSettingsForWell whenever customAnalysisSettings or the currently selected well changes
  useEffect(() => {
    if (selectedWell in customAnalysisSettings)
      setCustomAnalysisSettingsForWell(
        // Tanner (6/1/23): Copying just to be safe
        deepCopy({
          windowedAnalysisBounds: customAnalysisSettings.windowedAnalysisBounds,
          featureIndices: customAnalysisSettings[selectedWell].filteredFeatureIndices,
          duplicateIndices: customAnalysisSettings[selectedWell].duplicateFeatureIndices,
          thresholdEndpoints: customAnalysisSettings[selectedWell].thresholdEndpoints,
        })
      );
  }, [customAnalysisSettings, selectedWell]);

  const handleWaveformData = async () => {
    try {
      setSelectedWell(Object.keys(waveformData)[0]);
      setCustomAnalysisSettingsChanges(getArraysForWells(Object.keys(waveformData)));
      setChangelog(getArraysForWells(Object.keys(waveformData)));
      setBaseData(featureIndicies);

      customAnalysisSettings = getDefaultCustomAnalysisSettings(Object.keys(waveformData));
      setCustomAnalysisSettings(customAnalysisSettings);

      // original data is set and never changed to hold original state in case of reset
      originalAnalysisData = { featuresForWells: featureIndicies, coordinates: waveformData };
      setOriginalAnalysisData(originalAnalysisData);

      const { start_time, end_time } = selectedJob.analysisParams;
      const newTimepointRange = {
        min: start_time || Math.min(...waveformData[Object.keys(waveformData)[0]].map((coords) => coords[0])),
        max: end_time || Math.max(...waveformData[Object.keys(waveformData)[0]].map((coords) => coords[0])),
      };
      setTimepointRange(newTimepointRange);
      customAnalysisSettingsInitializers.windowBounds({
        start: newTimepointRange.min,
        end: newTimepointRange.max,
      });

      // won't be present for older recordings or if no replacement was ever given
      if ("nameOverride" in selectedJob) setNameOverride(selectedJob.nameOverride);

      if (!semverGte(selectedJob.analysisParams.pulse3d_version, "0.28.3")) {
        setModalLabels(constantModalLabels.oldPulse3dVersion);
        setModalOpen("pulse3dWarning");
      }

      setLoadStatus(LOAD_STATUSES.LOADING_NEW);
    } catch (e) {
      console.log("ERROR handling waveform data:", e);
      // open error modal and kick users back to /uploads page if random  error
      setModalLabels(constantModalLabels.error);
      setModalOpen("status");
    }
  };

  const saveChanges = () => {
    try {
      const saveData = {
        baseData,
        removeDupsChecked,
        changelog,
        customAnalysisSettingsChanges,
        customAnalysisSettings,
      };
      sessionStorage.setItem(selectedJob.jobId, JSON.stringify(saveData));
    } catch (e) {
      console.log("ERROR saving changes:", e);
    }
  };

  const loadExistingData = () => {
    const jsonData = sessionStorage.getItem(selectedJob.jobId);
    const existingData = JSON.parse(jsonData);
    setCustomAnalysisSettings(existingData.customAnalysisSettings);
    updateChangelog(existingData.changelog, existingData.customAnalysisSettingsChanges);
    setRemoveDupsChecked(existingData.removeDupsChecked);
    setBaseData(existingData.baseData);
    setLoadStatus(LOAD_STATUSES.LOADING_EXISTING);
  };

  const handleWellSelection = async (idx) => {
    const wellName = Object.keys(waveformData)[idx];
    if (wellName !== selectedWell) {
      setSelectedWell(wellName);
    }
  };

  const postNewJob = async () => {
    try {
      setUploadInProgress(true);

      const filteredFeatures = {};
      for (const well in customAnalysisSettings) {
        if (!Object.keys(waveformData).includes(well)) continue; // ignore global changes
        const { peaks, valleys } = customAnalysisSettings[well].filteredFeatureIndices;
        filteredFeatures[well] = [peaks, valleys];
      }

      const prevPulse3dVersion = selectedJob.analysisParams.pulse3d_version;
      const { start: startTime, end: endTime } = customAnalysisSettings.windowedAnalysisBounds;

      // reassign new peaks and valleys if different
      const requestBody = {
        ...selectedJob.analysisParams,
        upload_id: selectedJob.uploadId,
        peaks_valleys: filteredFeatures,
        start_time: startTime === timepointRange.min ? null : startTime,
        end_time: endTime === timepointRange.max ? null : endTime,
        version: filteredVersions[pulse3dVersionIdx],
        previous_version: prevPulse3dVersion,
      };

      // only add for versions greater than 0.32.2
      if (semverGte(prevPulse3dVersion, "0.32.2")) {
        requestBody.name_override = nameOverride === "" ? null : nameOverride;
      }

      const jobResponse = await fetch(`${process.env.NEXT_PUBLIC_PULSE3D_URL}/jobs`, {
        method: "POST",
        body: JSON.stringify(requestBody),
      });

      if (jobResponse.status !== 200) {
        console.log("ERROR posting new job:", await jobResponse.json());
        setModalLabels(constantModalLabels.error);
      } else {
        setModalLabels(constantModalLabels.success);
      }

      setUploadInProgress(false);
      setModalOpen("status");
      // once interactive analysis is closed, clear storage.
      // currently clearing for successful uploads
      sessionStorage.removeItem(selectedJob.jobId);
    } catch (e) {
      console.log("ERROR posting new job:", e);
      setModalLabels(constantModalLabels.error);
      setUploadInProgress(false);
      setModalOpen("status");
    }
  };

  const handleModalClose = async (i) => {
    // close IA if error status warning or old pulse3d warning modals are closed
    if (modalOpen === "status" || modalOpen === "pulse3dWarning") {
      setOpenInteractiveAnalysis(false);
    } else {
      await handleWaveformData();
      if (i === 1) {
        loadExistingData();
        // remove existing record if it was loaded
        sessionStorage.removeItem(selectedJob.jobId);
      }
    }
    // close modal
    setModalOpen(false);
  };

  const handleVersionSelect = (idx) => {
    const selectedVersionMetadata = metaPulse3dVersions.filter(
      (version) => version.version === pulse3dVersions[idx]
    )[0];

    setPulse3dVersionEOLDate(
      `Version ${selectedVersionMetadata.version} will be removed ${
        selectedVersionMetadata.end_of_life_date || "soon"
      }.`
    );

    setDeprecationNotice(selectedVersionMetadata.state === "deprecated");
    setPulse3dVersionIdx(idx);
  };

  const handleRunAnalysis = () => {
    const wellsWithDups = [];
    Object.keys(customAnalysisSettings).map((well) => {
      if (!Object.keys(waveformData).includes(well)) return; // ignore global changes
      const { duplicateFeatureIndices } = customAnalysisSettings[well];
      const { peaks, valleys } = duplicateFeatureIndices;
      if (peaks.length > 0 || valleys.length > 0) wellsWithDups.push(well);
    });

    if (wellsWithDups.length > 0) {
      const wellsWithDupsString = wellsWithDups.join(", ");
      constantModalLabels.duplicate.messages.splice(1, 1, wellsWithDupsString);
      setModalOpen("duplicatesFound");
    } else {
      postNewJob();
    }
  };

  const pulse3dVersionGte = (version) => {
    return filteredVersions.length > 0 && semverGte(filteredVersions[pulse3dVersionIdx], version);
  };

  const handleDuplicatesModalClose = (isRunAnalysisOption) => {
    setModalOpen(false);
    if (isRunAnalysisOption) {
      postNewJob();
    }
  };

  const calculateYLimit = ({ y1, y2 }, windowedAnalysisBounds, markerX) => {
    const { start: x1, end: x2 } = windowedAnalysisBounds;
    const slope = (y2 - y1) / (x2 - x1);
    return y1 + slope * (markerX - x1);
  };

  const findInitialThresholdForFeature = (well, featureType) => {
    const { coordinates, featuresForWells } = originalAnalysisData;
    const { max, min } = timepointRange;

    const compare = (a, b) => {
      return b == null || (featureType === "peaks" ? a < b : a > b);
    };

    const featureIdx = featureType === "peaks" ? 0 : 1;
    const wellSpecificFeatures = featuresForWells[well][featureIdx];
    const wellSpecificCoords = coordinates[well];

    let currentTresholdY = null;

    // consider when no features were found in a well
    if (wellSpecificCoords && wellSpecificFeatures.length > 0) {
      wellSpecificFeatures.map((featureIdx) => {
        const [testX, testY] = wellSpecificCoords[featureIdx];
        // only use features inside windowed analysis times
        const isLessThanEndTime = !max || testX <= max;
        const isGreaterThanStartTime = !min || testX >= min;
        // filter for features inside windowed time
        if (compare(testY, currentTresholdY) && isGreaterThanStartTime && isLessThanEndTime) {
          currentTresholdY = testY;
        }
      });
    }

    return currentTresholdY;
  };

  const setBothLinesToDefault = (well) => {
    customAnalysisSettingsInitializers.thresholdEndpoints(
      well,
      "peaks",
      findInitialThresholdForFeature(well, "peaks")
    );
    customAnalysisSettingsInitializers.thresholdEndpoints(
      well,
      "valleys",
      findInitialThresholdForFeature(well, "valleys")
    );
  };

  const filterAndSortFeatures = (
    wellCoords,
    windowedAnalysisBounds,
    { allFeatureIndices, thresholdEndpoints }
  ) => {
    allFeatureIndices = deepCopy(allFeatureIndices);

    const { start, end } = windowedAnalysisBounds;

    let filteredAndSortedFeatures = {};
    for (const featureType in allFeatureIndices) {
      filteredAndSortedFeatures[featureType] = allFeatureIndices[featureType]
        .filter((idx) => {
          // Can only filter if the data for this well has actually been loaded,
          // which is not guaranteed to be the case with the staggered loading of data for each well
          if (!wellCoords) return true;

          const [featureMarkerX, featureMarkerY] = wellCoords[idx];
          const isFeatureWithinWindow = featureMarkerX >= start && featureMarkerX <= end;

<<<<<<< HEAD
          const featureThresholdY = calculateYLimit(
            thresholdEndpoints[featureType],
            windowedAnalysisBounds,
            featureMarkerX
          );
          const isFeatureWithinThreshold =
            featureType === "peaks"
              ? featureMarkerY >= featureThresholdY
              : featureMarkerY <= featureThresholdY;
=======
          let isFeatureWithinThreshold;
          if (thresholdEndpoints[featureType].y1 == null || thresholdEndpoints[featureType].y2 == null) {
            isFeatureWithinThreshold = true;
          } else {
            const featureThresholdY = calculateYLimit(
              thresholdEndpoints[featureType],
              windowedAnalysisBounds,
              featureMarkerX
            );
            isFeatureWithinThreshold =
              featureType === "peaks"
                ? featureMarkerY >= featureThresholdY
                : featureMarkerY <= featureThresholdY;
          }
>>>>>>> ba0abf8a

          return isFeatureWithinThreshold && isFeatureWithinWindow;
        })
        .sort((a, b) => a - b);
    }
    return filteredAndSortedFeatures;
  };

  const checkDuplicates = (filteredFeatureIndices) => {
    const { peaks, valleys } = filteredFeatureIndices;

    // create list with all features in order
    const features = [];
    for (const idx of peaks) {
      features.push({ type: "peaks", idx });
    }
    for (const idx of valleys) {
      features.push({ type: "valleys", idx });
    }
    features.sort((a, b) => a.idx - b.idx);

    const duplicates = { peaks: [], valleys: [] };
    for (let i = 0; i < features.length; i++) {
      const [curr, next] = features.slice(i, i + 2);
      if (curr && next && curr.type === next.type) {
        duplicates[curr.type].push(curr.idx);
      }
    }

    return duplicates;
  };

  const removeDups = (allIndices, dupIndices) => {
    return allIndices.filter((idx) => !dupIndices.includes(idx));
  };

  const closeRemoveDuplicatesModal = async (idx) => {
    setRemoveDupsChecked(idx === 1);
    // close modal
    setModalOpen(false);
  };

  const handleCheckedDuplicateFeatures = (checked) => {
    // removeDupsWarning tracks if a user has seen this warning modal during the IA session.
    // we do not need to show it more than once per session
    if (checked) {
      if (removeDupsWarning) {
        // if user has seen the warning, immediately remove all duplicates
        closeRemoveDuplicatesModal(1);
      } else {
        // otherwise pop up modal letting user know the conditions of this action
        setRemoveDupsWarning(true);
        setModalOpen("removeDuplicates");
      }
    } else {
      setRemoveDupsChecked(false);
    }
  };

  const isRemoveDuplicatesDisabled = (changelogCopy) => {
    // Should be disabled if the data for the current well is loading or if any changes have been made on any well
    return isLoading || Object.keys(changelogCopy).some((well) => changelogCopy[well].length > 0);
  };

  // ENTRYPOINT
  // defined last so that everything required for it already exists
  // Luci (12-14-2022) this component gets mounted twice and we don't want this expensive function to request waveform data to be called twice. This ensures it is only called once per job selection
  useEffect(() => {
    if (getErrorState) {
      console.log("ERROR getting waveform data:", e);
      // open error modal and kick users back to /uploads page if random  error
      setModalLabels(constantModalLabels.error);
      setModalOpen("status");
    } else if (!getLoadingState) {
      const compatibleVersions = pulse3dVersions.filter((v) => {
        if (Object.keys(waveformData).length === 24) {
          return true;
        } else {
<<<<<<< HEAD
          const minVersion = Object.keys(waveformData).length < 24 ? "0.32.2" : "0.33.9";
=======
          const minVersion = Object.keys(waveformData).length < 24 ? "0.32.2" : "0.33.11";
>>>>>>> ba0abf8a
          return semverGte(v, minVersion);
        }
      });

      setFilteredVersions([...compatibleVersions]);

      const data = sessionStorage.getItem(selectedJob.jobId); // returns null if key doesn't exist in storage
      if (data) {
        // if data is found in sessionStorage then do ?
        setModalLabels(constantModalLabels.dataFound);
        setModalOpen("dataFound");
      } else {
        // if no data stored, then need to retrieve from server
        handleWaveformData();
      }
    }
  }, [getErrorState, getLoadingState]);

  return (
    <Container>
      <HeaderContainer>Interactive Waveform Analysis</HeaderContainer>
      <WellDropdownContainer>
        <WellDropdownLabel>Select Well:</WellDropdownLabel>
        <DropDownWidget
          options={Object.keys(waveformData)}
          handleSelection={handleWellSelection}
          disabled={isLoading}
          reset={selectedWell === Object.keys(waveformData)[0]}
          initialSelected={0}
        />
      </WellDropdownContainer>

      <GraphContainer>
        {isLoading ? (
          <SpinnerContainer>
            <CircularSpinner size={200} />
          </SpinnerContainer>
        ) : (
          <WaveformGraph
            timepointRange={timepointRange}
            waveformData={wellWaveformData}
            customAnalysisSettings={customAnalysisSettingsForWell}
            customAnalysisSettingsUpdaters={customAnalysisSettingsUpdaters}
            changelogActions={{
              save: saveChanges,
              undo: () => handleChangeForCurrentWell(ACTIONS.UNDO),
              reset: () => handleChangeForCurrentWell(ACTIONS.RESET),
              open: () => setOpenChangelog(true),
            }}
          />
        )}
      </GraphContainer>
      <OuterParamContainer>
        <ParamContainer>
          <ParamLabel htmlFor="removeDupFeatures">
            Remove Duplicate Peaks/Valleys:
            <Tooltip
              title={
                <TooltipText>
                  {
                    "Automatically remove duplicate peaks and valleys from all wells and can only be performed when no other changes have been made."
                  }
                </TooltipText>
              }
            >
              <InfoOutlinedIcon sx={IconStyle} />
            </Tooltip>
          </ParamLabel>
          <CheckboxWidget
            color={"secondary"}
            size={"small"}
            disabled={disableRemoveDupsCheckbox || isLoading}
            handleCheckbox={handleCheckedDuplicateFeatures}
            checkedState={removeDupsChecked}
          />
        </ParamContainer>
        <ParamContainer>
          <ParamLabel htmlFor="selectedPulse3dVersion">
            Pulse3d Version:
            <Tooltip
              title={
                <TooltipText>
                  {"Specifies which version of the pulse3d analysis software to use."}
                </TooltipText>
              }
            >
              <InfoOutlinedIcon sx={IconStyle} />
            </Tooltip>
          </ParamLabel>
          <div style={{ width: "140px" }}>
            <DropDownWidget
              options={filteredVersions.map((version) => {
                const selectedVersionMeta = metaPulse3dVersions.filter((meta) => meta.version === version);
                if (selectedVersionMeta[0] && selectedVersionMeta[0].state === "testing") {
                  return version + " " + "[ testing ]";
                } else if (selectedVersionMeta[0] && selectedVersionMeta[0].state === "deprecated") {
                  return version + " " + "[ deprecated ]";
                } else {
                  return version;
                }
              })}
              label="Select"
              reset={pulse3dVersionIdx === 0}
              handleSelection={handleVersionSelect}
              initialSelected={0}
            />
          </div>
        </ParamContainer>
        {pulse3dVersionGte("0.32.2") && (
          <ParamContainer>
            <ParamLabel htmlFor="nameOverride">
              Override Original Name:
              <Tooltip
                title={
                  <TooltipText>
                    {"This name will replace the original recording name for the ouput filename."}
                  </TooltipText>
                }
              >
                <InfoOutlinedIcon sx={IconStyle} />
              </Tooltip>
            </ParamLabel>
            <div style={{ width: "50%" }}>
              <FormInput
                name="nameOverride"
                placeholder={""}
                value={nameOverride}
                onChangeFn={(e) => {
                  setNameOverride(e.target.value);
                }}
              />
            </div>
          </ParamContainer>
        )}
      </OuterParamContainer>
      <ButtonContainer>
        <ButtonWidget
          width="200px"
          height="50px"
          position="relative"
          borderRadius="3px"
          left="-70px"
          label="Cancel"
          clickFn={() => setOpenInteractiveAnalysis(false)}
        />
        <ButtonWidget
          width="200px"
          height="50px"
          position="relative"
          borderRadius="3px"
          left="-50px"
          label="Run Analysis"
          backgroundColor={uploadInProgress || isLoading ? "var(--dark-gray)" : "var(--dark-blue)"}
          disabled={uploadInProgress || isLoading}
          inProgress={uploadInProgress}
          clickFn={handleRunAnalysis}
        />
      </ButtonContainer>
      <ModalWidget
        open={["status", "dataFound", "pulse3dWarning"].includes(modalOpen)}
        buttons={modalLabels.buttons}
        closeModal={handleModalClose}
        header={modalLabels.header}
        labels={modalLabels.messages}
      />
      <ModalWidget
        open={modalOpen === "duplicatesFound"}
        buttons={constantModalLabels.duplicate.buttons}
        closeModal={handleDuplicatesModalClose}
        header={constantModalLabels.duplicate.header}
        labels={constantModalLabels.duplicate.messages}
      />
      <ModalWidget
        open={modalOpen === "removeDuplicates"}
        buttons={constantModalLabels.removeDuplicates.buttons}
        closeModal={closeRemoveDuplicatesModal}
        header={constantModalLabels.removeDuplicates.header}
        labels={constantModalLabels.removeDuplicates.messages}
      />
      <ModalWidget
        open={openChangelog}
        buttons={["Close"]}
        width={900}
        closeModal={() => setOpenChangelog(false)}
        header={`Changelog for ${selectedWell}`}
        labels={
          changelog[selectedWell] && changelog[selectedWell].length > 0
            ? changelog[selectedWell].map((message) => message)
            : ["No changes found."]
        }
      />
      <ModalWidget
        open={creditUsageAlert}
        labels={["This re-analysis will consume 1 analysis credit."]}
        closeModal={() => {
          setCreditUsageAlert(false);
        }}
        header={"Attention!"}
      />
      <ModalWidget
        open={deprecationNotice}
        labels={[pulse3dVersionEOLDate]}
        closeModal={() => {
          setDeprecationNotice(false);
        }}
        header={"Attention!"}
      />
    </Container>
  );
}<|MERGE_RESOLUTION|>--- conflicted
+++ resolved
@@ -807,17 +807,6 @@
           const [featureMarkerX, featureMarkerY] = wellCoords[idx];
           const isFeatureWithinWindow = featureMarkerX >= start && featureMarkerX <= end;
 
-<<<<<<< HEAD
-          const featureThresholdY = calculateYLimit(
-            thresholdEndpoints[featureType],
-            windowedAnalysisBounds,
-            featureMarkerX
-          );
-          const isFeatureWithinThreshold =
-            featureType === "peaks"
-              ? featureMarkerY >= featureThresholdY
-              : featureMarkerY <= featureThresholdY;
-=======
           let isFeatureWithinThreshold;
           if (thresholdEndpoints[featureType].y1 == null || thresholdEndpoints[featureType].y2 == null) {
             isFeatureWithinThreshold = true;
@@ -832,7 +821,6 @@
                 ? featureMarkerY >= featureThresholdY
                 : featureMarkerY <= featureThresholdY;
           }
->>>>>>> ba0abf8a
 
           return isFeatureWithinThreshold && isFeatureWithinWindow;
         })
@@ -911,11 +899,7 @@
         if (Object.keys(waveformData).length === 24) {
           return true;
         } else {
-<<<<<<< HEAD
-          const minVersion = Object.keys(waveformData).length < 24 ? "0.32.2" : "0.33.9";
-=======
           const minVersion = Object.keys(waveformData).length < 24 ? "0.32.2" : "0.33.11";
->>>>>>> ba0abf8a
           return semverGte(v, minVersion);
         }
       });

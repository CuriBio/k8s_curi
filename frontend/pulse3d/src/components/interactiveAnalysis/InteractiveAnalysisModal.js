import styled from "styled-components";
import { useEffect, useState, useContext, useMemo } from "react";
import DropDownWidget from "../basicWidgets/DropDownWidget";
import WaveformGraph from "./WaveformGraph";
import { WellTitle as LabwareDefinition } from "@/utils/labwareCalculations";
import { deepCopy } from "@/utils/generic";
import CircularSpinner from "../basicWidgets/CircularSpinner";
import ButtonWidget from "../basicWidgets/ButtonWidget";
import ModalWidget from "../basicWidgets/ModalWidget";
import { UploadsContext } from "@/components/layouts/DashboardLayout";
import InfoOutlinedIcon from "@mui/icons-material/InfoOutlined";
import Tooltip from "@mui/material/Tooltip";
import semverGte from "semver/functions/gte";
import FormInput from "@/components/basicWidgets/FormInput";
import { AuthContext } from "@/pages/_app";
import CheckboxWidget from "@/components/basicWidgets/CheckboxWidget";
import * as apache from "apache-arrow";
import { getPeaksValleysFromTable, getWaveformCoordsFromTable } from "@/utils/generic";

const twentyFourPlateDefinition = new LabwareDefinition(4, 6);

const Container = styled.div`
  height: 100%;
  display: flex;
  flex-direction: column;
  align-items: center;
  overflow: hidden;
  box-shadow: 0px 5px 5px -3px rgb(0 0 0 / 30%), 0px 8px 10px 1px rgb(0 0 0 / 20%),
    0px 3px 14px 2px rgb(0 0 0 / 12%);
`;

const HeaderContainer = styled.div`
  font-size: 24px;
  margin: 20px;
  cursor: default;
`;

const WellDropdownContainer = styled.div`
  height: 30px;
  display: flex;
  flex-direction: row;
  align-items: center;
  width: 200px;
`;

const WellDropdownLabel = styled.span`
  line-height: 2;
  font-size: 20px;
  white-space: nowrap;
  padding-right: 15px;
  cursor: default;
`;

const ParamContainer = styled.div`
  height: 60px;
  display: flex;
  flex-direction: row;
  align-items: center;
  width: 650px;
  justify-content: left;
`;

const ParamLabel = styled.span`
  line-height: 2;
  font-size: 16px;
  width: 30%;
  margin-right: 19px;
  position: relative;
  white-space: nowrap;
  width: 47%;
  margin-right: 19px;
  position: relative;
  display: flex;
  align-items: center;
  cursor: default;
  justify-content: left;
`;

const GraphContainer = styled.div`
  border-radius: 7px;
  background-color: var(--med-gray);
  position: relative;
  width: 1350px;
  margin-top: 2%;
  overflow: hidden;
  padding: 0px 15px;
  display: flex;
  flex-direction: column;
  box-shadow: 0px 5px 5px -3px rgb(0 0 0 / 30%), 0px 8px 10px 1px rgb(0 0 0 / 20%),
    0px 3px 14px 2px rgb(0 0 0 / 12%);
`;

const SpinnerContainer = styled.div`
  height: 448px;
  display: flex;
  width: 100%;
  align-items: center;
  justify-content: center;
`;
const ButtonContainer = styled.div`
  position: relative;
  height: 50px;
  width: 100%;
  margin-bottom: 25px;
  display: flex;
  justify-content: flex-end;
  margin-bottom: 25px;
`;

const OuterParamContainer = styled.div`
  width: 100%;
  display: flex;
  flex-direction: column;
  justify-content: left;
  padding-left: 13%;
  margin: 37px 0;
`;

const TooltipText = styled.span`
  font-size: 15px;
`;

const IconStyle = {
  marginLeft: "5px",
  "&:hover": {
    color: "var(--teal-green)",
    cursor: "pointer",
  },
};

const constantModalLabels = {
  success: {
    header: "Success!",
    messages: [
      "You have successfully started a new analysis.",
      "It will appear in the uploads table shortly.",
    ],
    buttons: ["Close"],
  },
  error: {
    header: "Error Occurred!",
    messages: ["There was an issue while attempting to start this analysis.", "Please try again later."],
    buttons: ["Close"],
  },
  duplicate: {
    header: "Warning!",
    messages: ["Consecutive peaks and/or valleys were detected in the following wells:"],
    buttons: ["Back", "Run Analysis"],
  },
  oldPulse3dVersion: {
    header: "Warning!",
    messages: [
      "Interactive analysis requires a newer version of Pulse3D than the version originally used on this recording. Peaks and valleys may be slightly different.",
      "Please re-analyze this recording using a Pulse3D version greater than 0.28.3.",
    ],
    buttons: ["Close"],
  },
  dataFound: {
    header: "Important!",
    messages: ["Previous changes have been found for this analysis.", "Do you want to use it or start over?"],
    buttons: ["Start Over", "Use"],
  },
  removeDuplicates: {
    header: "Important!",
    messages: [
      "This action will be performed on all wells and can only be undone if no other changes have been made.",
      "Please confirm to continue.",
    ],
    buttons: ["Cancel", "Continue"],
  },
};

const wellNames = Array(24)
  .fill()
  .map((_, idx) => twentyFourPlateDefinition.getWellNameFromIndex(idx));

const ACTIONS = {
  ADD: "add",
  UNDO: "undo",
  RESET: "reset",
};

const getDefaultCustomAnalysisSettings = () => {
  const customVals = {
    // add values that apply to all wells
    windowedAnalysisBounds: {
      start: null,
      end: null,
    },
  };
  // add per well values
  for (const well of wellNames) {
    customVals[well] = {
      allFeatureIndices: {
        peaks: [],
        valleys: [],
      },
      filteredFeatureIndices: {
        peaks: [],
        valleys: [],
      },
      duplicateFeatureIndices: {
        peaks: [],
        valleys: [],
      },
      thresholdEndpoints: {
        peaks: {
          y1: null,
          y2: null,
        },
        valleys: {
          y1: null,
          y2: null,
        },
      },
    };
  }
  return customVals;
};

const getArraysForWells = () => {
  const changelog = {};
  for (const well of wellNames) {
    changelog[well] = [];
  }
  return changelog;
};

const title = (s) => {
  return s.charAt(0).toUpperCase() + s.slice(1);
};

const formatFeatureName = (featureName) => {
  // Remove the 's' at the end so it's not plural in the changelog
  return title(featureName).slice(0, -1);
};

const formatFloat = (n) => {
  return n.toFixed(2);
};

const formatCoords = ([x, y]) => {
  return `[ ${formatFloat(x)}, ${formatFloat(y)} ]`;
};

export default function InteractiveWaveformModal({
  selectedJob,
  setOpenInteractiveAnalysis,
  numberOfJobsInUpload,
}) {
  const { usageQuota } = useContext(AuthContext);
  const { pulse3dVersions, metaPulse3dVersions } = useContext(UploadsContext);

  const [creditUsageAlert, setCreditUsageAlert] = useState(false);
  const [pulse3dVersionIdx, setPulse3dVersionIdx] = useState(0);
  const [filteredVersions, setFilteredVersions] = useState([]);
  const [deprecationNotice, setDeprecationNotice] = useState(false);
  const [pulse3dVersionEOLDate, setPulse3dVersionEOLDate] = useState("");
  const [nameOverride, setNameOverride] = useState();
  const [uploadInProgress, setUploadInProgress] = useState(false); // determines state of interactive analysis upload
  const [isLoading, setIsLoading] = useState(true);
  const [modalOpen, setModalOpen] = useState(false);
  const [modalLabels, setModalLabels] = useState(constantModalLabels.success);

  const [removeDupsChecked, setRemoveDupsChecked] = useState(false);
  const [removeDupsWarning, setRemoveDupsWarning] = useState(false);
  const [disableRemoveDupsCheckbox, setDisableRemoveDupsCheckbox] = useState(false);

  const [selectedWell, setSelectedWell] = useState("A1");

<<<<<<< HEAD
  const [originalAnalysisData, setOriginalAnalysisData] = useState({}); // original waveforms and peaks/valleys for each well from GET request, unedited
  const wellWaveformData =
    originalAnalysisData.coordinates && originalAnalysisData.coordinates[selectedWell]
      ? originalAnalysisData.coordinates[selectedWell]
      : [];
  const [baseData, setBaseData] = useState({}); // same originalAnalysisData.featuresForWells but can have dups removed
  const [timepointRange, setTimepointRange] = useState({
    // This is a copy of the max/min timepoints of the data. Windowed analysis start/stop times are set in customAnalysisSettings.windowedAnalysisBounds
    // Must be stored in its own state and not tied directly to the recording data because it will be set to the start/stop times of the job if
    // They were set
=======
  const [originalData, setOriginalData] = useState({}); // original waveform data from GET request, unedited
  const [baseData, setBaseData] = useState({}); // same originalData.peaksValleys but can have dups removed
  const [xRange, setXRange] = useState({
    // This is a copy of the max/min timepoints of the data. Windowed analysis start/stop times are set in editableStartEndTimes
>>>>>>> 2765361e
    min: null,
    max: null,
  });

  const [customAnalysisSettings, setCustomAnalysisSettings] = useState(getDefaultCustomAnalysisSettings());
  // This only exists as a convenience for passing data down to WaveformGraph. It's a copy of customAnalysisSettings with only the data relevant for the selected well
  const [customAnalysisSettingsForWell, setCustomAnalysisSettingsForWell] = useState({});
  // TODO could probably combine customAnalysisSettingsChanges and changelog
  const [customAnalysisSettingsChanges, setCustomAnalysisSettingsChanges] = useState(getArraysForWells());
  const [changelog, setChangelog] = useState(getArraysForWells());
  const [openChangelog, setOpenChangelog] = useState(false);

  const updateCustomAnalysisSettings = (newCustomAnalysisSettings) => {
    newCustomAnalysisSettings = deepCopy(newCustomAnalysisSettings);
    for (const well of wellNames) {
      newCustomAnalysisSettings[well].filteredFeatureIndices = filterAndSortFeatures(
        originalAnalysisData.coordinates[well],
        newCustomAnalysisSettings.windowedAnalysisBounds,
        newCustomAnalysisSettings[well]
      );
      newCustomAnalysisSettings[well].duplicateFeatureIndices = checkDuplicates(
        newCustomAnalysisSettings[well].filteredFeatureIndices
      );
    }
    setCustomAnalysisSettings(newCustomAnalysisSettings);
  };

  const resetWellChanges = (newChangelog) => {
    customAnalysisSettingsInitializers.featureIndices(selectedWell, "peaks", baseData[selectedWell][0]);
    customAnalysisSettingsInitializers.featureIndices(selectedWell, "valleys", baseData[selectedWell][1]);
    setBothLinesToDefault();
  };

  // setChangelog and setCustomAnalysisSettingsChanges should not be called directly, use this instead so they are always handled together.
  // This should also only be used for changes that only apply to the currently selected well. Global changes should be handled separately
  const handleChangeForCurrentWell = (actionType, newWellSettings = null, newChangelogMsg = null) => {
    const changelogCopy = deepCopy(changelog);
    const changelogCopyForWell = changelogCopy[selectedWell];
    const customAnalysisSettingsChangesCopy = deepCopy(customAnalysisSettingsChanges);
    const customAnalysisSettingsChangesCopyForWell = customAnalysisSettingsChangesCopy[selectedWell];
    const customAnalysisSettingsCopy = deepCopy(customAnalysisSettings);

    let newCustomAnalysisSettings;
    if (actionType === ACTIONS.ADD) {
      customAnalysisSettingsChangesCopyForWell.push(newWellSettings);
      changelogCopyForWell.push(newChangelogMsg);
      newCustomAnalysisSettings = {
        ...customAnalysisSettingsCopy,
        [selectedWell]: newWellSettings,
      };
    } else if (actionType === ACTIONS.RESET || changelogCopyForWell.length <= 1) {
      customAnalysisSettingsChangesCopyForWell.splice(0, customAnalysisSettingsChangesCopyForWell.length);
      changelogCopyForWell.splice(0, changelogCopyForWell.length);
      resetWellChanges(changelogCopy);
    } else {
      // UNDO with at least 2 changes in the changelog at the time of the action, so reset does not need to be handled here
      customAnalysisSettingsChangesCopyForWell.splice(customAnalysisSettingsChangesCopyForWell.length - 1, 1);
      changelogCopyForWell.splice(changelogCopyForWell.length - 1, 1);
      newCustomAnalysisSettings = {
        ...customAnalysisSettingsCopy,
        [selectedWell]: customAnalysisSettingsChangesCopyForWell.slice(-1)[0],
      };
    }
    if (newCustomAnalysisSettings) {
      updateCustomAnalysisSettings(newCustomAnalysisSettings);
    }
    setChangelog(changelogCopy);
    setCustomAnalysisSettingsChanges(customAnalysisSettingsChangesCopy);
    // also need to update this
    setDisableRemoveDupsCheckbox(isRemoveDuplicatesDisabled(changelogCopy));
  };

  const customAnalysisSettingsInitializers = {
    windowBounds: (initialBounds) => {
      updateCustomAnalysisSettings({
        ...customAnalysisSettings,
        windowedAnalysisBounds: deepCopy(initialBounds),
      });
    },
    featureIndices: (well, featureName, initialIndices) => {
      const wellSettings = customAnalysisSettings[well];
      wellSettings.allFeatureIndices[featureName] = deepCopy(initialIndices);
      updateCustomAnalysisSettings({
        ...customAnalysisSettings,
        [well]: wellSettings,
      });
    },
    thresholdEndpoints: (well, featureName, initialValue) => {
      const wellSettings = customAnalysisSettings[well];
      wellSettings.thresholdEndpoints[featureName] = {
        y1: initialValue,
        y2: initialValue,
      };
      updateCustomAnalysisSettings({
        ...customAnalysisSettings,
        [well]: wellSettings,
      });
    },
  };

  const customAnalysisSettingsUpdaters = {
    // Global changes are not tracked in the changelog
    setWindowBounds: (newBounds) => {
      updateCustomAnalysisSettings({
        ...customAnalysisSettings,
        windowedAnalysisBounds: {
          ...customAnalysisSettings.windowedAnalysisBounds,
          ...newBounds,
        },
      });
    },
    // These functions will always update the changelog
    addFeature: (featureName, timepoint) => {
      const wellSettings = customAnalysisSettings[selectedWell];
      const wellFeatureIndices = wellSettings.allFeatureIndices[featureName];

      const idxToAdd = wellWaveformData.findIndex(
        (coord) => Number(coord[0].toFixed(2)) === Number(timepoint.toFixed(2))
      );
      wellFeatureIndices.push(idxToAdd);

      const changelogMsg = `${formatFeatureName(featureName)} at ${formatCoords(
        wellWaveformData[idxToAdd]
      )} was added.`;

      handleChangeForCurrentWell(ACTIONS.ADD, wellSettings, changelogMsg);
    },
    deleteFeature: (featureName, idxToDelete) => {
      const wellSettings = customAnalysisSettings[selectedWell];
      const wellFeatureIndices = wellSettings.allFeatureIndices[featureName];

      const targetIdx = wellFeatureIndices.indexOf(idxToDelete);
      if (targetIdx === -1) return;
      wellFeatureIndices.splice(targetIdx, 1);

      const changelogMsg = `${formatFeatureName(featureName)} at ${formatCoords(
        wellWaveformData[targetIdx]
      )} was removed.`;

      handleChangeForCurrentWell(ACTIONS.ADD, wellSettings, changelogMsg);
    },
    moveFeature: (featureName, originalIdx, newIdx) => {
      const wellSettings = customAnalysisSettings[selectedWell];
      const wellFeatureIndices = wellSettings.allFeatureIndices[featureName];

      const targetIdx = wellFeatureIndices.indexOf(originalIdx);
      if (targetIdx === -1) return;
      wellFeatureIndices.splice(targetIdx, 1, newIdx);

      const changelogMsg = `${formatFeatureName(featureName)} at ${formatCoords(
        wellWaveformData[originalIdx]
      )} was moved to ${formatCoords(wellWaveformData[newIdx])}.`;

      handleChangeForCurrentWell(ACTIONS.ADD, wellSettings, changelogMsg);
    },
    setThresholdEndpoints: (featureName, newEndpoints) => {
      const wellSettings = customAnalysisSettings[selectedWell];

      wellSettings.thresholdEndpoints[featureName] = {
        ...wellSettings.thresholdEndpoints[featureName],
        ...newEndpoints,
      };

      let changelogMsg = `${formatFeatureName(featureName)} Line `;
      if (newEndpoints.y1) {
        if (newEndpoints.y2) {
          changelogMsg += `Endpoints changed to Y1: ${formatFloat(newEndpoints.y1)} and Y2: ${formatFloat(
            newEndpoints.y2
          )}.`;
        } else {
          changelogMsg += `Y1 changed to ${formatFloat(newEndpoints.y1)}.`;
        }
      } else {
        changelogMsg += `Y2 changed to ${formatFloat(newEndpoints.y2)}.`;
      }

      handleChangeForCurrentWell(ACTIONS.ADD, wellSettings, changelogMsg);
    },
  };

  // One-time setup for component.
  // Currently just need to set the available pulse3d versions and check the current usage of the user
  useEffect(() => {
    const compatibleVersions = pulse3dVersions.filter((v) => semverGte(v, "0.28.3"));
    setFilteredVersions([...compatibleVersions]);

    if (usageQuota && usageQuota.limits && numberOfJobsInUpload >= 2 && usageQuota.limits.jobs !== -1) {
      setCreditUsageAlert(true);
    }
  }, []);

  // Update baseData anytime the remove dups checkbox state changes
  useEffect(() => {
    if (removeDupsChecked) {
      const baseDataCopy = deepCopy(baseData);
      for (const well in baseDataCopy) {
        const { duplicateFeatureIndices } = customAnalysisSettings[well];
        baseDataCopy[well][0] = removeDups(baseDataCopy[well][0], duplicateFeatureIndices.peaks);
        baseDataCopy[well][1] = removeDups(baseDataCopy[well][1], duplicateFeatureIndices.valleys);
      }
      setBaseData(baseDataCopy);
    } else if (originalAnalysisData.featuresForWells) {
      // if unchecked, revert back to previous peaks and valleys
      setBaseData(originalAnalysisData.featuresForWells);
    }
  }, [removeDupsChecked]);

  // Update the custom peaks and valleys correctly after baseData is updated.
  // Currently baseData will only be updated when it is initially set for all wells, and when the remove dups checkbox state changes (in the useEffect above)
  useEffect(() => {
    for (const well of wellNames) {
      if (baseData[well]) {
        customAnalysisSettingsInitializers.featureIndices(well, "peaks", baseData[well][0]);
        customAnalysisSettingsInitializers.featureIndices(well, "valleys", baseData[well][1]);
      }
    }
  }, [baseData]);

  // A spinner is displayed until the waveform data for the currently selected well is loaded.
  // This switches from the spinner to the WaveformGraph once that happens
  useEffect(() => {
    if (wellWaveformData.length > 0) {
      setIsLoading(false);
    }
  }, [wellWaveformData]);

<<<<<<< HEAD
  // set peak and valley markers if not already set and the data required to set them is present
  useEffect(() => {
    const { peaks, valleys } = customAnalysisSettings[selectedWell].thresholdEndpoints;
    if (
      [peaks.y1, peaks.y2, valleys.y1, valleys.y1].filter((val) => val == null).length > 0 &&
      originalAnalysisData.featuresForWells &&
      originalAnalysisData.featuresForWells[selectedWell]
    ) {
      setBothLinesToDefault();
    }
  }, [selectedWell, wellWaveformData]);

  // update customAnalysisSettingsForWell whenever customAnalysisSettings or the currently selected well changes
  useEffect(() => {
    setCustomAnalysisSettingsForWell(
      // Tanner (6/1/23): Copying just to be safe
      deepCopy({
        windowedAnalysisBounds: customAnalysisSettings.windowedAnalysisBounds,
        featureIndices: customAnalysisSettings[selectedWell].filteredFeatureIndices,
        duplicateIndices: customAnalysisSettings[selectedWell].duplicateFeatureIndices,
        thresholdEndpoints: customAnalysisSettings[selectedWell].thresholdEndpoints,
      })
    );
  }, [customAnalysisSettings, selectedWell]);

  const getNewData = async () => {
    await getWaveformData(true, "A1");
  };

  const getWaveformData = async (featuresNeeded, well) => {
=======
  const getWaveformData = async () => {
>>>>>>> 2765361e
    try {
      const wasmModule = await import("parquet-wasm/esm/arrow1.js");
      await wasmModule.default();

      const response = await fetch(
<<<<<<< HEAD
        `${process.env.NEXT_PUBLIC_PULSE3D_URL}/jobs/waveform-data?upload_id=${selectedJob.uploadId}&job_id=${selectedJob.jobId}&peaks_valleys=${featuresNeeded}&well_name=${well}`
=======
        `${process.env.NEXT_PUBLIC_PULSE3D_URL}/jobs/waveform-data?upload_id=${selectedJob.uploadId}&job_id=${selectedJob.jobId}`
>>>>>>> 2765361e
      );

      if (response.status !== 200) throw Error();

      const buffer = await response.json();

<<<<<<< HEAD
      if (!("coordinates" in originalAnalysisData)) {
        originalAnalysisData = {
          featuresForWells: res.peaks_valleys,
          coordinates: {},
        };
        setBaseData(res.peaks_valleys);
      }

      const { coordinates } = res;
      // original data is set and never changed to hold original state in case of reset
      originalAnalysisData.coordinates[well] = coordinates;
      setOriginalAnalysisData(originalAnalysisData);

      if (featuresNeeded) {
        const { start_time, end_time } = selectedJob.analysisParams;
        const newTimepointRange = {
          min: start_time || Math.min(...coordinates.map((coords) => coords[0])),
          max: end_time || Math.max(...coordinates.map((coords) => coords[0])),
        };
        setTimepointRange(newTimepointRange);
        customAnalysisSettingsInitializers.windowBounds({
          start: newTimepointRange.min,
          end: newTimepointRange.max,
        });

        // won't be present for older recordings or if no replacement was ever given
        if ("nameOverride" in selectedJob) setNameOverride(selectedJob.nameOverride);
      }

=======
      const peaksValleysParquet = wasmModule.readParquet(Object.values(buffer.peaksValleys));
      const peaksValleysTable = apache.tableFromIPC(peaksValleysParquet);
      const peaksValleys = await getPeaksValleysFromTable(peaksValleysTable);

      const timeForceParquet = wasmModule.readParquet(Object.values(buffer.timeForceData));
      const timeForceTable = apache.tableFromIPC(timeForceParquet);
      const coordinates = await getWaveformCoordsFromTable(timeForceTable, buffer.normalizeYAxis);

      originalData = { peaksValleys, coordinates };
      setOriginalData(originalData);
      setEditablePeaksValleys(peaksValleys);
      setBaseData(peaksValleys);

      const { start_time, end_time } = selectedJob.analysisParams;

      xRange = {
        min: start_time || Math.min(...coordinates["A1"].map((coords) => coords[0])),
        max: end_time || Math.max(...coordinates["A1"].map((coords) => coords[0])),
      };
      setXRange(xRange);

      setEditableStartEndTimes({
        startTime: xRange.min,
        endTime: xRange.max,
      });

      // won't be present for older recordings or if no replacement was ever given
      if ("nameOverride" in selectedJob) setNameOverride(selectedJob.nameOverride);
      // setup initial peak valley thresholds
      setInitialPeakValleyWindows();
      // this function actually renders new graph data to the page
      setDataToGraph([...coordinates["A1"]]);

>>>>>>> 2765361e
      if (!semverGte(selectedJob.analysisParams.pulse3d_version, "0.28.3")) {
        setModalLabels(constantModalLabels.oldPulse3dVersion);
        setModalOpen("pulse3dWarning");
      }
    } catch (e) {
      console.log("ERROR getting waveform data", e);
      // open error modal and kick users back to /uploads page if random  error
      setModalLabels(constantModalLabels.error);
      setModalOpen("status");
    }
  };

<<<<<<< HEAD
=======
  const checkDuplicates = (
    well = selectedWell,
    peaks,
    valleys,
    peakThresholdY1 = peakY1[wellIdx],
    peakThresholdY2 = peakY2[wellIdx],
    valleyThresholdY1 = valleyY1[wellIdx],
    valleyThresholdY2 = valleyY2[wellIdx],
    start = editableStartEndTimes.startTime,
    end = editableStartEndTimes.endTime
  ) => {
    const wellIndex = twentyFourPlateDefinition.getWellIndexFromName(well);
    // filter
    const wellCoords = originalData.coordinates[well];
    const peakIndices = filterFeature(
      "peak",
      peaks,
      start,
      end,
      wellCoords,
      wellIndex,
      peakThresholdY1,
      peakThresholdY2
    );

    const valleyIndices = filterFeature(
      "valley",
      valleys,
      start,
      end,
      wellCoords,
      wellIndex,
      valleyThresholdY1,
      valleyThresholdY2
    );

    // create list with all features in order
    const features = [];
    for (const idx of peakIndices) {
      features.push({ type: "peak", idx });
    }
    for (const idx of valleyIndices) {
      features.push({ type: "valley", idx });
    }
    features.sort((a, b) => a.idx - b.idx);

    const duplicates = { peak: [], valley: [] };

    for (let i = 0; i < features.length; i++) {
      const [curr, next] = features.slice(i, i + 2);
      if (curr && next && curr.type === next.type) {
        duplicates[curr.type].push(curr.idx);
      }
    }

    return duplicates;
  };

  const setInitialPeakValleyWindows = () => {
    const windows = {};
    const peakThresholds = Array(24);
    const valleyThresholds = Array(24);

    for (const well of wellNames) {
      const wellIdx = twentyFourPlateDefinition.getWellIndexFromName(well);
      const minPeaks = findLowestPeak(well);
      const maxValleys = findHighestValley(well);

      peakThresholds[wellIdx] = minPeaks;
      valleyThresholds[wellIdx] = maxValleys;
      windows[well] = {
        minPeaks,
        maxValleys,
      };
    }
    setPeakY1(peakThresholds);
    setPeakY2(peakThresholds);
    setValleyY1(valleyThresholds);
    setValleyY2(valleyThresholds);
    setPeakValleyWindows(windows);
  };

  const findLowestPeak = (well) => {
    const { coordinates, peaksValleys } = originalData;
    const { max, min } = xRange;

    const wellSpecificPeaks = peaksValleys[well][0];
    const wellSpecificCoords = coordinates[well];
    // consider when no peaks or valleys were found in a well
    if (wellSpecificCoords && wellSpecificPeaks.length > 0) {
      const windowedPeaks = wellSpecificPeaks.filter((peak) => {
        // only use peaks inside windowed analysis times
        const timeOfPeak = wellSpecificCoords[peak][0];
        const isLessThanEndTime = !max || timeOfPeak <= max;
        const isGreaterThanStartTime = !min || timeOfPeak >= min;
        // filter for peaks inside windowed time
        return isGreaterThanStartTime && isLessThanEndTime;
      });

      // makes sure the initial valley to compare is within window
      let lowest = windowedPeaks[0];

      windowedPeaks.map((peak) => {
        const yCoord = wellSpecificCoords[peak][1];
        const peakToCompare = wellSpecificCoords[lowest][1];
        // filter for peaks inside windowed time
        if (yCoord < peakToCompare) lowest = peak;
      });

      // return  y coordinate of lowest peak
      return wellSpecificCoords[lowest][1];
    }
  };

  const findHighestValley = (well) => {
    const { coordinates, peaksValleys } = originalData;
    const { max, min } = xRange;

    const wellSpecificValleys = peaksValleys[well][1];
    const wellSpecificCoords = coordinates[well];

    // consider when no peaks or valleys were found in a well
    if (wellSpecificCoords && wellSpecificValleys.length > 0) {
      const windowedValleys = wellSpecificValleys.filter((valley) => {
        // only use valleys inside windowed analysis times
        const timeOfValley = wellSpecificCoords[valley][0];
        const isLessThanEndTime = !max || timeOfValley <= max;
        const isGreaterThanStartTime = !min || timeOfValley >= min;
        return isLessThanEndTime && isGreaterThanStartTime;
      });

      // makes sure the initial valley to compare is within window
      let highest = windowedValleys[0];

      windowedValleys.map((valley) => {
        const yCoord = wellSpecificCoords[valley][1];
        const valleyToCompare = wellSpecificCoords[highest][1];

        if (yCoord > valleyToCompare) highest = valley;
      });

      // return  y coordinate of highest valley
      return wellSpecificCoords[highest][1];
    }
  };

  const resetStartEndTimes = () => {
    setEditableStartEndTimes({
      startTime: xRange.min,
      endTime: xRange.max,
    });
  };

>>>>>>> 2765361e
  const loadExistingData = () => {
    // this happens very fast so not storing to react state the first call, see line 162 (? different line now)
    const jsonData = sessionStorage.getItem(selectedJob.jobId);
    const existingData = JSON.parse(jsonData);
    // TODO test this, also should probably use initializers here
    setCustomAnalysisSettings(existingData);
  };

  const handleWellSelection = async (idx) => {
    const wellName = wellNames[idx];
    if (wellName !== selectedWell) {
      setSelectedWell(wellName);
<<<<<<< HEAD
      if (!(wellName in originalAnalysisData.coordinates)) {
        setIsLoading(true);
        getWaveformData(false, wellName);
      }
    }
  };

=======
      setWellIdx(idx);

      const coordinates = originalData.coordinates[wellName];
      setDataToGraph([...coordinates]);
    }
  };

  const resetWellChanges = () => {
    // reset peaks and valleys for current well
    const peaksValleysCopy = JSON.parse(JSON.stringify(editablePeaksValleys));
    const changelogCopy = JSON.parse(JSON.stringify(changelog));
    const pvWindowCopy = JSON.parse(JSON.stringify(peakValleyWindows));
    const baseDataCopy = JSON.parse(JSON.stringify(baseData[selectedWell]));

    if (changelogCopy[selectedWell] && changelogCopy[selectedWell].length > 0) {
      peaksValleysCopy[selectedWell] = baseDataCopy;

      changelogCopy[selectedWell] = [];

      pvWindowCopy[selectedWell] = {
        minPeaks: findLowestPeak(selectedWell),
        maxValleys: findHighestValley(selectedWell),
      };

      // reset state
      resetStartEndTimes();
      setEditablePeaksValleys(peaksValleysCopy);
      setChangelog(changelogCopy);
      setPeakValleyWindows(pvWindowCopy);
      setBothThresholdLines();
      setDisableRemoveDupsCheckbox(isRemoveDuplicatesDisabled(changelogCopy));
    }
  };

>>>>>>> 2765361e
  const postNewJob = async () => {
    try {
      setUploadInProgress(true);

<<<<<<< HEAD
      // TODO check that this is formatted correctly
      const filteredFeatures = {};
      for (const well in customAnalysisSettings) {
        if (!wellNames.includes(well)) continue; // ignore global changes
        const { peaks, valleys } = customAnalysisSettings[well].filteredFeatureIndices;
        filteredFeatures[well] = [peaks, valleys];
=======
      const filteredPeaksValleys = await filterPeaksValleys();
      for (const well in filteredPeaksValleys) {
        filteredPeaksValleys[well][0] = filteredPeaksValleys[well][0].sort((a, b) => a - b);
        filteredPeaksValleys[well][1] = filteredPeaksValleys[well][1].sort((a, b) => a - b);
>>>>>>> 2765361e
      }

      const prevPulse3dVersion = selectedJob.analysisParams.pulse3d_version;
      const { start: startTime, end: endTime } = customAnalysisSettings.windowedAnalysisBounds;

      // reassign new peaks and valleys if different
      const requestBody = {
        ...selectedJob.analysisParams,
        upload_id: selectedJob.uploadId,
        peaks_valleys: filteredFeatures,
        start_time: startTime === timepointRange.min ? null : startTime,
        end_time: endTime === timepointRange.max ? null : endTime,
        version: filteredVersions[pulse3dVersionIdx],
        previous_version: prevPulse3dVersion,
      };

      // only add for versions greater than 0.32.2
      if (semverGte(prevPulse3dVersion, "0.32.2"))
        requestBody.name_override = nameOverride === "" ? null : nameOverride;

      const jobResponse = await fetch(`${process.env.NEXT_PUBLIC_PULSE3D_URL}/jobs`, {
        method: "POST",
        body: JSON.stringify(requestBody),
      });

      if (jobResponse.status !== 200) {
        // TODO make modal
        console.log("ERROR posting new job: ", await jobResponse.json());
        setModalLabels(constantModalLabels.error);
      } else {
        setModalLabels(constantModalLabels.success);
      }

      setUploadInProgress(false);
      setModalOpen("status");
      // once interactive analysis is closed, clear storage.
      // currently clearing for successful uploads
      sessionStorage.removeItem(selectedJob.jobId);
    } catch (e) {
      console.log("ERROR posting new job", e);
      setModalLabels(constantModalLabels.error);
      setUploadInProgress(false);
      setModalOpen("status");
    }
  };

  const handleModalClose = async (i) => {
    // close IA if error status warning or old pulse3d warning modals are closed
    if (modalOpen === "status" || modalOpen === "pulse3dWarning") {
      setOpenInteractiveAnalysis(false);
    } else {
      // do no use existing data found in sessionStorage
      if (i === 0) {
        await getWaveformData();
        // yes, load existing data in sessionStorage
      } else {
        loadExistingData();
      }
      // remove existing record
      sessionStorage.removeItem(selectedJob.jobId);
    }
    // close modal
    setModalOpen(false);
  };

  const saveChanges = () => {
    // TODO TANNER make sure this works
    // TODO handle if for some reason this is full and returns error
<<<<<<< HEAD
    sessionStorage.setItem(selectedJob.jobId, JSON.stringify(customAnalysisSettings));
=======
    sessionStorage.setItem(
      selectedJob.jobId,
      JSON.stringify({
        editableStartEndTimes,
        editablePeaksValleys,
        originalData,
        changelog,
        peakValleyWindows,
        peakY1,
        peakY2,
        valleyY1,
        valleyY2,
      })
    );
  };

  const updateChangelog = () => {
    let changelogMessage;

    // changelog will have length of 0 if a user clicks undo all the way back to until initial state
    if (changelog[selectedWell] && changelog[selectedWell].length > 0) {
      // If Change log has changes
      const wellChanges = changelog[selectedWell];
      // Use snapshot of previus state to get changelog
      changelogMessage = getChangelogMessage(wellChanges[wellChanges.length - 1]);
    } else if (baseData && baseData[selectedWell]) {
      // If are no changes detected then add default values to first index of changelog
      const baseWellData = baseData[selectedWell];
      const maxValleyY = findHighestValley(selectedWell);
      const minPeakY = findLowestPeak(selectedWell);

      const defaultChangelog = {
        peaks: baseWellData[0],
        valleys: baseWellData[1],
        startTime: xRange.min,
        endTime: xRange.max,
        valleyYOne: maxValleyY,
        valleyYTwo: maxValleyY,
        peakYOne: minPeakY,
        peakYTwo: minPeakY,
      };

      changelogMessage = getChangelogMessage(defaultChangelog);
    }

    if (changelogMessage !== undefined) {
      addToChangelog(changelogMessage);
    }
  };

  const compareFeatures = (oldFeatures, newFeatures) => {
    for (const idx of newFeatures) {
      if (!oldFeatures.includes(idx)) {
        return idx;
      }
    }
    return -1;
  };

  const getChangelogMessage = ({
    peaks: peaksToCompare,
    valleys: valleysToCompare,
    startTime: startToCompare,
    endTime: endToCompare,
    valleyYOne: valleyY1ToCompare,
    valleyYTwo: valleyY2ToCompare,
    peakYOne: peakY1ToCompare,
    peakYTwo: peakY2ToCompare,
  }) => {
    const featuresForWell = editablePeaksValleys[selectedWell];

    let changelogMessage;
    const peaksMoved =
        JSON.stringify(peaksToCompare) !== JSON.stringify(featuresForWell[0]) &&
        peaksToCompare.length === featuresForWell[0].length,
      peakAdded = peaksToCompare.length < featuresForWell[0].length,
      peakDeleted = peaksToCompare.length > featuresForWell[0].length,
      valleysMoved =
        JSON.stringify(valleysToCompare) !== JSON.stringify(featuresForWell[1]) &&
        valleysToCompare.length === featuresForWell[1].length,
      valleyAdded = valleysToCompare.length < featuresForWell[1].length,
      valleyDeleted = valleysToCompare.length > featuresForWell[1].length,
      startTimeDiff =
        startToCompare !== editableStartEndTimes.startTime &&
        editableStartEndTimes.startTime !== null &&
        startToCompare !== null,
      endTimeDiff =
        endToCompare !== editableStartEndTimes.endTime &&
        editableStartEndTimes.endTime !== null &&
        endToCompare !== null,
      windowedTimeDiff = startTimeDiff && endTimeDiff,
      isNewValleyY1 = isNewY(valleyY1ToCompare, valleyY1),
      isNewValleyY2 = isNewY(valleyY2ToCompare, valleyY2),
      isNewPeakY1 = isNewY(peakY1ToCompare, peakY1),
      isNewPeakY2 = isNewY(peakY2ToCompare, peakY2);

    if (peaksMoved) {
      const diffIdx = peaksToCompare.findIndex((peakIdx, i) => peakIdx !== featuresForWell[0][i]),
        oldPeakX = dataToGraph[peaksToCompare[diffIdx]][0],
        oldPeakY = dataToGraph[peaksToCompare[diffIdx]][1],
        newPeakX = dataToGraph[featuresForWell[0][diffIdx]][0],
        newPeakY = dataToGraph[featuresForWell[0][diffIdx]][1];

      changelogMessage = `Peak at [ ${oldPeakX.toFixed(2)}, ${oldPeakY.toFixed(
        2
      )} ] was moved to [ ${newPeakX.toFixed(2)}, ${newPeakY.toFixed(2)} ].`;
    } else if (peakAdded) {
      const newIdx = compareFeatures(peaksToCompare, featuresForWell[0]);
      if (newIdx >= 0) {
        const coordinates = dataToGraph[newIdx];
        changelogMessage = `Peak was added at [ ${coordinates[0].toFixed(2)}, ${coordinates[1].toFixed(2)} ]`;
      }
    } else if (peakDeleted) {
      const newIdx = compareFeatures(featuresForWell[0], peaksToCompare);
      if (newIdx >= 0) {
        const coordinates = dataToGraph[newIdx];
        changelogMessage = `Peak at [ ${coordinates[0].toFixed(2)}, ${coordinates[1].toFixed(
          2
        )} ] was removed.`;
      }
    } else if (valleysMoved) {
      const diffIdx = valleysToCompare.findIndex((valleyIdx, i) => valleyIdx !== featuresForWell[1][i]),
        oldValleyX = dataToGraph[valleysToCompare[diffIdx]][0],
        oldValleyY = dataToGraph[valleysToCompare[diffIdx]][1],
        newValleyX = dataToGraph[featuresForWell[1][diffIdx]][0],
        newValleyY = dataToGraph[featuresForWell[1][diffIdx]][1];

      changelogMessage = `Valley at [ ${oldValleyX.toFixed(2)}, ${oldValleyY.toFixed(
        2
      )} ] was moved to [ ${newValleyX.toFixed(2)}, ${newValleyY.toFixed(2)} ].`;
    } else if (valleyAdded) {
      const newIdx = compareFeatures(valleysToCompare, featuresForWell[1]);
      if (newIdx >= 0) {
        const coordinates = dataToGraph[newIdx];
        changelogMessage = `Valley was added at [ ${coordinates[0].toFixed(2)}, ${coordinates[1].toFixed(
          2
        )} ]`;
      }
    } else if (valleyDeleted) {
      const newIdx = compareFeatures(featuresForWell[1], valleysToCompare);
      if (newIdx >= 0) {
        const coordinates = dataToGraph[newIdx];
        changelogMessage = `Valley at [ ${coordinates[0].toFixed(2)}, ${coordinates[1].toFixed(
          2
        )} ] was removed.`;
      }
    } else if (windowedTimeDiff) {
      changelogMessage = `Start time was changed from ${startToCompare} to ${editableStartEndTimes.startTime} and end time was changed from ${endToCompare} to ${editableStartEndTimes.endTime}.`;
    } else if (startTimeDiff) {
      changelogMessage = `Start time was changed from ${startToCompare} to ${editableStartEndTimes.startTime}.`;
    } else if (endTimeDiff) {
      changelogMessage = `End time was changed from ${endToCompare} to ${editableStartEndTimes.endTime}.`;
    } else if (isNewValleyY1 && isNewValleyY2) {
      changelogMessage = `Valley Line moved ${valleyY1[wellIdx] - valleyY1ToCompare}`;
    } else if (isNewPeakY1 && isNewPeakY2) {
      changelogMessage = `Peak Line moved ${peakY1[wellIdx] - peakY1ToCompare}`;
    } else if (isNewValleyY1) {
      changelogMessage = `Valley Line Y1 switched to ${valleyY1[wellIdx]}`;
    } else if (isNewValleyY2) {
      changelogMessage = `Valley Line Y2 switched to ${valleyY2[wellIdx]}`;
    } else if (isNewPeakY1) {
      changelogMessage = `Peak Line Y1 switched to ${peakY1[wellIdx]}`;
    } else if (isNewPeakY2) {
      changelogMessage = `Peak Line Y2 switched to ${peakY2[wellIdx]}`;
    }

    return changelogMessage;
  };

  const deletePeakValley = (peakValley, idx) => {
    const typeIdx = ["peak", "valley"].indexOf(peakValley);
    const peaksValleysCopy = JSON.parse(JSON.stringify(editablePeaksValleys));
    const targetIdx = peaksValleysCopy[selectedWell][typeIdx].indexOf(idx);

    if (targetIdx > -1) {
      // remove desired marker
      peaksValleysCopy[selectedWell][typeIdx].splice(targetIdx, 1);
      setEditablePeaksValleys({ ...peaksValleysCopy });
    }
  };

  const addPeakValley = (peakValley, targetTime) => {
    const typeIdx = ["peak", "valley"].indexOf(peakValley);
    const peaksValleysCopy = JSON.parse(JSON.stringify(editablePeaksValleys));
    const indexToAdd = dataToGraph.findIndex(
      (coord) => Number(coord[0].toFixed(2)) === Number(targetTime.toFixed(2))
    );

    peaksValleysCopy[selectedWell][typeIdx].push(indexToAdd);
    setEditablePeaksValleys({ ...peaksValleysCopy });
  };

  const addToChangelog = (message) => {
    if (!changelog[selectedWell]) changelog[selectedWell] = [];
    // if you don't deep copy state, later changes will affect change log entries here
    const { startTime, endTime } = JSON.parse(JSON.stringify(editableStartEndTimes));
    const peaksValleysCopy = JSON.parse(JSON.stringify(editablePeaksValleys));
    const pvWindowCopy = JSON.parse(JSON.stringify(peakValleyWindows));

    changelog[selectedWell].push({
      peaks: peaksValleysCopy[selectedWell][0],
      valleys: peaksValleysCopy[selectedWell][1],
      startTime,
      endTime,
      message,
      pvWindow: pvWindowCopy[selectedWell],
      valleyYOne: valleyY1[wellIdx],
      valleyYTwo: valleyY2[wellIdx],
      peakYOne: peakY1[wellIdx],
      peakYTwo: peakY2[wellIdx],
    });

    setDisableRemoveDupsCheckbox(isRemoveDuplicatesDisabled(changelog));
    setChangelog(changelog);
>>>>>>> 2765361e
  };

  const handleVersionSelect = (idx) => {
    const selectedVersionMetadata = metaPulse3dVersions.filter(
      (version) => version.version === pulse3dVersions[idx]
    )[0];

    setPulse3dVersionEOLDate(
      `Version ${selectedVersionMetadata.version} will be removed ${
        selectedVersionMetadata.end_of_life_date || "soon"
      }.`
    );
    setDeprecationNotice(selectedVersionMetadata.state === "deprecated");
    setPulse3dVersionIdx(idx);
  };

  const handleRunAnalysis = () => {
    const wellsWithDups = [];
    Object.keys(customAnalysisSettings).map((well) => {
      if (!wellNames.includes(well)) return; // ignore global changes
      const { duplicateFeatureIndices } = customAnalysisSettings[well];
      const { peaks, valleys } = duplicateFeatureIndices;
      if (peaks.length > 0 || valleys.length > 0) wellsWithDups.push(well);
    });

    if (wellsWithDups.length > 0) {
      const wellsWithDupsString = wellsWithDups.join(", ");
      constantModalLabels.duplicate.messages.splice(1, 1, wellsWithDupsString);
      setModalOpen("duplicatesFound");
    } else {
      postNewJob();
    }
  };

<<<<<<< HEAD
=======
  const undoLastChange = () => {
    if (changelog[selectedWell] && changelog[selectedWell].length > 0) {
      // undoing state tells the updateChangelog useEffect to not ignore the change and not as a new change
      setUndoing(true);
      // make copies so you control when state is updated
      const changesCopy = JSON.parse(JSON.stringify(changelog[selectedWell]));
      const peaksValleysCopy = JSON.parse(JSON.stringify(editablePeaksValleys));
      const pvWindowCopy = JSON.parse(JSON.stringify(peakValleyWindows));
      const newWindowTimes = {};
      // remove step with latest changes
      changesCopy.pop();

      if (changesCopy.length > 0) {
        // grab state from the step before the undo step to set as current state
        const {
          peaks,
          valleys,
          startTime,
          endTime,
          pvWindow,
          valleyYOne,
          valleyYTwo,
          peakYOne,
          peakYTwo,
        } = changesCopy[changesCopy.length - 1];
        // set old peaks and valleys to well
        peaksValleysCopy[selectedWell] = [[...peaks], [...valleys]];
        pvWindowCopy[selectedWell] = pvWindow;
        newWindowTimes.startTime = startTime;
        newWindowTimes.endTime = endTime;
        setBothThresholdLines(peakYOne, peakYTwo, valleyYOne, valleyYTwo);

        // update values to state to rerender graph
        setEditableStartEndTimes(newWindowTimes);
        setEditablePeaksValleys(peaksValleysCopy);
        setPeakValleyWindows(pvWindowCopy);
        setDisableRemoveDupsCheckbox(isRemoveDuplicatesDisabled(changelog));

        // save new changelog state
        changelog[selectedWell] = changesCopy;
        setChangelog(changelog);
      } else {
        // if undoing the very first change, revert back to original state
        resetWellChanges();
      }
    }
  };

>>>>>>> 2765361e
  const pulse3dVersionGte = (version) => {
    return filteredVersions.length > 0 && semverGte(filteredVersions[pulse3dVersionIdx], version);
  };

  const handleDuplicatesModalClose = (isRunAnalysisOption) => {
    setModalOpen(false);
    if (isRunAnalysisOption) {
      postNewJob();
    }
  };

<<<<<<< HEAD
  const calculateYLimit = ({ y1, y2 }, windowedAnalysisBounds, markerX) => {
    const { start: x1, end: x2 } = windowedAnalysisBounds;
    const slope = (y2 - y1) / (x2 - x1);
    return y1 + slope * (markerX - x1);
  };

  const findInitialThresholdForFeature = (well, featureType) => {
    const { coordinates, featuresForWells } = originalAnalysisData;
    const { max, min } = timepointRange;
=======
  const calculateYLimit = (y1, y2, markerX) => {
    const slope = (y2 - y1) / (editableStartEndTimes.endTime - editableStartEndTimes.startTime);
    return y1 + slope * (markerX - editableStartEndTimes.startTime);
  };

  const assignNewArr = (wellIndex, data, newValue, setState) => {
    let newArr = [...data];
    newArr[wellIndex] = newValue;
    setState([...newArr]);
  };

  const setBothThresholdLines = (
    newPeakY1 = peakValleyWindows[selectedWell].minPeaks,
    newPeakY2 = peakValleyWindows[selectedWell].minPeaks,
    newValleyY1 = peakValleyWindows[selectedWell].maxValleys,
    newValleyY2 = peakValleyWindows[selectedWell].maxValleys,
    well = selectedWell
  ) => {
    const wellIndex = twentyFourPlateDefinition.getWellIndexFromName(well);

    assignNewArr(wellIndex, peakY1, newPeakY1, setPeakY1);
    assignNewArr(wellIndex, peakY2, newPeakY2, setPeakY2);
    assignNewArr(wellIndex, valleyY1, newValleyY1, setValleyY1);
    assignNewArr(wellIndex, valleyY2, newValleyY2, setValleyY2);
  };
>>>>>>> 2765361e

    const compare = (a, b) => {
      return featureType === "peaks" ? a < b : a > b;
    };

    const featureIdx = featureType === "peaks" ? 0 : 1;

    const wellSpecificFeatures = featuresForWells[well][featureIdx];
    const wellSpecificCoords = coordinates[well];

    // consider when no features were found in a well
    if (wellSpecificCoords && wellSpecificFeatures.length > 0) {
      // arbitrarily set to first feature
      let idxOfThresholdValue = wellSpecificFeatures[0];

      wellSpecificFeatures.map((featureIdx) => {
        const [testX, testY] = wellSpecificCoords[featureIdx];
        const currentTresholdY = wellSpecificCoords[idxOfThresholdValue][1];
        // only use features inside windowed analysis times
        const isLessThanEndTime = !max || testX <= max;
        const isGreaterThanStartTime = !min || testX >= min;
        // filter for features inside windowed time
        if (compare(testY, currentTresholdY) && isGreaterThanStartTime && isLessThanEndTime) {
          idxOfThresholdValue = featureIdx;
        }
      });

      // return y coordinate of idx
      return wellSpecificCoords[idxOfThresholdValue][1];
    }
  };

  const setBothLinesToDefault = () => {
    customAnalysisSettingsInitializers.thresholdEndpoints(
      selectedWell,
      "peaks",
      findInitialThresholdForFeature(selectedWell, "peaks")
    );
    customAnalysisSettingsInitializers.thresholdEndpoints(
      selectedWell,
      "valleys",
      findInitialThresholdForFeature(selectedWell, "valleys")
    );
  };

  const filterAndSortFeatures = (
    wellCoords,
    windowedAnalysisBounds,
    { allFeatureIndices, thresholdEndpoints }
  ) => {
    allFeatureIndices = deepCopy(allFeatureIndices);

    const { start, end } = windowedAnalysisBounds;

    let filteredAndSortedFeatures = {};
    for (const featureType in allFeatureIndices) {
      filteredAndSortedFeatures[featureType] = allFeatureIndices[featureType]
        .filter((idx) => {
          // Can only filter if the data for this well has actually been loaded,
          // which is not guaranteed to be the case with the staggered loading of data for each well
          if (!wellCoords) return true;

          const [featureMarkerX, featureMarkerY] = wellCoords[idx];
          const isFeatureWithinWindow = featureMarkerX >= start && featureMarkerX <= end;

          const featureThresholdY = calculateYLimit(
            thresholdEndpoints[featureType],
            windowedAnalysisBounds,
            featureMarkerX
          );
          const isFeatureWithinThreshold =
            featureType === "peaks"
              ? featureMarkerY >= featureThresholdY
              : featureMarkerY <= featureThresholdY;

          return isFeatureWithinThreshold && isFeatureWithinWindow;
        })
        .sort((a, b) => a - b);
    }
    return filteredAndSortedFeatures;
  };

  const checkDuplicates = (filteredFeatureIndices) => {
    const { peaks, valleys } = filteredFeatureIndices;

    // create list with all features in order
    const features = [];
    for (const idx of peaks) {
      features.push({ type: "peaks", idx });
    }
    for (const idx of valleys) {
      features.push({ type: "valleys", idx });
    }
    features.sort((a, b) => a.idx - b.idx);

    const duplicates = { peaks: [], valleys: [] };
    for (let i = 0; i < features.length; i++) {
      const [curr, next] = features.slice(i, i + 2);
      if (curr && next && curr.type === next.type) {
        duplicates[curr.type].push(curr.idx);
      }
    }

    return duplicates;
  };

  const removeDups = (allIndices, dupIndices) => {
    return allIndices.filter((idx) => !dupIndices.includes(idx));
  };

  const closeRemoveDuplicatesModal = async (idx) => {
    setRemoveDupsChecked(idx === 1);
    // close modal
    setModalOpen(false);
  };

  const handleCheckedDuplicateFeatures = (checked) => {
    // removeDupsWarning tracks if a user has seen this warning modal during the IA session.
    // we do not need to show it more than once per session
    if (checked) {
      if (removeDupsWarning) {
        // if user has seen the warning, immediately remove all duplicates
        closeRemoveDuplicatesModal(1);
      } else {
        // otherwise pop up modal letting user know the conditions of this action
        setRemoveDupsWarning(true);
        setModalOpen("removeDuplicates");
      }
    } else {
      setRemoveDupsChecked(false);
    }
  };

  const isRemoveDuplicatesDisabled = (changelogCopy) => {
    // Should be disabled if the data for the current well is loading or if any changes have been made on any well
    return isLoading || Object.keys(changelogCopy).some((well) => changelogCopy[well].length > 0);
  };

  // ENTRYPOINT
  // defined last so that everything required for it already exists
  // Luci (12-14-2022) this component gets mounted twice and we don't want this expensive function to request waveform data to be called twice. This ensures it is only called once per job selection
  useMemo(async () => {
    const data = sessionStorage.getItem(selectedJob.jobId); // returns null if key doesn't exist in storage
    if (data) {
      // if data is found in sessionStorage then do ?
      setModalLabels(constantModalLabels.dataFound);
      setModalOpen("dataFound");
    } else {
      // if no data stored, then need to retrieve from server
      await getWaveformData();
    }
  }, [selectedJob]);

  return (
    <Container>
      <HeaderContainer>Interactive Waveform Analysis</HeaderContainer>
      <WellDropdownContainer>
        <WellDropdownLabel>Select Well:</WellDropdownLabel>
        <DropDownWidget
          options={wellNames}
          handleSelection={handleWellSelection}
          disabled={isLoading}
          reset={selectedWell == "A1"}
          initialSelected={0}
        />
      </WellDropdownContainer>

      <GraphContainer>
        {isLoading ? (
          <SpinnerContainer>
            <CircularSpinner size={200} />
          </SpinnerContainer>
        ) : (
          <WaveformGraph
            timepointRange={timepointRange}
            waveformData={wellWaveformData}
            customAnalysisSettings={customAnalysisSettingsForWell}
            customAnalysisSettingsUpdaters={customAnalysisSettingsUpdaters}
            changelogActions={{
              save: saveChanges,
              undo: () => handleChangeForCurrentWell(ACTIONS.UNDO),
              reset: () => handleChangeForCurrentWell(ACTIONS.RESET),
              open: () => setOpenChangelog(true),
            }}
          />
        )}
      </GraphContainer>
      <OuterParamContainer>
        <ParamContainer>
          <ParamLabel htmlFor="removeDupFeatures">
            Remove Duplicate Peaks/Valleys:
            <Tooltip
              title={
                <TooltipText>
                  {
                    "Automatically remove duplicate peaks and valleys from all wells and can only be performed when no other changes have been made."
                  }
                </TooltipText>
              }
            >
              <InfoOutlinedIcon sx={IconStyle} />
            </Tooltip>
          </ParamLabel>
          <CheckboxWidget
            color={"secondary"}
            size={"small"}
            disabled={disableRemoveDupsCheckbox || isLoading}
            handleCheckbox={handleCheckedDuplicateFeatures}
            checkedState={removeDupsChecked}
          />
        </ParamContainer>
        <ParamContainer>
          <ParamLabel htmlFor="selectedPulse3dVersion">
            Pulse3d Version:
            <Tooltip
              title={
                <TooltipText>
                  {"Specifies which version of the pulse3d analysis software to use."}
                </TooltipText>
              }
            >
              <InfoOutlinedIcon sx={IconStyle} />
            </Tooltip>
          </ParamLabel>
          <div style={{ width: "140px" }}>
            <DropDownWidget
              options={pulse3dVersions.map((version) => {
                const selectedVersionMeta = metaPulse3dVersions.filter((meta) => meta.version === version);
                if (selectedVersionMeta[0] && selectedVersionMeta[0].state === "testing") {
                  return version + " " + "[ testing ]";
                } else if (selectedVersionMeta[0] && selectedVersionMeta[0].state === "deprecated") {
                  return version + " " + "[ deprecated ]";
                } else {
                  return version;
                }
              })}
              label="Select"
              reset={pulse3dVersionIdx === 0}
              handleSelection={handleVersionSelect}
              initialSelected={0}
            />
          </div>
        </ParamContainer>
        {pulse3dVersionGte("0.32.2") && (
          <ParamContainer>
            <ParamLabel htmlFor="nameOverride">
              Override Original Name:
              <Tooltip
                title={
                  <TooltipText>
                    {"This name will replace the original recording name for the ouput filename."}
                  </TooltipText>
                }
              >
                <InfoOutlinedIcon sx={IconStyle} />
              </Tooltip>
            </ParamLabel>
            <div style={{ width: "50%" }}>
              <FormInput
                name="nameOverride"
                placeholder={""}
                value={nameOverride}
                onChangeFn={(e) => {
                  setNameOverride(e.target.value);
                }}
              />
            </div>
          </ParamContainer>
        )}
      </OuterParamContainer>
      <ButtonContainer>
        <ButtonWidget
          width="200px"
          height="50px"
          position="relative"
          borderRadius="3px"
          left="-70px"
          label="Cancel"
          clickFn={() => setOpenInteractiveAnalysis(false)}
        />
        <ButtonWidget
          width="200px"
          height="50px"
          position="relative"
          borderRadius="3px"
          left="-50px"
          label="Run Analysis"
          backgroundColor={uploadInProgress || isLoading ? "var(--dark-gray)" : "var(--dark-blue)"}
          disabled={uploadInProgress || isLoading}
          inProgress={uploadInProgress}
          clickFn={handleRunAnalysis}
        />
      </ButtonContainer>
      <ModalWidget
        open={["status", "dataFound", "pulse3dWarning"].includes(modalOpen)}
        buttons={modalLabels.buttons}
        closeModal={handleModalClose}
        header={modalLabels.header}
        labels={modalLabels.messages}
      />
      <ModalWidget
        open={modalOpen === "duplicatesFound"}
        buttons={constantModalLabels.duplicate.buttons}
        closeModal={handleDuplicatesModalClose}
        header={constantModalLabels.duplicate.header}
        labels={constantModalLabels.duplicate.messages}
      />
      <ModalWidget
        open={modalOpen === "removeDuplicates"}
        buttons={constantModalLabels.removeDuplicates.buttons}
        closeModal={closeRemoveDuplicatesModal}
        header={constantModalLabels.removeDuplicates.header}
        labels={constantModalLabels.removeDuplicates.messages}
      />
      <ModalWidget
        open={openChangelog}
        buttons={["Close"]}
        width={900}
        closeModal={() => setOpenChangelog(false)}
        header={`Changelog for ${selectedWell}`}
        labels={
          changelog[selectedWell] && changelog[selectedWell].length > 0
            ? changelog[selectedWell].map((message) => message)
            : ["No changes found."]
        }
      />
      <ModalWidget
        open={creditUsageAlert}
        labels={["This re-analysis will consume 1 analysis credit."]}
        closeModal={() => {
          setCreditUsageAlert(false);
        }}
        header={"Attention!"}
      />
      <ModalWidget
        open={deprecationNotice}
        labels={[pulse3dVersionEOLDate]}
        closeModal={() => {
          setDeprecationNotice(false);
        }}
        header={"Attention!"}
      />
    </Container>
  );
}<|MERGE_RESOLUTION|>--- conflicted
+++ resolved
@@ -268,7 +268,6 @@
 
   const [selectedWell, setSelectedWell] = useState("A1");
 
-<<<<<<< HEAD
   const [originalAnalysisData, setOriginalAnalysisData] = useState({}); // original waveforms and peaks/valleys for each well from GET request, unedited
   const wellWaveformData =
     originalAnalysisData.coordinates && originalAnalysisData.coordinates[selectedWell]
@@ -279,12 +278,6 @@
     // This is a copy of the max/min timepoints of the data. Windowed analysis start/stop times are set in customAnalysisSettings.windowedAnalysisBounds
     // Must be stored in its own state and not tied directly to the recording data because it will be set to the start/stop times of the job if
     // They were set
-=======
-  const [originalData, setOriginalData] = useState({}); // original waveform data from GET request, unedited
-  const [baseData, setBaseData] = useState({}); // same originalData.peaksValleys but can have dups removed
-  const [xRange, setXRange] = useState({
-    // This is a copy of the max/min timepoints of the data. Windowed analysis start/stop times are set in editableStartEndTimes
->>>>>>> 2765361e
     min: null,
     max: null,
   });
@@ -312,10 +305,10 @@
     setCustomAnalysisSettings(newCustomAnalysisSettings);
   };
 
-  const resetWellChanges = (newChangelog) => {
+  const resetWellChanges = () => {
     customAnalysisSettingsInitializers.featureIndices(selectedWell, "peaks", baseData[selectedWell][0]);
     customAnalysisSettingsInitializers.featureIndices(selectedWell, "valleys", baseData[selectedWell][1]);
-    setBothLinesToDefault();
+    setBothLinesToDefault(selectedWell);
   };
 
   // setChangelog and setCustomAnalysisSettingsChanges should not be called directly, use this instead so they are always handled together.
@@ -338,7 +331,7 @@
     } else if (actionType === ACTIONS.RESET || changelogCopyForWell.length <= 1) {
       customAnalysisSettingsChangesCopyForWell.splice(0, customAnalysisSettingsChangesCopyForWell.length);
       changelogCopyForWell.splice(0, changelogCopyForWell.length);
-      resetWellChanges(changelogCopy);
+      resetWellChanges();
     } else {
       // UNDO with at least 2 changes in the changelog at the time of the action, so reset does not need to be handled here
       customAnalysisSettingsChangesCopyForWell.splice(customAnalysisSettingsChangesCopyForWell.length - 1, 1);
@@ -506,23 +499,13 @@
   // A spinner is displayed until the waveform data for the currently selected well is loaded.
   // This switches from the spinner to the WaveformGraph once that happens
   useEffect(() => {
-    if (wellWaveformData.length > 0) {
+    if (wellWaveformData.length > 0 && isLoading) {
+      for (const well of wellNames) {
+        setBothLinesToDefault(well);
+      }
       setIsLoading(false);
     }
   }, [wellWaveformData]);
-
-<<<<<<< HEAD
-  // set peak and valley markers if not already set and the data required to set them is present
-  useEffect(() => {
-    const { peaks, valleys } = customAnalysisSettings[selectedWell].thresholdEndpoints;
-    if (
-      [peaks.y1, peaks.y2, valleys.y1, valleys.y1].filter((val) => val == null).length > 0 &&
-      originalAnalysisData.featuresForWells &&
-      originalAnalysisData.featuresForWells[selectedWell]
-    ) {
-      setBothLinesToDefault();
-    }
-  }, [selectedWell, wellWaveformData]);
 
   // update customAnalysisSettingsForWell whenever customAnalysisSettings or the currently selected well changes
   useEffect(() => {
@@ -537,263 +520,59 @@
     );
   }, [customAnalysisSettings, selectedWell]);
 
-  const getNewData = async () => {
-    await getWaveformData(true, "A1");
-  };
-
-  const getWaveformData = async (featuresNeeded, well) => {
-=======
   const getWaveformData = async () => {
->>>>>>> 2765361e
     try {
       const wasmModule = await import("parquet-wasm/esm/arrow1.js");
       await wasmModule.default();
 
       const response = await fetch(
-<<<<<<< HEAD
-        `${process.env.NEXT_PUBLIC_PULSE3D_URL}/jobs/waveform-data?upload_id=${selectedJob.uploadId}&job_id=${selectedJob.jobId}&peaks_valleys=${featuresNeeded}&well_name=${well}`
-=======
         `${process.env.NEXT_PUBLIC_PULSE3D_URL}/jobs/waveform-data?upload_id=${selectedJob.uploadId}&job_id=${selectedJob.jobId}`
->>>>>>> 2765361e
       );
 
       if (response.status !== 200) throw Error();
 
       const buffer = await response.json();
 
-<<<<<<< HEAD
-      if (!("coordinates" in originalAnalysisData)) {
-        originalAnalysisData = {
-          featuresForWells: res.peaks_valleys,
-          coordinates: {},
-        };
-        setBaseData(res.peaks_valleys);
-      }
-
-      const { coordinates } = res;
-      // original data is set and never changed to hold original state in case of reset
-      originalAnalysisData.coordinates[well] = coordinates;
-      setOriginalAnalysisData(originalAnalysisData);
-
-      if (featuresNeeded) {
-        const { start_time, end_time } = selectedJob.analysisParams;
-        const newTimepointRange = {
-          min: start_time || Math.min(...coordinates.map((coords) => coords[0])),
-          max: end_time || Math.max(...coordinates.map((coords) => coords[0])),
-        };
-        setTimepointRange(newTimepointRange);
-        customAnalysisSettingsInitializers.windowBounds({
-          start: newTimepointRange.min,
-          end: newTimepointRange.max,
-        });
-
-        // won't be present for older recordings or if no replacement was ever given
-        if ("nameOverride" in selectedJob) setNameOverride(selectedJob.nameOverride);
-      }
-
-=======
-      const peaksValleysParquet = wasmModule.readParquet(Object.values(buffer.peaksValleys));
-      const peaksValleysTable = apache.tableFromIPC(peaksValleysParquet);
-      const peaksValleys = await getPeaksValleysFromTable(peaksValleysTable);
+      const featuresParquet = wasmModule.readParquet(Object.values(buffer.peaksValleys));
+      const featuresTable = apache.tableFromIPC(featuresParquet);
+      const featuresForWells = await getPeaksValleysFromTable(featuresTable);
 
       const timeForceParquet = wasmModule.readParquet(Object.values(buffer.timeForceData));
       const timeForceTable = apache.tableFromIPC(timeForceParquet);
       const coordinates = await getWaveformCoordsFromTable(timeForceTable, buffer.normalizeYAxis);
 
-      originalData = { peaksValleys, coordinates };
-      setOriginalData(originalData);
-      setEditablePeaksValleys(peaksValleys);
-      setBaseData(peaksValleys);
+      setBaseData(featuresForWells);
+
+      // original data is set and never changed to hold original state in case of reset
+      originalAnalysisData = { featuresForWells, coordinates };
+      setOriginalAnalysisData(originalAnalysisData);
 
       const { start_time, end_time } = selectedJob.analysisParams;
-
-      xRange = {
-        min: start_time || Math.min(...coordinates["A1"].map((coords) => coords[0])),
-        max: end_time || Math.max(...coordinates["A1"].map((coords) => coords[0])),
+      const newTimepointRange = {
+        min: start_time || Math.min(...coordinates[wellNames[0]].map((coords) => coords[0])),
+        max: end_time || Math.max(...coordinates[wellNames[0]].map((coords) => coords[0])),
       };
-      setXRange(xRange);
-
-      setEditableStartEndTimes({
-        startTime: xRange.min,
-        endTime: xRange.max,
+      setTimepointRange(newTimepointRange);
+      customAnalysisSettingsInitializers.windowBounds({
+        start: newTimepointRange.min,
+        end: newTimepointRange.max,
       });
 
       // won't be present for older recordings or if no replacement was ever given
       if ("nameOverride" in selectedJob) setNameOverride(selectedJob.nameOverride);
-      // setup initial peak valley thresholds
-      setInitialPeakValleyWindows();
-      // this function actually renders new graph data to the page
-      setDataToGraph([...coordinates["A1"]]);
-
->>>>>>> 2765361e
+
       if (!semverGte(selectedJob.analysisParams.pulse3d_version, "0.28.3")) {
         setModalLabels(constantModalLabels.oldPulse3dVersion);
         setModalOpen("pulse3dWarning");
       }
     } catch (e) {
-      console.log("ERROR getting waveform data", e);
+      console.log("ERROR getting waveform data:", e);
       // open error modal and kick users back to /uploads page if random  error
       setModalLabels(constantModalLabels.error);
       setModalOpen("status");
     }
   };
 
-<<<<<<< HEAD
-=======
-  const checkDuplicates = (
-    well = selectedWell,
-    peaks,
-    valleys,
-    peakThresholdY1 = peakY1[wellIdx],
-    peakThresholdY2 = peakY2[wellIdx],
-    valleyThresholdY1 = valleyY1[wellIdx],
-    valleyThresholdY2 = valleyY2[wellIdx],
-    start = editableStartEndTimes.startTime,
-    end = editableStartEndTimes.endTime
-  ) => {
-    const wellIndex = twentyFourPlateDefinition.getWellIndexFromName(well);
-    // filter
-    const wellCoords = originalData.coordinates[well];
-    const peakIndices = filterFeature(
-      "peak",
-      peaks,
-      start,
-      end,
-      wellCoords,
-      wellIndex,
-      peakThresholdY1,
-      peakThresholdY2
-    );
-
-    const valleyIndices = filterFeature(
-      "valley",
-      valleys,
-      start,
-      end,
-      wellCoords,
-      wellIndex,
-      valleyThresholdY1,
-      valleyThresholdY2
-    );
-
-    // create list with all features in order
-    const features = [];
-    for (const idx of peakIndices) {
-      features.push({ type: "peak", idx });
-    }
-    for (const idx of valleyIndices) {
-      features.push({ type: "valley", idx });
-    }
-    features.sort((a, b) => a.idx - b.idx);
-
-    const duplicates = { peak: [], valley: [] };
-
-    for (let i = 0; i < features.length; i++) {
-      const [curr, next] = features.slice(i, i + 2);
-      if (curr && next && curr.type === next.type) {
-        duplicates[curr.type].push(curr.idx);
-      }
-    }
-
-    return duplicates;
-  };
-
-  const setInitialPeakValleyWindows = () => {
-    const windows = {};
-    const peakThresholds = Array(24);
-    const valleyThresholds = Array(24);
-
-    for (const well of wellNames) {
-      const wellIdx = twentyFourPlateDefinition.getWellIndexFromName(well);
-      const minPeaks = findLowestPeak(well);
-      const maxValleys = findHighestValley(well);
-
-      peakThresholds[wellIdx] = minPeaks;
-      valleyThresholds[wellIdx] = maxValleys;
-      windows[well] = {
-        minPeaks,
-        maxValleys,
-      };
-    }
-    setPeakY1(peakThresholds);
-    setPeakY2(peakThresholds);
-    setValleyY1(valleyThresholds);
-    setValleyY2(valleyThresholds);
-    setPeakValleyWindows(windows);
-  };
-
-  const findLowestPeak = (well) => {
-    const { coordinates, peaksValleys } = originalData;
-    const { max, min } = xRange;
-
-    const wellSpecificPeaks = peaksValleys[well][0];
-    const wellSpecificCoords = coordinates[well];
-    // consider when no peaks or valleys were found in a well
-    if (wellSpecificCoords && wellSpecificPeaks.length > 0) {
-      const windowedPeaks = wellSpecificPeaks.filter((peak) => {
-        // only use peaks inside windowed analysis times
-        const timeOfPeak = wellSpecificCoords[peak][0];
-        const isLessThanEndTime = !max || timeOfPeak <= max;
-        const isGreaterThanStartTime = !min || timeOfPeak >= min;
-        // filter for peaks inside windowed time
-        return isGreaterThanStartTime && isLessThanEndTime;
-      });
-
-      // makes sure the initial valley to compare is within window
-      let lowest = windowedPeaks[0];
-
-      windowedPeaks.map((peak) => {
-        const yCoord = wellSpecificCoords[peak][1];
-        const peakToCompare = wellSpecificCoords[lowest][1];
-        // filter for peaks inside windowed time
-        if (yCoord < peakToCompare) lowest = peak;
-      });
-
-      // return  y coordinate of lowest peak
-      return wellSpecificCoords[lowest][1];
-    }
-  };
-
-  const findHighestValley = (well) => {
-    const { coordinates, peaksValleys } = originalData;
-    const { max, min } = xRange;
-
-    const wellSpecificValleys = peaksValleys[well][1];
-    const wellSpecificCoords = coordinates[well];
-
-    // consider when no peaks or valleys were found in a well
-    if (wellSpecificCoords && wellSpecificValleys.length > 0) {
-      const windowedValleys = wellSpecificValleys.filter((valley) => {
-        // only use valleys inside windowed analysis times
-        const timeOfValley = wellSpecificCoords[valley][0];
-        const isLessThanEndTime = !max || timeOfValley <= max;
-        const isGreaterThanStartTime = !min || timeOfValley >= min;
-        return isLessThanEndTime && isGreaterThanStartTime;
-      });
-
-      // makes sure the initial valley to compare is within window
-      let highest = windowedValleys[0];
-
-      windowedValleys.map((valley) => {
-        const yCoord = wellSpecificCoords[valley][1];
-        const valleyToCompare = wellSpecificCoords[highest][1];
-
-        if (yCoord > valleyToCompare) highest = valley;
-      });
-
-      // return  y coordinate of highest valley
-      return wellSpecificCoords[highest][1];
-    }
-  };
-
-  const resetStartEndTimes = () => {
-    setEditableStartEndTimes({
-      startTime: xRange.min,
-      endTime: xRange.max,
-    });
-  };
-
->>>>>>> 2765361e
   const loadExistingData = () => {
     // this happens very fast so not storing to react state the first call, see line 162 (? different line now)
     const jsonData = sessionStorage.getItem(selectedJob.jobId);
@@ -806,67 +585,18 @@
     const wellName = wellNames[idx];
     if (wellName !== selectedWell) {
       setSelectedWell(wellName);
-<<<<<<< HEAD
-      if (!(wellName in originalAnalysisData.coordinates)) {
-        setIsLoading(true);
-        getWaveformData(false, wellName);
-      }
-    }
-  };
-
-=======
-      setWellIdx(idx);
-
-      const coordinates = originalData.coordinates[wellName];
-      setDataToGraph([...coordinates]);
-    }
-  };
-
-  const resetWellChanges = () => {
-    // reset peaks and valleys for current well
-    const peaksValleysCopy = JSON.parse(JSON.stringify(editablePeaksValleys));
-    const changelogCopy = JSON.parse(JSON.stringify(changelog));
-    const pvWindowCopy = JSON.parse(JSON.stringify(peakValleyWindows));
-    const baseDataCopy = JSON.parse(JSON.stringify(baseData[selectedWell]));
-
-    if (changelogCopy[selectedWell] && changelogCopy[selectedWell].length > 0) {
-      peaksValleysCopy[selectedWell] = baseDataCopy;
-
-      changelogCopy[selectedWell] = [];
-
-      pvWindowCopy[selectedWell] = {
-        minPeaks: findLowestPeak(selectedWell),
-        maxValleys: findHighestValley(selectedWell),
-      };
-
-      // reset state
-      resetStartEndTimes();
-      setEditablePeaksValleys(peaksValleysCopy);
-      setChangelog(changelogCopy);
-      setPeakValleyWindows(pvWindowCopy);
-      setBothThresholdLines();
-      setDisableRemoveDupsCheckbox(isRemoveDuplicatesDisabled(changelogCopy));
-    }
-  };
-
->>>>>>> 2765361e
+    }
+  };
+
   const postNewJob = async () => {
     try {
       setUploadInProgress(true);
 
-<<<<<<< HEAD
-      // TODO check that this is formatted correctly
       const filteredFeatures = {};
       for (const well in customAnalysisSettings) {
         if (!wellNames.includes(well)) continue; // ignore global changes
         const { peaks, valleys } = customAnalysisSettings[well].filteredFeatureIndices;
         filteredFeatures[well] = [peaks, valleys];
-=======
-      const filteredPeaksValleys = await filterPeaksValleys();
-      for (const well in filteredPeaksValleys) {
-        filteredPeaksValleys[well][0] = filteredPeaksValleys[well][0].sort((a, b) => a - b);
-        filteredPeaksValleys[well][1] = filteredPeaksValleys[well][1].sort((a, b) => a - b);
->>>>>>> 2765361e
       }
 
       const prevPulse3dVersion = selectedJob.analysisParams.pulse3d_version;
@@ -894,7 +624,7 @@
 
       if (jobResponse.status !== 200) {
         // TODO make modal
-        console.log("ERROR posting new job: ", await jobResponse.json());
+        console.log("ERROR posting new job:", await jobResponse.json());
         setModalLabels(constantModalLabels.error);
       } else {
         setModalLabels(constantModalLabels.success);
@@ -906,7 +636,7 @@
       // currently clearing for successful uploads
       sessionStorage.removeItem(selectedJob.jobId);
     } catch (e) {
-      console.log("ERROR posting new job", e);
+      console.log("ERROR posting new job:", e);
       setModalLabels(constantModalLabels.error);
       setUploadInProgress(false);
       setModalOpen("status");
@@ -918,11 +648,11 @@
     if (modalOpen === "status" || modalOpen === "pulse3dWarning") {
       setOpenInteractiveAnalysis(false);
     } else {
-      // do no use existing data found in sessionStorage
       if (i === 0) {
+        // ignore existing data in sessionStorage
         await getWaveformData();
-        // yes, load existing data in sessionStorage
       } else {
+        // load existing data in sessionStorage
         loadExistingData();
       }
       // remove existing record
@@ -935,224 +665,7 @@
   const saveChanges = () => {
     // TODO TANNER make sure this works
     // TODO handle if for some reason this is full and returns error
-<<<<<<< HEAD
     sessionStorage.setItem(selectedJob.jobId, JSON.stringify(customAnalysisSettings));
-=======
-    sessionStorage.setItem(
-      selectedJob.jobId,
-      JSON.stringify({
-        editableStartEndTimes,
-        editablePeaksValleys,
-        originalData,
-        changelog,
-        peakValleyWindows,
-        peakY1,
-        peakY2,
-        valleyY1,
-        valleyY2,
-      })
-    );
-  };
-
-  const updateChangelog = () => {
-    let changelogMessage;
-
-    // changelog will have length of 0 if a user clicks undo all the way back to until initial state
-    if (changelog[selectedWell] && changelog[selectedWell].length > 0) {
-      // If Change log has changes
-      const wellChanges = changelog[selectedWell];
-      // Use snapshot of previus state to get changelog
-      changelogMessage = getChangelogMessage(wellChanges[wellChanges.length - 1]);
-    } else if (baseData && baseData[selectedWell]) {
-      // If are no changes detected then add default values to first index of changelog
-      const baseWellData = baseData[selectedWell];
-      const maxValleyY = findHighestValley(selectedWell);
-      const minPeakY = findLowestPeak(selectedWell);
-
-      const defaultChangelog = {
-        peaks: baseWellData[0],
-        valleys: baseWellData[1],
-        startTime: xRange.min,
-        endTime: xRange.max,
-        valleyYOne: maxValleyY,
-        valleyYTwo: maxValleyY,
-        peakYOne: minPeakY,
-        peakYTwo: minPeakY,
-      };
-
-      changelogMessage = getChangelogMessage(defaultChangelog);
-    }
-
-    if (changelogMessage !== undefined) {
-      addToChangelog(changelogMessage);
-    }
-  };
-
-  const compareFeatures = (oldFeatures, newFeatures) => {
-    for (const idx of newFeatures) {
-      if (!oldFeatures.includes(idx)) {
-        return idx;
-      }
-    }
-    return -1;
-  };
-
-  const getChangelogMessage = ({
-    peaks: peaksToCompare,
-    valleys: valleysToCompare,
-    startTime: startToCompare,
-    endTime: endToCompare,
-    valleyYOne: valleyY1ToCompare,
-    valleyYTwo: valleyY2ToCompare,
-    peakYOne: peakY1ToCompare,
-    peakYTwo: peakY2ToCompare,
-  }) => {
-    const featuresForWell = editablePeaksValleys[selectedWell];
-
-    let changelogMessage;
-    const peaksMoved =
-        JSON.stringify(peaksToCompare) !== JSON.stringify(featuresForWell[0]) &&
-        peaksToCompare.length === featuresForWell[0].length,
-      peakAdded = peaksToCompare.length < featuresForWell[0].length,
-      peakDeleted = peaksToCompare.length > featuresForWell[0].length,
-      valleysMoved =
-        JSON.stringify(valleysToCompare) !== JSON.stringify(featuresForWell[1]) &&
-        valleysToCompare.length === featuresForWell[1].length,
-      valleyAdded = valleysToCompare.length < featuresForWell[1].length,
-      valleyDeleted = valleysToCompare.length > featuresForWell[1].length,
-      startTimeDiff =
-        startToCompare !== editableStartEndTimes.startTime &&
-        editableStartEndTimes.startTime !== null &&
-        startToCompare !== null,
-      endTimeDiff =
-        endToCompare !== editableStartEndTimes.endTime &&
-        editableStartEndTimes.endTime !== null &&
-        endToCompare !== null,
-      windowedTimeDiff = startTimeDiff && endTimeDiff,
-      isNewValleyY1 = isNewY(valleyY1ToCompare, valleyY1),
-      isNewValleyY2 = isNewY(valleyY2ToCompare, valleyY2),
-      isNewPeakY1 = isNewY(peakY1ToCompare, peakY1),
-      isNewPeakY2 = isNewY(peakY2ToCompare, peakY2);
-
-    if (peaksMoved) {
-      const diffIdx = peaksToCompare.findIndex((peakIdx, i) => peakIdx !== featuresForWell[0][i]),
-        oldPeakX = dataToGraph[peaksToCompare[diffIdx]][0],
-        oldPeakY = dataToGraph[peaksToCompare[diffIdx]][1],
-        newPeakX = dataToGraph[featuresForWell[0][diffIdx]][0],
-        newPeakY = dataToGraph[featuresForWell[0][diffIdx]][1];
-
-      changelogMessage = `Peak at [ ${oldPeakX.toFixed(2)}, ${oldPeakY.toFixed(
-        2
-      )} ] was moved to [ ${newPeakX.toFixed(2)}, ${newPeakY.toFixed(2)} ].`;
-    } else if (peakAdded) {
-      const newIdx = compareFeatures(peaksToCompare, featuresForWell[0]);
-      if (newIdx >= 0) {
-        const coordinates = dataToGraph[newIdx];
-        changelogMessage = `Peak was added at [ ${coordinates[0].toFixed(2)}, ${coordinates[1].toFixed(2)} ]`;
-      }
-    } else if (peakDeleted) {
-      const newIdx = compareFeatures(featuresForWell[0], peaksToCompare);
-      if (newIdx >= 0) {
-        const coordinates = dataToGraph[newIdx];
-        changelogMessage = `Peak at [ ${coordinates[0].toFixed(2)}, ${coordinates[1].toFixed(
-          2
-        )} ] was removed.`;
-      }
-    } else if (valleysMoved) {
-      const diffIdx = valleysToCompare.findIndex((valleyIdx, i) => valleyIdx !== featuresForWell[1][i]),
-        oldValleyX = dataToGraph[valleysToCompare[diffIdx]][0],
-        oldValleyY = dataToGraph[valleysToCompare[diffIdx]][1],
-        newValleyX = dataToGraph[featuresForWell[1][diffIdx]][0],
-        newValleyY = dataToGraph[featuresForWell[1][diffIdx]][1];
-
-      changelogMessage = `Valley at [ ${oldValleyX.toFixed(2)}, ${oldValleyY.toFixed(
-        2
-      )} ] was moved to [ ${newValleyX.toFixed(2)}, ${newValleyY.toFixed(2)} ].`;
-    } else if (valleyAdded) {
-      const newIdx = compareFeatures(valleysToCompare, featuresForWell[1]);
-      if (newIdx >= 0) {
-        const coordinates = dataToGraph[newIdx];
-        changelogMessage = `Valley was added at [ ${coordinates[0].toFixed(2)}, ${coordinates[1].toFixed(
-          2
-        )} ]`;
-      }
-    } else if (valleyDeleted) {
-      const newIdx = compareFeatures(featuresForWell[1], valleysToCompare);
-      if (newIdx >= 0) {
-        const coordinates = dataToGraph[newIdx];
-        changelogMessage = `Valley at [ ${coordinates[0].toFixed(2)}, ${coordinates[1].toFixed(
-          2
-        )} ] was removed.`;
-      }
-    } else if (windowedTimeDiff) {
-      changelogMessage = `Start time was changed from ${startToCompare} to ${editableStartEndTimes.startTime} and end time was changed from ${endToCompare} to ${editableStartEndTimes.endTime}.`;
-    } else if (startTimeDiff) {
-      changelogMessage = `Start time was changed from ${startToCompare} to ${editableStartEndTimes.startTime}.`;
-    } else if (endTimeDiff) {
-      changelogMessage = `End time was changed from ${endToCompare} to ${editableStartEndTimes.endTime}.`;
-    } else if (isNewValleyY1 && isNewValleyY2) {
-      changelogMessage = `Valley Line moved ${valleyY1[wellIdx] - valleyY1ToCompare}`;
-    } else if (isNewPeakY1 && isNewPeakY2) {
-      changelogMessage = `Peak Line moved ${peakY1[wellIdx] - peakY1ToCompare}`;
-    } else if (isNewValleyY1) {
-      changelogMessage = `Valley Line Y1 switched to ${valleyY1[wellIdx]}`;
-    } else if (isNewValleyY2) {
-      changelogMessage = `Valley Line Y2 switched to ${valleyY2[wellIdx]}`;
-    } else if (isNewPeakY1) {
-      changelogMessage = `Peak Line Y1 switched to ${peakY1[wellIdx]}`;
-    } else if (isNewPeakY2) {
-      changelogMessage = `Peak Line Y2 switched to ${peakY2[wellIdx]}`;
-    }
-
-    return changelogMessage;
-  };
-
-  const deletePeakValley = (peakValley, idx) => {
-    const typeIdx = ["peak", "valley"].indexOf(peakValley);
-    const peaksValleysCopy = JSON.parse(JSON.stringify(editablePeaksValleys));
-    const targetIdx = peaksValleysCopy[selectedWell][typeIdx].indexOf(idx);
-
-    if (targetIdx > -1) {
-      // remove desired marker
-      peaksValleysCopy[selectedWell][typeIdx].splice(targetIdx, 1);
-      setEditablePeaksValleys({ ...peaksValleysCopy });
-    }
-  };
-
-  const addPeakValley = (peakValley, targetTime) => {
-    const typeIdx = ["peak", "valley"].indexOf(peakValley);
-    const peaksValleysCopy = JSON.parse(JSON.stringify(editablePeaksValleys));
-    const indexToAdd = dataToGraph.findIndex(
-      (coord) => Number(coord[0].toFixed(2)) === Number(targetTime.toFixed(2))
-    );
-
-    peaksValleysCopy[selectedWell][typeIdx].push(indexToAdd);
-    setEditablePeaksValleys({ ...peaksValleysCopy });
-  };
-
-  const addToChangelog = (message) => {
-    if (!changelog[selectedWell]) changelog[selectedWell] = [];
-    // if you don't deep copy state, later changes will affect change log entries here
-    const { startTime, endTime } = JSON.parse(JSON.stringify(editableStartEndTimes));
-    const peaksValleysCopy = JSON.parse(JSON.stringify(editablePeaksValleys));
-    const pvWindowCopy = JSON.parse(JSON.stringify(peakValleyWindows));
-
-    changelog[selectedWell].push({
-      peaks: peaksValleysCopy[selectedWell][0],
-      valleys: peaksValleysCopy[selectedWell][1],
-      startTime,
-      endTime,
-      message,
-      pvWindow: pvWindowCopy[selectedWell],
-      valleyYOne: valleyY1[wellIdx],
-      valleyYTwo: valleyY2[wellIdx],
-      peakYOne: peakY1[wellIdx],
-      peakYTwo: peakY2[wellIdx],
-    });
-
-    setDisableRemoveDupsCheckbox(isRemoveDuplicatesDisabled(changelog));
-    setChangelog(changelog);
->>>>>>> 2765361e
   };
 
   const handleVersionSelect = (idx) => {
@@ -1187,57 +700,6 @@
     }
   };
 
-<<<<<<< HEAD
-=======
-  const undoLastChange = () => {
-    if (changelog[selectedWell] && changelog[selectedWell].length > 0) {
-      // undoing state tells the updateChangelog useEffect to not ignore the change and not as a new change
-      setUndoing(true);
-      // make copies so you control when state is updated
-      const changesCopy = JSON.parse(JSON.stringify(changelog[selectedWell]));
-      const peaksValleysCopy = JSON.parse(JSON.stringify(editablePeaksValleys));
-      const pvWindowCopy = JSON.parse(JSON.stringify(peakValleyWindows));
-      const newWindowTimes = {};
-      // remove step with latest changes
-      changesCopy.pop();
-
-      if (changesCopy.length > 0) {
-        // grab state from the step before the undo step to set as current state
-        const {
-          peaks,
-          valleys,
-          startTime,
-          endTime,
-          pvWindow,
-          valleyYOne,
-          valleyYTwo,
-          peakYOne,
-          peakYTwo,
-        } = changesCopy[changesCopy.length - 1];
-        // set old peaks and valleys to well
-        peaksValleysCopy[selectedWell] = [[...peaks], [...valleys]];
-        pvWindowCopy[selectedWell] = pvWindow;
-        newWindowTimes.startTime = startTime;
-        newWindowTimes.endTime = endTime;
-        setBothThresholdLines(peakYOne, peakYTwo, valleyYOne, valleyYTwo);
-
-        // update values to state to rerender graph
-        setEditableStartEndTimes(newWindowTimes);
-        setEditablePeaksValleys(peaksValleysCopy);
-        setPeakValleyWindows(pvWindowCopy);
-        setDisableRemoveDupsCheckbox(isRemoveDuplicatesDisabled(changelog));
-
-        // save new changelog state
-        changelog[selectedWell] = changesCopy;
-        setChangelog(changelog);
-      } else {
-        // if undoing the very first change, revert back to original state
-        resetWellChanges();
-      }
-    }
-  };
-
->>>>>>> 2765361e
   const pulse3dVersionGte = (version) => {
     return filteredVersions.length > 0 && semverGte(filteredVersions[pulse3dVersionIdx], version);
   };
@@ -1249,7 +711,6 @@
     }
   };
 
-<<<<<<< HEAD
   const calculateYLimit = ({ y1, y2 }, windowedAnalysisBounds, markerX) => {
     const { start: x1, end: x2 } = windowedAnalysisBounds;
     const slope = (y2 - y1) / (x2 - x1);
@@ -1259,33 +720,6 @@
   const findInitialThresholdForFeature = (well, featureType) => {
     const { coordinates, featuresForWells } = originalAnalysisData;
     const { max, min } = timepointRange;
-=======
-  const calculateYLimit = (y1, y2, markerX) => {
-    const slope = (y2 - y1) / (editableStartEndTimes.endTime - editableStartEndTimes.startTime);
-    return y1 + slope * (markerX - editableStartEndTimes.startTime);
-  };
-
-  const assignNewArr = (wellIndex, data, newValue, setState) => {
-    let newArr = [...data];
-    newArr[wellIndex] = newValue;
-    setState([...newArr]);
-  };
-
-  const setBothThresholdLines = (
-    newPeakY1 = peakValleyWindows[selectedWell].minPeaks,
-    newPeakY2 = peakValleyWindows[selectedWell].minPeaks,
-    newValleyY1 = peakValleyWindows[selectedWell].maxValleys,
-    newValleyY2 = peakValleyWindows[selectedWell].maxValleys,
-    well = selectedWell
-  ) => {
-    const wellIndex = twentyFourPlateDefinition.getWellIndexFromName(well);
-
-    assignNewArr(wellIndex, peakY1, newPeakY1, setPeakY1);
-    assignNewArr(wellIndex, peakY2, newPeakY2, setPeakY2);
-    assignNewArr(wellIndex, valleyY1, newValleyY1, setValleyY1);
-    assignNewArr(wellIndex, valleyY2, newValleyY2, setValleyY2);
-  };
->>>>>>> 2765361e
 
     const compare = (a, b) => {
       return featureType === "peaks" ? a < b : a > b;
@@ -1318,16 +752,16 @@
     }
   };
 
-  const setBothLinesToDefault = () => {
+  const setBothLinesToDefault = (well) => {
     customAnalysisSettingsInitializers.thresholdEndpoints(
-      selectedWell,
+      well,
       "peaks",
-      findInitialThresholdForFeature(selectedWell, "peaks")
+      findInitialThresholdForFeature(well, "peaks")
     );
     customAnalysisSettingsInitializers.thresholdEndpoints(
-      selectedWell,
+      well,
       "valleys",
-      findInitialThresholdForFeature(selectedWell, "valleys")
+      findInitialThresholdForFeature(well, "valleys")
     );
   };
 

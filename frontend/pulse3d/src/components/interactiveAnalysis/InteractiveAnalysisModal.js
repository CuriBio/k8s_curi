--- conflicted
+++ resolved
@@ -690,11 +690,7 @@
     )[0];
     setPulse3dVersionEOLDate(
       selectedVersionMetadata.end_of_life_date
-<<<<<<< HEAD
-        ? ` Version ${selectedVersionMetadata.version} will be removed after ${selectedVersionMetadata.end_of_life_date}.`
-=======
         ? ` Version ${selectedVersionMetadata.version} will be removed after ${selectedVersionMetaData.end_of_life_date}.`
->>>>>>> dc7f3ab5
         : `Version ${selectedVersionMetadata.version} will be removed soon.`
     );
     setDeprecationNotice(selectedVersionMetadata.state === "deprecated");

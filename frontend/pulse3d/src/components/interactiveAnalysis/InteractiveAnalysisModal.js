import styled from "styled-components";
import { useEffect, useState, useContext, useMemo } from "react";
import DropDownWidget from "../basicWidgets/DropDownWidget";
import WaveformGraph from "./WaveformGraph";
import { WellTitle as LabwareDefinition } from "@/utils/labwareCalculations";
import CircularSpinner from "../basicWidgets/CircularSpinner";
import ButtonWidget from "../basicWidgets/ButtonWidget";
import ModalWidget from "../basicWidgets/ModalWidget";
import { UploadsContext } from "@/components/layouts/DashboardLayout";
import InfoOutlinedIcon from "@mui/icons-material/InfoOutlined";
import Tooltip from "@mui/material/Tooltip";
import semverGte from "semver/functions/gte";
import FormInput from "@/components/basicWidgets/FormInput";
import { AuthContext } from "@/pages/_app";

const twentyFourPlateDefinition = new LabwareDefinition(4, 6);

const Container = styled.div`
  height: 100%;
  display: flex;
  flex-direction: column;
  align-items: center;
  overflow: hidden;
  box-shadow: 0px 5px 5px -3px rgb(0 0 0 / 30%), 0px 8px 10px 1px rgb(0 0 0 / 20%),
    0px 3px 14px 2px rgb(0 0 0 / 12%);
`;

const HeaderContainer = styled.div`
  font-size: 24px;
  margin: 20px;
  cursor: default;
`;

const WellDropdownContainer = styled.div`
  height: 30px;
  display: flex;
  flex-direction: row;
  align-items: center;
  width: 200px;
`;

const WellDropdownLabel = styled.span`
  line-height: 2;
  font-size: 20px;
  white-space: nowrap;
  padding-right: 15px;
  cursor: default;
`;

const ParamContainer = styled.div`
  height: 60px;
  display: flex;
  flex-direction: row;
  align-items: center;
  width: 650px;
  justify-content: left;
`;

const ParamLabel = styled.span`
  line-height: 2;
  font-size: 16px;
  width: 30%;
  margin-right: 19px;
  position: relative;
  white-space: nowrap;
  display: flex;
  align-items: center;
  cursor: default;
  justify-content: right;
`;

const GraphContainer = styled.div`
  border-radius: 7px;
  background-color: var(--med-gray);
  position: relative;
  width: 1350px;
  margin-top: 2%;
  overflow: hidden;
  padding: 0px 15px;
  display: flex;
  flex-direction: column;
  box-shadow: 0px 5px 5px -3px rgb(0 0 0 / 30%), 0px 8px 10px 1px rgb(0 0 0 / 20%),
    0px 3px 14px 2px rgb(0 0 0 / 12%);
`;

const SpinnerContainer = styled.div`
  height: 100%;
  display: flex;
  width: 100%;
  align-items: center;
  justify-content: center;
`;
const ButtonContainer = styled.div`
  position: relative;
  height: 50px;
  width: 100%;
  margin-bottom: 25px;
  display: flex;
  justify-content: flex-end;
`;

const ErrorLabel = styled.div`
  position: relative;
  width: 80%;
  height: 40px;
  align-items: center;
  color: red;
  font-style: italic;
  display: flex;
  justify-content: flex-end;
`;
const TooltipText = styled.span`
  font-size: 15px;
`;

const constantModalLabels = {
  success: {
    header: "Success!",
    messages: [
      "You have successfully started a new analysis.",
      "It will appear in the uploads table shortly.",
    ],
    buttons: ["Close"],
  },
  error: {
    header: "Error Occurred!",
    messages: ["There was an issue while attempting to start this analysis.", "Please try again later."],
    buttons: ["Close"],
  },
  duplicate: {
    header: "Warning!",
    messages: ["Consecutive peaks and/or valleys were detected in the following wells:"],
    buttons: ["Back", "Run Analysis"],
  },
  oldPulse3dVersion: {
    header: "Warning!",
    messages: [
      "Interactive analysis is using a newer version of Pulse3D than the version originally used on this recording. Peaks and valleys may be slightly different.",
      "Please re-analyze this recording using a Pulse3D version greater than 0.28.3 or continue.",
    ],
    buttons: ["Close"],
  },
  dataFound: {
    header: "Important!",
    messages: ["Previous changes have been found for this analysis.", "Do you want to use it or start over?"],
    buttons: ["Start Over", "Use"],
  },
};

const wellNames = Array(24)
  .fill()
  .map((_, idx) => twentyFourPlateDefinition.getWellNameFromIndex(idx));

const getDefaultFeatures = () => {
  const features = {};
  for (const well of wellNames) {
    features[well] = [null, null];
  }
};

export default function InteractiveWaveformModal({
  selectedJob,
  setOpenInteractiveAnalysis,
  numberOfJobsInUpload,
}) {
  const { usageQuota } = useContext(AuthContext);
  const { pulse3dVersions, metaPulse3dVersions } = useContext(UploadsContext);

  const [creditUsageAlert, setCreditUsageAlert] = useState(false);
  const [pulse3dVersionIdx, setPulse3dVersionIdx] = useState(0);
  const [filteredVersions, setFilteredVersions] = useState([]);
  const [deprecationNotice, setDeprecationNotice] = useState(false);
  const [pulse3dVersionEOLDate, setPulse3dVersionEOLDate] = useState("");
  const [nameOverride, setNameOverride] = useState();
  const [uploadInProgress, setUploadInProgress] = useState(false); // determines state of interactive analysis upload

  const [isLoading, setIsLoading] = useState(true);
  const [modalOpen, setModalOpen] = useState(false);
  const [modalLabels, setModalLabels] = useState(constantModalLabels.success);
  const [duplicateModalOpen, setDuplicateModalOpen] = useState(false);

  const [wellIdx, setWellIdx] = useState(0); // TODO use well name everywhere instead
  const [selectedWell, setSelectedWell] = useState("A1");
  const [errorMessage, setErrorMessage] = useState(); // Tanner (5/25/23): seems unused at the moment, but leaving it here anyway

  const [originalData, setOriginalData] = useState({}); // original waveform data from GET request, unedited
  const [xRange, setXRange] = useState({
    // This is a copy of the max/min timepoints of the data. Windowed analysis start/stop times are set in editableStartEndTimes
    min: null,
    max: null,
  });

  const [dataToGraph, setDataToGraph] = useState([]); // well-specfic coordinates to graph
  const [editablePeaksValleys, setEditablePeaksValleys] = useState(getDefaultFeatures()); // user edited peaks/valleys as changes are made, should get stored in localStorage
  const [peakValleyWindows, setPeakValleyWindows] = useState({}); // TODO see if this can be removed in place of the endpoints, or at least changed to the default values. Will also need to figure out how to handle the changelog entries once this is removed
  const [editableStartEndTimes, setEditableStartEndTimes] = useState({
    startTime: null,
    endTime: null,
  });
  // state for peaks
  const [peakY1, setPeakY1] = useState([]);
  const [peakY2, setPeakY2] = useState([]);
  // state for valleys
  const [valleyY1, setValleyY1] = useState([]);
  const [valleyY2, setValleyY2] = useState([]);

  const [changelog, setChangelog] = useState({});
  const [openChangelog, setOpenChangelog] = useState(false);
  const [undoing, setUndoing] = useState(false);

  useEffect(() => {
    const compatibleVersions = pulse3dVersions.filter((v) => semverGte(v, "0.28.3"));
    setFilteredVersions([...compatibleVersions]);
    if (usageQuota && usageQuota.limits && numberOfJobsInUpload >= 2 && usageQuota.limits.jobs !== -1) {
      setCreditUsageAlert(true);
    }
  }, []);

  useEffect(() => {
    // updates changelog when peaks/valleys and start/end times change
    if (undoing) {
      setUndoing(false);
    } else {
      updateChangelog();
    }
<<<<<<< HEAD
  }, [editableStartEndTimes, peakValleyWindows, peakY1, peakY2, valleyY1, valleyY2]);
=======
  }, [editableStartEndTimes, editablePeaksValleys, peakValleyWindows, peakY1, peakY2, valleyY1, valleyY2]);
>>>>>>> ec93e11c

  useEffect(() => {
    if (dataToGraph.length > 0) {
      setIsLoading(false);
    }
  }, [dataToGraph, editablePeaksValleys]);

  useEffect(() => {
    if (
      // check if these are empty
      [peakY1, peakY2, valleyY1, valleyY2].filter((arr) => arr[wellIdx] == null).length > 0 &&
      peakValleyWindows[selectedWell]
    ) {
      setBothLinesToDefault();
    }
  }, [peakValleyWindows]);

  const getNewData = async () => {
    await getWaveformData(true, "A1");
  };

  const getWaveformData = async (peaksValleysNeeded, well) => {
    try {
      const response = await fetch(
        `${process.env.NEXT_PUBLIC_PULSE3D_URL}/jobs/waveform-data?upload_id=${selectedJob.uploadId}&job_id=${selectedJob.jobId}&peaks_valleys=${peaksValleysNeeded}&well_name=${well}`
      );
      if (response.status !== 200) throw Error();

      const res = await response.json();
      if (res.error) throw Error();

      if (!("coordinates" in originalData)) {
        originalData = {
          peaksValleys: res.peaks_valleys,
          coordinates: {},
        };
      }

      const { coordinates, peaks_valleys: peaksValleys } = res;
      // original data is set and never changed to hold original state in case of reset
      originalData.coordinates[well] = coordinates;
      setOriginalData(originalData);

      if (peaksValleysNeeded) {
        setEditablePeaksValleys(peaksValleys);

        const { start_time, end_time } = selectedJob.analysisParams;
        const newXRange = {
          min: start_time || Math.min(...coordinates.map((coords) => coords[0])),
          max: end_time || Math.max(...coordinates.map((coords) => coords[0])),
        };
        setXRange(newXRange);
        setEditableStartEndTimes({
          startTime: newXRange.min,
          endTime: newXRange.max,
        });
        // won't be present for older recordings or if no replacement was ever given
        if ("nameOverride" in selectedJob) setNameOverride(selectedJob.nameOverride);
      }

      setInitialPeakValleyWindows(well);
      // this function actually renders new graph data to the page
      setDataToGraph([...coordinates]);

      if (!semverGte(selectedJob.analysisParams.pulse3d_version, "0.28.3")) {
        setModalLabels(constantModalLabels.oldPulse3dVersion);
        setModalOpen("pulse3dWarning");
      }
    } catch (e) {
      console.log("ERROR getting waveform data: ", e);
      // open error modal and kick users back to /uploads page if random  error
      setModalLabels(constantModalLabels.error);
      setModalOpen("status");
    }
  };

  const checkDuplicates = (well = selectedWell) => {
    const { startTime, endTime } = editableStartEndTimes;

    const wellIndex = twentyFourPlateDefinition.getWellIndexFromName(well);

    // filter
    const wellCoords = originalData.coordinates[well];

    let peakIndices = editablePeaksValleys[well][0];
    let valleyIndices = editablePeaksValleys[well][1];
    peakIndices = filterFeature("peak", peakIndices, startTime, endTime, wellCoords, wellIndex);
    valleyIndices = filterFeature("valley", valleyIndices, startTime, endTime, wellCoords, wellIndex);

    // create list with all features in order
    const features = [];
    for (const idx of peakIndices) {
      features.push({ type: "peak", idx });
    }
    for (const idx of valleyIndices) {
      features.push({ type: "valley", idx });
    }
    features.sort((a, b) => a.idx - b.idx);

    const duplicates = [];
    for (let i = 1; i < features.length; i++) {
      const [prev, curr, next] = features.slice(i - 1, i + 2);
      if ((curr && curr.type === prev.type) || (next && next.type === curr.type)) {
        duplicates.push(curr.idx);
      }
    }

    return duplicates;
  };

  const setInitialPeakValleyWindows = (well) => {
    const pvCopy = JSON.parse(JSON.stringify(peakValleyWindows));

    pvCopy[well] = {
      minPeaks: findLowestPeak(well),
      maxValleys: findHighestValley(well),
    };

    setPeakValleyWindows(pvCopy);
  };

  const findLowestPeak = (well) => {
    const { coordinates, peaksValleys } = originalData;
    const { startTime, endTime } = editableStartEndTimes;
    // arbitrarily set to first peak
    const wellSpecificPeaks = peaksValleys[well][0];
    const wellSpecificCoords = coordinates[well];

    // consider when no peaks or valleys were found in a well
    if (wellSpecificCoords && wellSpecificPeaks.length > 0) {
      let lowest = wellSpecificPeaks[0];

      wellSpecificPeaks.map((peak) => {
        const yCoord = wellSpecificCoords[peak][1];
        const peakToCompare = wellSpecificCoords[lowest][1];
        // only use peaks inside windowed analysis times
        const timeOfPeak = wellSpecificCoords[peak][0];
        const isLessThanEndTime = !endTime || timeOfPeak <= endTime;
        const isGreaterThanStartTime = !startTime || timeOfPeak >= startTime;
        // filter for peaks inside windowed time
        if (yCoord < peakToCompare && isGreaterThanStartTime && isLessThanEndTime) lowest = peak;
      });

      // return  y coordinate of lowest peak
      return wellSpecificCoords[lowest][1];
    }
  };

  const findHighestValley = (well) => {
    const { coordinates, peaksValleys } = originalData;
    const { startTime, endTime } = editableStartEndTimes;
    // arbitrarily set to first valley
    const wellSpecificValleys = peaksValleys[well][1];
    const wellSpecificCoords = coordinates[well];

    // consider when no peaks or valleys were found in a well
    if (wellSpecificCoords && wellSpecificValleys.length > 0) {
      let highest = wellSpecificValleys[0];

      wellSpecificValleys.map((valley) => {
        const yCoord = wellSpecificCoords[valley][1];
        const valleyToCompare = wellSpecificCoords[highest][1];

        // only use valleys inside windowed analysis times
        const timeOfValley = wellSpecificCoords[valley][0];
        const isLessThanEndTime = !endTime || timeOfValley <= endTime;
        const isGreaterThanStartTime = !startTime || timeOfValley >= startTime;

        if (yCoord > valleyToCompare && isLessThanEndTime && isGreaterThanStartTime) highest = valley;
      });

      // return  y coordinate of highest valley
      return wellSpecificCoords[highest][1];
    }
  };

  const resetStartEndTimes = () => {
    setEditableStartEndTimes({
      startTime: xRange.min,
      endTime: xRange.max,
    });
  };

  const loadExistingData = () => {
    // this happens very fast so not storing to react state the first call, see line 162 (? different line now)
    const jsonData = sessionStorage.getItem(selectedJob.jobId);
    const existingData = JSON.parse(jsonData);

    // not destructuring existingData to prevent confusion with local state names
    setOriginalData(existingData.originalData);
    setEditablePeaksValleys(existingData.editablePeaksValleys);
    setChangelog(existingData.changelog);
    setEditableStartEndTimes({
      startTime: existingData.editableStartEndTimes.startTime,
      endTime: existingData.editableStartEndTimes.endTime,
    });
    setPeakValleyWindows(existingData.peakValleyWindows);
    setPeakY1(existingData.peakY1);
    setPeakY2(existingData.peakY2);
    setValleyY1(existingData.valleyY1);
    setValleyY2(existingData.valleyY2);
  };

  const handleWellSelection = async (idx) => {
    const wellName = wellNames[idx];
    if (wellName !== selectedWell) {
      setSelectedWell(wellName);
      setWellIdx(idx);
      if (!(wellName in originalData.coordinates)) {
        setIsLoading(true);
        getWaveformData(false, wellName);
      } else {
        const coordinates = originalData.coordinates[wellName];
        setDataToGraph([...coordinates]);
      }
    }
  };

  const resetWellChanges = () => {
    // reset peaks and valleys for current well
    const peaksValleysCopy = JSON.parse(JSON.stringify(editablePeaksValleys));
    const changelogCopy = JSON.parse(JSON.stringify(changelog));
    const pvWindowCopy = JSON.parse(JSON.stringify(peakValleyWindows));
    peaksValleysCopy[selectedWell] = originalData.peaksValleys[selectedWell];
    changelogCopy[selectedWell] = [];
    pvWindowCopy[selectedWell] = {
      minPeaks: findLowestPeak(selectedWell),
      maxValleys: findHighestValley(selectedWell),
    };
    // reset state
    resetStartEndTimes();
    setEditablePeaksValleys(peaksValleysCopy);
    setChangelog(changelogCopy);
    setPeakValleyWindows(pvWindowCopy);
    setBothLinesToDefault();
  };
  const postNewJob = async () => {
    try {
      setUploadInProgress(true);

      const filteredPeaksValleys = await filterPeaksValleys();
      const prevPulse3dVersion = selectedJob.analysisParams.pulse3d_version;
      // jobs run on pulse3d versions < 0.28.3 will not have a 0 timepoint so account for that here that 0.01 is still the first time point, not windowed
      const startTime =
        !semverGte(prevPulse3dVersion, "0.28.3") && editableStartEndTimes.startTime == 0.01
          ? null
          : editableStartEndTimes.startTime;

      // reassign new peaks and valleys if different
      const requestBody = {
        ...selectedJob.analysisParams,
        upload_id: selectedJob.uploadId,
        peaks_valleys: filteredPeaksValleys,
        start_time: startTime,
        end_time: editableStartEndTimes.endTime,
        version: filteredVersions[pulse3dVersionIdx],
        previous_version: prevPulse3dVersion,
      };

      // only add for versions greater than 0.32.2
      if (semverGte(prevPulse3dVersion, "0.32.2"))
        requestBody.name_override = nameOverride === "" ? null : nameOverride;

      const jobResponse = await fetch(`${process.env.NEXT_PUBLIC_PULSE3D_URL}/jobs`, {
        method: "POST",
        body: JSON.stringify(requestBody),
      });

      if (jobResponse.status !== 200) {
        // TODO make modal
        console.log("ERROR posting new job: ", await jobResponse.json());
        setModalLabels(constantModalLabels.error);
      } else {
        setModalLabels(constantModalLabels.success);
      }

      setUploadInProgress(false);
      setModalOpen("status");
      // once interactive analysis is closed, clear storage.
      // currently clearing for successful uploads
      sessionStorage.removeItem(selectedJob.jobId);
    } catch (e) {
      console.log("ERROR posting new job", e);
      setModalLabels(constantModalLabels.error);
      setUploadInProgress(false);
      setModalOpen("status");
    }
  };

  const handleModalClose = (i) => {
    if (modalOpen !== "pulse3dWarning") {
      if (modalOpen === "status") setOpenInteractiveAnalysis(false);
      else if (i === 0) {
        getNewData();
      } else {
        loadExistingData();
      }
      sessionStorage.removeItem(selectedJob.jobId);
    }

    setModalOpen(false);
  };

  const filterPeaksValleys = async () => {
    const filtered = {};
    const { startTime, endTime } = JSON.parse(JSON.stringify(editableStartEndTimes));

    for (const well of Object.keys(editablePeaksValleys)) {
      const wellIndex = twentyFourPlateDefinition.getWellIndexFromName(well);
      const wellCoords = originalData.coordinates[well];

      let [peakIndices, valleyIndices] = editablePeaksValleys[well];
      peakIndices = filterFeature("peak", peakIndices, startTime, endTime, wellCoords, wellIndex);
      valleyIndices = filterFeature("valley", valleyIndices, startTime, endTime, wellCoords, wellIndex);

      filtered[well] = [peakIndices, valleyIndices];
    }
    return filtered;
  };

  const saveChanges = () => {
    // TODO handle if for some reason this is full and returns error
    sessionStorage.setItem(
      selectedJob.jobId,
      JSON.stringify({
        editableStartEndTimes,
        editablePeaksValleys,
        originalData,
        changelog,
        peakValleyWindows,
        peakY1,
        peakY2,
        valleyY1,
        valleyY2,
      })
    );
  };

  const updateChangelog = () => {
    let changelogMessage;
    // changelog will have length of 0 if a user clicks undo all the way back to until initial state
    if (changelog[selectedWell] && changelog[selectedWell].length > 0) {
      // If Change log has changes
      const wellChanges = changelog[selectedWell];
      // Use snapshot of previus state to get changelog
      changelogMessage = getChangelogMessage(wellChanges[wellChanges.length - 1]);
    } else if (originalData.peaksValleys && originalData.peaksValleys[selectedWell]) {
      // If are no changes detected then add default values to first index of changelog
      const ogWellData = originalData.peaksValleys[selectedWell];
      const maxValleyY = peakValleyWindows[selectedWell].maxValleys;
      const minPeakY = peakValleyWindows[selectedWell].minPeaks;
      const defaultChangelog = {
        peaks: ogWellData[0],
        valleys: ogWellData[1],
        startTime: xRange.min,
        endTime: xRange.max,
        pvWindow: {
          minPeaks: findLowestPeak(selectedWell),
          maxValleys: findHighestValley(selectedWell),
        },
        valleyYOne: maxValleyY,
        valleyYTwo: maxValleyY,
        peakYOne: minPeakY,
        peakYTwo: minPeakY,
      };
      changelogMessage = getChangelogMessage(defaultChangelog);
    }

    if (changelogMessage !== undefined) {
      addToChangelog(changelogMessage);
    }
  };

  const compareFeatures = (oldFeatures, newFeatures) => {
    for (const idx of newFeatures) {
      if (!oldFeatures.includes(idx)) {
        return idx;
      }
    }
    return -1;
  };

  const getChangelogMessage = ({
    peaks: peaksToCompare,
    valleys: valleysToCompare,
    startTime: startToCompare,
    endTime: endToCompare,
    pvWindow,
    valleyYOne: valleyY1ToCompare,
    valleyYTwo: valleyY2ToCompare,
    peakYOne: peakY1ToCompare,
    peakYTwo: peakY2ToCompare,
  }) => {
    const featuresForWell = editablePeaksValleys[selectedWell];

    let changelogMessage;
    const peaksMoved =
        JSON.stringify(peaksToCompare) !== JSON.stringify(featuresForWell[0]) &&
<<<<<<< HEAD
        peaksToCompare.length === featuresForWell[0].length, // added and deleted peaks is handled somewhere else
      valleysMoved =
        JSON.stringify(valleysToCompare) !== JSON.stringify(featuresForWell[1]) &&
        valleysToCompare.length === featuresForWell[1].length, // added and deleted peaks is handled somewhere else,
=======
        peaksToCompare.length === featuresForWell[0].length,
      peakAdded = peaksToCompare.length < featuresForWell[0].length,
      peakDeleted = peaksToCompare.length > featuresForWell[0].length,
      valleysMoved =
        JSON.stringify(valleysToCompare) !== JSON.stringify(featuresForWell[1]) &&
        valleysToCompare.length === featuresForWell[1].length,
      valleyAdded = valleysToCompare.length < featuresForWell[1].length,
      valleyDeleted = valleysToCompare.length > featuresForWell[1].length,
>>>>>>> ec93e11c
      startTimeDiff =
        startToCompare !== editableStartEndTimes.startTime &&
        editableStartEndTimes.startTime !== null &&
        startToCompare !== null,
      endTimeDiff =
        endToCompare !== editableStartEndTimes.endTime &&
        editableStartEndTimes.endTime !== null &&
        endToCompare !== null,
      windowedTimeDiff = startTimeDiff && endTimeDiff,
      minPeaksDiff = pvWindow.minPeaks !== peakValleyWindows[selectedWell].minPeaks,
      maxValleysDiff = pvWindow.maxValleys !== peakValleyWindows[selectedWell].maxValleys,
      isNewValleyY1 = isNewY(valleyY1ToCompare, valleyY1),
      isNewValleyY2 = isNewY(valleyY2ToCompare, valleyY2),
      isNewPeakY1 = isNewY(peakY1ToCompare, peakY1),
      isNewPeakY2 = isNewY(peakY2ToCompare, peakY2);

    if (peaksMoved) {
      const diffIdx = peaksToCompare.findIndex((peakIdx, i) => peakIdx !== featuresForWell[0][i]),
        oldPeakX = dataToGraph[peaksToCompare[diffIdx]][0],
        oldPeakY = dataToGraph[peaksToCompare[diffIdx]][1],
        newPeakX = dataToGraph[featuresForWell[0][diffIdx]][0],
        newPeakY = dataToGraph[featuresForWell[0][diffIdx]][1];

      changelogMessage = `Peak at [ ${oldPeakX.toFixed(2)}, ${oldPeakY.toFixed(
        2
      )} ] was moved to [ ${newPeakX.toFixed(2)}, ${newPeakY.toFixed(2)} ].`;
    } else if (peakAdded) {
      const newIdx = compareFeatures(peaksToCompare, featuresForWell[0]);
      if (newIdx >= 0) {
        const coordinates = dataToGraph[newIdx];
        changelogMessage = `Peak was added at [ ${coordinates[0].toFixed(2)}, ${coordinates[1].toFixed(2)} ]`;
      }
    } else if (peakDeleted) {
      const newIdx = compareFeatures(featuresForWell[0], peaksToCompare);
      if (newIdx >= 0) {
        const coordinates = dataToGraph[newIdx];
        changelogMessage = `Peak at [ ${coordinates[0].toFixed(2)}, ${coordinates[1].toFixed(
          2
        )} ] was removed.`;
      }
    } else if (valleysMoved) {
<<<<<<< HEAD
      const diffIdx = valleysToCompare.findIndex((valleyIdx, i) => valleyIdx !== featuresForWell[0][i]),
=======
      const diffIdx = valleysToCompare.findIndex((valleyIdx, i) => valleyIdx !== featuresForWell[1][i]),
>>>>>>> ec93e11c
        oldValleyX = dataToGraph[valleysToCompare[diffIdx]][0],
        oldValleyY = dataToGraph[valleysToCompare[diffIdx]][1],
        newValleyX = dataToGraph[featuresForWell[1][diffIdx]][0],
        newValleyY = dataToGraph[featuresForWell[1][diffIdx]][1];

      changelogMessage = `Valley at [ ${oldValleyX.toFixed(2)}, ${oldValleyY.toFixed(
        2
      )} ] was moved to [ ${newValleyX.toFixed(2)}, ${newValleyY.toFixed(2)} ].`;
    } else if (valleyAdded) {
      const newIdx = compareFeatures(valleysToCompare, featuresForWell[1]);
      if (newIdx >= 0) {
        const coordinates = dataToGraph[newIdx];
        changelogMessage = `Valley was added at [ ${coordinates[0].toFixed(2)}, ${coordinates[1].toFixed(
          2
        )} ]`;
      }
    } else if (valleyDeleted) {
      const newIdx = compareFeatures(featuresForWell[1], valleysToCompare);
      if (newIdx >= 0) {
        const coordinates = dataToGraph[newIdx];
        changelogMessage = `Valley at [ ${coordinates[0].toFixed(2)}, ${coordinates[1].toFixed(
          2
        )} ] was removed.`;
      }
    } else if (windowedTimeDiff) {
      changelogMessage = `Start time was changed from ${startToCompare} to ${editableStartEndTimes.startTime} and end time was changed from ${endToCompare} to ${editableStartEndTimes.endTime}.`;
    } else if (startTimeDiff) {
      changelogMessage = `Start time was changed from ${startToCompare} to ${editableStartEndTimes.startTime}.`;
    } else if (endTimeDiff) {
      changelogMessage = `End time was changed from ${endToCompare} to ${editableStartEndTimes.endTime}.`;
    } else if (minPeaksDiff) {
      changelogMessage = `Minimum peaks window changed from ${pvWindow.minPeaks.toFixed(
        2
      )} to ${peakValleyWindows[selectedWell].minPeaks.toFixed(2)}`;
    } else if (maxValleysDiff) {
      changelogMessage = `Maximum valleys window changed from ${pvWindow.maxValleys.toFixed(
        2
      )} to ${peakValleyWindows[selectedWell].maxValleys.toFixed(2)}`;
    } else if (isNewValleyY1 && isNewValleyY2) {
      changelogMessage = `Valley Line moved ${valleyY1[wellIdx] - valleyY1ToCompare}`;
    } else if (isNewPeakY1 && isNewPeakY2) {
      changelogMessage = `Peak Line moved ${peakY1[wellIdx] - peakY1ToCompare}`;
    } else if (isNewValleyY1) {
      changelogMessage = `Valley Line Y1 switched to ${valleyY1[wellIdx]}`;
    } else if (isNewValleyY2) {
      changelogMessage = `Valley Line Y2 switched to ${valleyY2[wellIdx]}`;
    } else if (isNewPeakY1) {
      changelogMessage = `Peak Line Y1 switched to ${peakY1[wellIdx]}`;
    } else if (isNewPeakY2) {
      changelogMessage = `Peak Line Y2 switched to ${peakY2[wellIdx]}`;
    }
    return changelogMessage;
  };

  const deletePeakValley = (peakValley, idx) => {
    const typeIdx = ["peak", "valley"].indexOf(peakValley);
    const peaksValleysCopy = JSON.parse(JSON.stringify(editablePeaksValleys));
    const targetIdx = peaksValleysCopy[selectedWell][typeIdx].indexOf(idx);
    if (targetIdx > -1) {
      // remove desired marker
      peaksValleysCopy[selectedWell][typeIdx].splice(targetIdx, 1);
      setEditablePeaksValleys({ ...peaksValleysCopy });
<<<<<<< HEAD

      const coordinates = dataToGraph[idx];
      const changelogMessage = `${typeIdx === 0 ? "Peak" : "Valley"} at [ ${coordinates[0].toFixed(
        2
      )}, ${coordinates[1].toFixed(2)} ] was removed.`;

      addToChangelog(changelogMessage);
=======
>>>>>>> ec93e11c
    }
  };

  const addPeakValley = (peakValley, targetTime) => {
    const typeIdx = ["peak", "valley"].indexOf(peakValley);
    const peaksValleysCopy = JSON.parse(JSON.stringify(editablePeaksValleys));
    const indexToAdd = dataToGraph.findIndex(
      (coord) => Number(coord[0].toFixed(2)) === Number(targetTime.toFixed(2))
    );

    peaksValleysCopy[selectedWell][typeIdx].push(indexToAdd);

    setEditablePeaksValleys({ ...peaksValleysCopy });
<<<<<<< HEAD

    const coordinates = dataToGraph[indexToAdd];
    const changelogMessage = `${typeIdx === 0 ? "Peak" : "Valley"} was added at [ ${coordinates[0].toFixed(
      2
    )}, ${coordinates[1].toFixed(2)} ]`;

    addToChangelog(changelogMessage);
=======
>>>>>>> ec93e11c
  };

  const addToChangelog = (message) => {
    if (!changelog[selectedWell]) changelog[selectedWell] = [];
    // if you don't deep copy state, later changes will affect change log entries here
    const { startTime, endTime } = JSON.parse(JSON.stringify(editableStartEndTimes));
    const peaksValleysCopy = JSON.parse(JSON.stringify(editablePeaksValleys));
    const pvWindowCopy = JSON.parse(JSON.stringify(peakValleyWindows));

    changelog[selectedWell].push({
      peaks: peaksValleysCopy[selectedWell][0],
      valleys: peaksValleysCopy[selectedWell][1],
      startTime,
      endTime,
      message,
      pvWindow: pvWindowCopy[selectedWell],
      valleyYOne: valleyY1[wellIdx],
      valleyYTwo: valleyY2[wellIdx],
      peakYOne: peakY1[wellIdx],
      peakYTwo: peakY2[wellIdx],
    });

    setChangelog({ ...changelog });
  };

  const handleVersionSelect = (idx) => {
    const selectedVersionMetadata = metaPulse3dVersions.filter(
      (version) => version.version === pulse3dVersions[idx]
    )[0];
    setPulse3dVersionEOLDate(
      selectedVersionMetadata.end_of_life_date
        ? ` Version ${selectedVersionMetadata.version} will be removed after ${selectedVersionMetadata.end_of_life_date}.`
        : `Version ${selectedVersionMetadata.version} will be removed soon.`
    );
    setDeprecationNotice(selectedVersionMetadata.state === "deprecated");
    setPulse3dVersionIdx(idx);
  };

  const handleRunAnalysis = () => {
    const wellsWithDups = [];
    Object.keys(editablePeaksValleys).map((well) => {
      // if any duplicates are present, push well into storage array to add to modal letting user know which wells are affected
      if (checkDuplicates(well).length > 0) wellsWithDups.push(well);
    });

    if (wellsWithDups.length > 0) {
      const wellsWithDupsString = wellsWithDups.join(", ");
      constantModalLabels.duplicate.messages.splice(1, 1, wellsWithDupsString);
      setDuplicateModalOpen(true);
    } else {
      postNewJob();
    }
  };

  const undoLastChange = () => {
    if (changelog[selectedWell] && changelog[selectedWell].length > 0) {
      // undoing state tells the updateChangelog useEffect to not ignore the change and not as a new change
      setUndoing(true);
      // make copies so you control when state is updated
      const changesCopy = JSON.parse(JSON.stringify(changelog[selectedWell]));
      const peaksValleysCopy = JSON.parse(JSON.stringify(editablePeaksValleys));
      const pvWindowCopy = JSON.parse(JSON.stringify(peakValleyWindows));
      const newWindowTimes = {};
      // remove step with latest changes
      changesCopy.pop();

      if (changesCopy.length > 0) {
        // grab state from the step before the undo step to set as current state
        const { peaks, valleys, startTime, endTime, pvWindow, valleyYOne, valleyYTwo, peakYOne, peakYTwo } =
          changesCopy[changesCopy.length - 1];
        // set old peaks and valleys to well
        peaksValleysCopy[selectedWell] = [[...peaks], [...valleys]];
        pvWindowCopy[selectedWell] = pvWindow;
        newWindowTimes.startTime = startTime;
        newWindowTimes.endTime = endTime;
        setBothLinesToNew(peakYOne, peakYTwo, valleyYOne, valleyYTwo);
      } else {
        // if undoing the very first change, revert back to original state
        newWindowTimes.startTime = xRange.min;
        newWindowTimes.endTime = xRange.max;

        peaksValleysCopy[selectedWell] = originalData.peaksValleys[selectedWell];
        pvWindowCopy[selectedWell] = {
          minPeaks: findLowestPeak(selectedWell),
          maxValleys: findHighestValley(selectedWell),
        };
        setBothLinesToDefault();
      }

      // needs to be reassigned to hold state
      changelog[selectedWell] = changesCopy;
      // update values to state to rerender graph
      setEditableStartEndTimes(newWindowTimes);
      setEditablePeaksValleys(peaksValleysCopy);
      setPeakValleyWindows(pvWindowCopy);
      setChangelog(changelog);
    }
  };

  const pulse3dVersionGte = (version) => {
    return filteredVersions.length > 0 && semverGte(filteredVersions[pulse3dVersionIdx], version);
  };

  const handleDuplicatesModalClose = (isRunAnalysisOption) => {
    setDuplicateModalOpen(false);
    if (isRunAnalysisOption) {
      postNewJob();
    }
  };

  const calculateYLimit = (y1, y2, markerX) => {
    const slope = (y2 - y1) / (editableStartEndTimes.endTime - editableStartEndTimes.startTime);
    return y1 + slope * (markerX - editableStartEndTimes.startTime);
  };

  const assignNewArr = (data, newValue, setState) => {
    let newArr = [...data];
    newArr[wellIdx] = newValue;
    setState([...newArr]);
  };

  // TODO clean all this up
  const setBothLinesToDefault = () => {
    assignNewArr(peakY1, peakValleyWindows[selectedWell].minPeaks, setPeakY1);
    assignNewArr(peakY2, peakValleyWindows[selectedWell].minPeaks, setPeakY2);
    assignNewArr(valleyY1, peakValleyWindows[selectedWell].maxValleys, setValleyY1);
    assignNewArr(valleyY2, peakValleyWindows[selectedWell].maxValleys, setValleyY2);
  };

  const setBothLinesToNew = (newPeakY1, newPeakY2, newValleyY1, newValleyY2) => {
    assignNewArr(peakY1, newPeakY1, setPeakY1);
    assignNewArr(peakY2, newPeakY2, setPeakY2);
    assignNewArr(valleyY1, newValleyY1, setValleyY1);
    assignNewArr(valleyY2, newValleyY2, setValleyY2);
  };

  const isNewY = (yToCompare, originalYArr) => {
    return (
      yToCompare &&
      originalYArr.length !== 0 &&
      originalYArr[wellIdx] &&
      parseInt(yToCompare) !== parseInt(originalYArr[wellIdx])
    );
  };

  const filterFeature = (
    featureType,
    featureIndices,
    startTime,
    endTime,
    wellCoords,
    wellIndex = wellIdx
  ) => {
    return featureIndices.filter((idx) => {
      // Can only filter if the data for this well has actually been loaded,
      // which is not guaranteed to be the case with the staggered loading of data for each well
      if (!wellCoords) return true;

      const [featureMarkerX, featureMarkerY] = wellCoords[idx];

      const featureThresholdY1 = featureType === "peak" ? peakY1 : valleyY1;
      const featureThresholdY2 = featureType === "peak" ? peakY2 : valleyY2;
      const featureThresholdY = calculateYLimit(
        featureThresholdY1[wellIndex],
        featureThresholdY2[wellIndex],
        featureMarkerX
      );

      const isFeatureWithinWindow = featureMarkerX >= startTime && featureMarkerX <= endTime;
      const isFeatureWithinThreshold =
        featureType === "peak" ? featureMarkerY >= featureThresholdY : featureMarkerY <= featureThresholdY;

      return isFeatureWithinThreshold && isFeatureWithinWindow;
    });
  };

  // ENTRYPOINT
  // defined last so that everything required for it already exists
  // Luci (12-14-2022) this component gets mounted twice and we don't want this expensive function to request waveform data to be called twice. This ensures it is only called once per job selection
  useMemo(() => {
    const data = sessionStorage.getItem(selectedJob.jobId); // returns null if key doesn't exist in storage
    if (data) {
      // if data is found in sessionStorage then do ?
      setModalLabels(constantModalLabels.dataFound);
      setModalOpen("dataFound");
    } else {
      // if no data stored, then need to retrieve from server
      getNewData();
    }
  }, [selectedJob]);

  return (
    <Container>
      <HeaderContainer>Interactive Waveform Analysis</HeaderContainer>
      <WellDropdownContainer>
        <WellDropdownLabel>Select Well:</WellDropdownLabel>
        <DropDownWidget
          options={wellNames}
          handleSelection={handleWellSelection}
          disabled={isLoading}
          reset={selectedWell == "A1"}
          initialSelected={0}
        />
      </WellDropdownContainer>

      <GraphContainer>
        {isLoading ? (
          <SpinnerContainer>
            <CircularSpinner size={200} />
          </SpinnerContainer>
        ) : (
          <WaveformGraph
            selectedWellInfo={{ selectedWell, wellIdx }}
            xRange={xRange}
            dataToGraph={dataToGraph}
            editableStartEndTimesHookItems={[editableStartEndTimes, setEditableStartEndTimes]}
            editablePeaksValleysHookItems={[editablePeaksValleys, setEditablePeaksValleys]}
            peakValleyWindows={peakValleyWindows}
            peakY1HookItems={[peakY1, setPeakY1]}
            peakY2HookItems={[peakY2, setPeakY2]}
            valleyY1HookItems={[valleyY1, setValleyY1]}
            valleyY2HookItems={[valleyY2, setValleyY2]}
            changelogActions={{
              save: saveChanges,
              undo: undoLastChange,
              reset: resetWellChanges,
              open: () => setOpenChangelog(true),
            }}
            deletePeakValley={deletePeakValley}
            addPeakValley={addPeakValley}
            filterFeature={filterFeature}
            checkDuplicates={checkDuplicates}
            calculateYLimit={calculateYLimit}
            assignNewArr={assignNewArr}
          />
        )}
      </GraphContainer>
      <ErrorLabel>{errorMessage}</ErrorLabel>
      <ParamContainer>
        <ParamLabel htmlFor="selectedPulse3dVersion">
          Pulse3d Version:
          <Tooltip
            title={
              <TooltipText>{"Specifies which version of the pulse3d analysis software to use."}</TooltipText>
            }
          >
            <InfoOutlinedIcon
              sx={{
                marginLeft: "5px",
                "&:hover": {
                  color: "var(--teal-green)",
                  cursor: "pointer",
                },
              }}
            />
          </Tooltip>
        </ParamLabel>
        <div style={{ width: "140px" }}>
          <DropDownWidget
            options={pulse3dVersions.map((version) => {
              const selectedVersionMeta = metaPulse3dVersions.filter((meta) => meta.version === version);
              if (selectedVersionMeta[0] && selectedVersionMeta[0].state === "testing") {
                return version + " " + "[ testing ]";
              } else if (selectedVersionMeta[0] && selectedVersionMeta[0].state === "deprecated") {
                return version + " " + "[ deprecated ]";
              } else {
                return version;
              }
            })}
            label="Select"
            reset={pulse3dVersionIdx === 0}
            handleSelection={handleVersionSelect}
            initialSelected={0}
          />
        </div>
      </ParamContainer>
      {pulse3dVersionGte("0.32.2") && (
        <ParamContainer>
          <ParamLabel htmlFor="nameOverride">
            Override Original Name:
            <Tooltip
              title={
                <TooltipText>
                  {"This name will replace the original recording name for the ouput filename."}
                </TooltipText>
              }
            >
              <InfoOutlinedIcon
                sx={{
                  marginLeft: "5px",
                  "&:hover": {
                    color: "var(--teal-green)",
                    cursor: "pointer",
                  },
                }}
              />
            </Tooltip>
          </ParamLabel>
          <FormInput
            name="nameOverride"
            placeholder={""}
            value={nameOverride}
            onChangeFn={(e) => {
              setNameOverride(e.target.value);
            }}
          />
        </ParamContainer>
      )}
      <ButtonContainer>
        <ButtonWidget
          width="200px"
          height="50px"
          position="relative"
          borderRadius="3px"
          left="-70px"
          label="Cancel"
          clickFn={() => setOpenInteractiveAnalysis(false)}
        />
        <ButtonWidget
          width="200px"
          height="50px"
          position="relative"
          borderRadius="3px"
          left="-50px"
          label="Run Analysis"
          backgroundColor={uploadInProgress || isLoading ? "var(--dark-gray)" : "var(--dark-blue)"}
          disabled={uploadInProgress || isLoading}
          inProgress={uploadInProgress}
          clickFn={handleRunAnalysis}
        />
      </ButtonContainer>
      <ModalWidget
        open={["status", "dataFound", "pulse3dWarning"].includes(modalOpen)}
        buttons={modalLabels.buttons}
        closeModal={handleModalClose}
        header={modalLabels.header}
        labels={modalLabels.messages}
      />
      <ModalWidget
        open={duplicateModalOpen}
        buttons={constantModalLabels.duplicate.buttons}
        closeModal={handleDuplicatesModalClose}
        header={constantModalLabels.duplicate.header}
        labels={constantModalLabels.duplicate.messages}
      />
      <ModalWidget
        open={openChangelog}
        buttons={["Close"]}
        width={900}
        closeModal={() => setOpenChangelog(false)}
        header={`Changelog for ${selectedWell}`}
        labels={
          changelog[selectedWell] && changelog[selectedWell].length > 0
            ? changelog[selectedWell].map(({ message }) => message)
            : ["No changes found."]
        }
      />
      <ModalWidget
        open={creditUsageAlert}
        labels={["This re-analysis will consume 1 analysis credit."]}
        closeModal={() => {
          setCreditUsageAlert(false);
        }}
        header={"Attention!"}
      />
      <ModalWidget
        open={deprecationNotice}
        labels={[pulse3dVersionEOLDate]}
        closeModal={() => {
          setDeprecationNotice(false);
        }}
        header={"Attention!"}
      />
    </Container>
  );
}<|MERGE_RESOLUTION|>--- conflicted
+++ resolved
@@ -223,11 +223,7 @@
     } else {
       updateChangelog();
     }
-<<<<<<< HEAD
-  }, [editableStartEndTimes, peakValleyWindows, peakY1, peakY2, valleyY1, valleyY2]);
-=======
   }, [editableStartEndTimes, editablePeaksValleys, peakValleyWindows, peakY1, peakY2, valleyY1, valleyY2]);
->>>>>>> ec93e11c
 
   useEffect(() => {
     if (dataToGraph.length > 0) {
@@ -626,12 +622,6 @@
     let changelogMessage;
     const peaksMoved =
         JSON.stringify(peaksToCompare) !== JSON.stringify(featuresForWell[0]) &&
-<<<<<<< HEAD
-        peaksToCompare.length === featuresForWell[0].length, // added and deleted peaks is handled somewhere else
-      valleysMoved =
-        JSON.stringify(valleysToCompare) !== JSON.stringify(featuresForWell[1]) &&
-        valleysToCompare.length === featuresForWell[1].length, // added and deleted peaks is handled somewhere else,
-=======
         peaksToCompare.length === featuresForWell[0].length,
       peakAdded = peaksToCompare.length < featuresForWell[0].length,
       peakDeleted = peaksToCompare.length > featuresForWell[0].length,
@@ -640,7 +630,6 @@
         valleysToCompare.length === featuresForWell[1].length,
       valleyAdded = valleysToCompare.length < featuresForWell[1].length,
       valleyDeleted = valleysToCompare.length > featuresForWell[1].length,
->>>>>>> ec93e11c
       startTimeDiff =
         startToCompare !== editableStartEndTimes.startTime &&
         editableStartEndTimes.startTime !== null &&
@@ -682,11 +671,7 @@
         )} ] was removed.`;
       }
     } else if (valleysMoved) {
-<<<<<<< HEAD
-      const diffIdx = valleysToCompare.findIndex((valleyIdx, i) => valleyIdx !== featuresForWell[0][i]),
-=======
       const diffIdx = valleysToCompare.findIndex((valleyIdx, i) => valleyIdx !== featuresForWell[1][i]),
->>>>>>> ec93e11c
         oldValleyX = dataToGraph[valleysToCompare[diffIdx]][0],
         oldValleyY = dataToGraph[valleysToCompare[diffIdx]][1],
         newValleyX = dataToGraph[featuresForWell[1][diffIdx]][0],
@@ -749,16 +734,6 @@
       // remove desired marker
       peaksValleysCopy[selectedWell][typeIdx].splice(targetIdx, 1);
       setEditablePeaksValleys({ ...peaksValleysCopy });
-<<<<<<< HEAD
-
-      const coordinates = dataToGraph[idx];
-      const changelogMessage = `${typeIdx === 0 ? "Peak" : "Valley"} at [ ${coordinates[0].toFixed(
-        2
-      )}, ${coordinates[1].toFixed(2)} ] was removed.`;
-
-      addToChangelog(changelogMessage);
-=======
->>>>>>> ec93e11c
     }
   };
 
@@ -772,16 +747,6 @@
     peaksValleysCopy[selectedWell][typeIdx].push(indexToAdd);
 
     setEditablePeaksValleys({ ...peaksValleysCopy });
-<<<<<<< HEAD
-
-    const coordinates = dataToGraph[indexToAdd];
-    const changelogMessage = `${typeIdx === 0 ? "Peak" : "Valley"} was added at [ ${coordinates[0].toFixed(
-      2
-    )}, ${coordinates[1].toFixed(2)} ]`;
-
-    addToChangelog(changelogMessage);
-=======
->>>>>>> ec93e11c
   };
 
   const addToChangelog = (message) => {
@@ -850,8 +815,17 @@
 
       if (changesCopy.length > 0) {
         // grab state from the step before the undo step to set as current state
-        const { peaks, valleys, startTime, endTime, pvWindow, valleyYOne, valleyYTwo, peakYOne, peakYTwo } =
-          changesCopy[changesCopy.length - 1];
+        const {
+          peaks,
+          valleys,
+          startTime,
+          endTime,
+          pvWindow,
+          valleyYOne,
+          valleyYTwo,
+          peakYOne,
+          peakYTwo,
+        } = changesCopy[changesCopy.length - 1];
         // set old peaks and valleys to well
         peaksValleysCopy[selectedWell] = [[...peaks], [...valleys]];
         pvWindowCopy[selectedWell] = pvWindow;

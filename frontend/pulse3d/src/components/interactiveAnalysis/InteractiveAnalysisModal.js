import styled from "styled-components";
import { useEffect, useState, useContext, useMemo } from "react";
import DropDownWidget from "../basicWidgets/DropDownWidget";
import WaveformGraph from "./WaveformGraph";
import { WellTitle as LabwareDefinition } from "@/utils/labwareCalculations";
import CircularSpinner from "../basicWidgets/CircularSpinner";
import ButtonWidget from "../basicWidgets/ButtonWidget";
import ModalWidget from "../basicWidgets/ModalWidget";
import { UploadsContext } from "@/components/layouts/DashboardLayout";
import InfoOutlinedIcon from "@mui/icons-material/InfoOutlined";
import Tooltip from "@mui/material/Tooltip";
import semverGte from "semver/functions/gte";
import { AuthContext } from "@/pages/_app";

const twentyFourPlateDefinition = new LabwareDefinition(4, 6);

const Container = styled.div`
  height: 100%;
  display: flex;
  flex-direction: column;
  align-items: center;
  overflow: hidden;
  box-shadow: 0px 5px 5px -3px rgb(0 0 0 / 30%), 0px 8px 10px 1px rgb(0 0 0 / 20%),
    0px 3px 14px 2px rgb(0 0 0 / 12%);
`;

const HeaderContainer = styled.div`
  font-size: 24px;
  margin: 20px;
  cursor: default;
`;

const WellDropdownContainer = styled.div`
  height: 30px;
  display: flex;
  flex-direction: row;
  align-items: center;
  width: 200px;
`;

const WellDropdownLabel = styled.span`
  line-height: 2;
  font-size: 20px;
  white-space: nowrap;
  padding-right: 15px;
  cursor: default;
`;

const VersionDropdownContainer = styled.div`
  height: 30px;
  display: flex;
  flex-direction: row;
  align-items: center;
  width: 300px;
`;

const VersionDropdownLabel = styled.span`
  line-height: 2;
  font-size: 16px;
  white-space: nowrap;
  padding-right: 15px;
  display: flex;
  align-items: center;
  cursor: default;
`;

const GraphContainer = styled.div`
  height: 415px;
  border-radius: 7px;
  background-color: var(--med-gray);
  position: relative;
  width: 1350px;
  margin-top: 4%;
  overflow: hidden;
  padding: 0px 15px;
  display: flex;
  flex-direction: column;
  box-shadow: 0px 5px 5px -3px rgb(0 0 0 / 30%), 0px 8px 10px 1px rgb(0 0 0 / 20%),
    0px 3px 14px 2px rgb(0 0 0 / 12%);
`;

const SpinnerContainer = styled.div`
  height: 100%;
  display: flex;
  width: 100%;
  align-items: center;
  justify-content: center;
`;
const ButtonContainer = styled.div`
  position: relative;
  height: 50px;
  width: 100%;
  top: 6vh;
  display: flex;
  justify-content: flex-end;
`;

const ErrorLabel = styled.div`
  position: relative;
  width: 80%;
  height: 40px;
  align-items: center;
  color: red;
  font-style: italic;
  display: flex;
  justify-content: flex-end;
`;
const TooltipText = styled.span`
  font-size: 15px;
`;

const constantModalLabels = {
  success: {
    header: "Success!",
    messages: [
      "You have successfully started a new analysis.",
      "It will appear in the uploads table shortly.",
    ],
    buttons: ["Close"],
  },
  error: {
    header: "Error Occurred!",
    messages: ["There was an issue while attempting to start this analysis.", "Please try again later."],
    buttons: ["Close"],
  },
  duplicate: {
    header: "Warning!",
    messages: ["Consecutive peaks and/or valleys were detected in the following wells:"],
    buttons: ["Back", "Run Analysis"],
  },
  oldPulse3dVersion: {
    header: "Warning!",
    messages: [
      "Interactive analysis is using a newer version of Pulse3D than the version originally used on this recording. Peaks and valleys may be slightly different.",
      "Please re-analyze this recording using a Pulse3D version greater than 0.28.2 or continue.",
    ],
    buttons: ["Close"],
  },
  dataFound: {
    header: "Important!",
    messages: ["Previous changes have been found for this analysis.", "Do you want to use it or start over?"],
    buttons: ["Start Over", "Use"],
  },
};

const wellNames = Array(24)
  .fill()
  .map((_, idx) => twentyFourPlateDefinition.getWellNameFromIndex(idx));

export default function InteractiveWaveformModal({
  selectedJob,
  setOpenInteractiveAnalysis,
  numberOfJobsInUpload,
}) {
  const [selectedWell, setSelectedWell] = useState("A1");
  const [useStoredData, setUseStoredData] = useState(false);
  const [uploadInProgress, setUploadInProgress] = useState(false); // determines state of interactive analysis upload
  const [originalData, setOriginalData] = useState({}); // original waveform data from GET request, unedited
  const [dataToGraph, setDataToGraph] = useState([]); // well-specfic coordinates to graph
  const [isLoading, setIsLoading] = useState(true);
  const [modalOpen, setModalOpen] = useState(false);
  const [modalLabels, setModalLabels] = useState(constantModalLabels.success);
  const [editablePeaksValleys, setEditablePeaksValleys] = useState(); // user edited peaks/valleys as changes are made, should get stored in localStorage
  const [errorMessage, setErrorMessage] = useState();
  const [markers, setMarkers] = useState([]);
  const [pulse3dVersionIdx, setPulse3dVersionIdx] = useState(0);
  const [filteredVersions, setFilteredVersions] = useState([]);
  const [changelog, setChangelog] = useState({});
  const [openChangelog, setOpenChangelog] = useState(false);
  const [undoing, setUndoing] = useState(false);
  const [peakValleyWindows, setPeakValleyWindows] = useState({});
  const [duplicateModalOpen, setDuplicateModalOpen] = useState(false);
  const [creditUsageAlert, setCreditUsageAlert] = useState(false);
  const { usageQuota } = useContext(AuthContext);
  const [deprecationNotice, setDeprecationNotice] = useState(false);
  const [pulse3dVersionEOLDate, setPulse3dVersionEOLDate] = useState("");
<<<<<<< HEAD

  const handleDuplicatesModalClose = (isRunAnalysisOption) => {
    setDuplicateModalOpen(false);
    if (isRunAnalysisOption) {
      postNewJob();
    }
  };
=======
>>>>>>> e5ba9113
  const [xRange, setXRange] = useState({
    min: null,
    max: null,
  });

  const [editableStartEndTimes, setEditableStartEndTimes] = useState({
    startTime: null,
    endTime: null,
  });

  const { pulse3dVersions, metaPulse3dVersions } = useContext(UploadsContext);

  useEffect(() => {
    // only available for versions greater than 0.25.2
    const compatibleVersions = pulse3dVersions.filter((v) => semverGte(v, "0.25.2"));
    setFilteredVersions([...compatibleVersions]);
    if (usageQuota && usageQuota.limits && numberOfJobsInUpload >= 2 && usageQuota.limits.jobs !== -1) {
      setCreditUsageAlert(true);
    }
  }, []);

  useEffect(() => {
    // updates changelog when peaks/valleys and start/end times change
    if (!undoing) updateChangelog();
    else setUndoing(false);
  }, [markers, editableStartEndTimes, peakValleyWindows]);

  useEffect(() => {
    if (dataToGraph.length > 0) {
      setMarkers([...editablePeaksValleys[selectedWell]]);
      setIsLoading(false);
    }
  }, [dataToGraph, editablePeaksValleys]);

  const getWaveformData = async (peaks_valleys_needed, well) => {
    try {
      const response = await fetch(
        `${process.env.NEXT_PUBLIC_PULSE3D_URL}/jobs/waveform-data?upload_id=${selectedJob.uploadId}&job_id=${selectedJob.jobId}&peaks_valleys=${peaks_valleys_needed}&well_name=${well}`
      );

      if (response.status === 200) {
        const res = await response.json();
        if (!res.error) {
          if (!("coordinates" in originalData)) {
            originalData = { peaks_valleys: res.peaks_valleys, coordinates: {} };
          }

          const { coordinates, peaks_valleys } = res;
          // original data is set and never changed to hold original state in case of reset
          originalData.coordinates[well] = coordinates;
          setOriginalData(originalData);
          if (peaks_valleys_needed) {
            setEditablePeaksValleys(peaks_valleys);

            const { start_time, end_time } = selectedJob.analysisParams;
            setXRange({
              min: start_time ? start_time : Math.min(...coordinates.map((coords) => coords[0])),
              max: end_time ? end_time : Math.max(...coordinates.map((coords) => coords[0])),
            });
          }

          setInitialPeakValleyWindows(well);
          // this function actually renders new graph data to the page
          setDataToGraph([...coordinates]);

          if (!semverGte(selectedJob.analysisParams.pulse3d_version, "0.28.2")) {
            setModalLabels(constantModalLabels.oldPulse3dVersion);
            setModalOpen("pulse3dWarning");
          }
        } else {
          throw Error();
        }
      } else {
        throw Error();
      }
    } catch (e) {
      console.log("ERROR getting waveform data: ", e);
      // open error modal and kick users back to /uploads page if random  error
      setModalLabels(constantModalLabels.error);
      setModalOpen("status");
    }
  };

  const checkDuplicates = (well) => {
    const wellToUse = well ? well : selectedWell;

    let peaksList = editablePeaksValleys[wellToUse][0].sort((a, b) => a - b);
    let valleysList = editablePeaksValleys[wellToUse][1].sort((a, b) => a - b);

    // if data for a well was never fetched, assume no filtering required because the user would not have moved the peaks and valley lines. Just checked duplicates against original peaks and valleys
    if (wellToUse in originalData.coordinates) {
      const dataToCompare = originalData.coordinates[wellToUse];

      peaksList = peaksList.filter((peak) => dataToCompare[peak][1] >= peakValleyWindows[wellToUse].minPeaks);
      valleysList = valleysList.filter(
        (valley) => dataToCompare[valley][1] <= peakValleyWindows[wellToUse].maxValleys
      );
    }

    let peakIndex = 0;
    let valleyIndex = 0;
    const time = [];
    const type = [];

    // create two arrays one for type of data and one for the time of data
    while (peakIndex < peaksList.length && valleyIndex < valleysList.length) {
      if (peaksList[peakIndex] < valleysList[valleyIndex]) {
        time.push(peaksList[peakIndex]);
        type.push("peak");
        peakIndex++;
      } else if (valleysList[valleyIndex] < peaksList[peakIndex]) {
        time.push(valleysList[valleyIndex]);
        type.push("valley");
        valleyIndex++;
      } else {
        //if equal
        time.push(peaksList[peakIndex]);
        type.push("peak");
        peakIndex++;
        time.push(valleysList[valleyIndex]);
        type.push("valley");
        valleyIndex++;
      }
    }
    while (peakIndex !== peaksList.length) {
      time.push(peaksList[peakIndex]);
      type.push("peak");
      peakIndex++;
    }
    while (valleyIndex !== valleysList.length) {
      time.push(valleysList[valleyIndex]);
      type.push("valley");
      valleyIndex++;
    }
    //create a final map containing data point time as key
    //and bool representing if marker is a duplicate as value
    const duplicatesMap = {};
    for (let i = 1; i < time.length; i++) {
      duplicatesMap[time[i]] = type[i] === type[i + 1] || type[i] === type[i - 1];
    }

    return duplicatesMap;
  };

  const getNewData = async () => {
    const { start_time, end_time } = selectedJob.analysisParams;

    await getWaveformData(true, "A1");
    setEditableStartEndTimes({
      startTime: start_time,
      endTime: end_time,
    });
  };

  const checkForExistingData = () => {
    const data = sessionStorage.getItem(selectedJob.jobId);
    // returns null if key doesn't exist in storage
    if (data) {
      setModalLabels(constantModalLabels.dataFound);
      setModalOpen("dataFound");
    } else {
      getNewData();
    }
  };

  // Luci (12-14-2022) this component gets mounted twice and we don't want this expensive function to request waveform data to be called twice. This ensures it is only called once per job selection
  useMemo(checkForExistingData, [selectedJob]);

  const setInitialPeakValleyWindows = (well) => {
    const pvCopy = JSON.parse(JSON.stringify(peakValleyWindows));

    pvCopy[well] = {
      minPeaks: findLowestPeak(well),
      maxValleys: findHighestValley(well),
    };

    setPeakValleyWindows({
      ...pvCopy,
    });
  };

  const findLowestPeak = (well) => {
    const { coordinates, peaks_valleys } = originalData;
    const { startTime, endTime } = editableStartEndTimes;
    // arbitrarily set to first peak
    const wellSpecificPeaks = peaks_valleys[well][0];
    const wellSpecificCoords = coordinates[well];

    // consider when no peaks or valleys were found in a well
    if (wellSpecificCoords && wellSpecificPeaks.length > 0) {
      let lowest = wellSpecificPeaks[0];

      wellSpecificPeaks.map((peak) => {
        const yCoord = wellSpecificCoords[peak][1];
        const peakToCompare = wellSpecificCoords[lowest][1];
        // only use peaks inside windowed analysis times
        const timeOfPeak = wellSpecificCoords[peak][0];
        const isLessThanEndTime = !endTime || timeOfPeak <= endTime;
        const isGreaterThanStartTime = !startTime || timeOfPeak >= startTime;
        // filter for peaks inside windowed time
        if (yCoord < peakToCompare && isGreaterThanStartTime && isLessThanEndTime) lowest = peak;
      });

      // return  y coordinate of lowest peak
      return wellSpecificCoords[lowest][1];
    }
  };

  const findHighestValley = (well) => {
    const { coordinates, peaks_valleys } = originalData;
    const { startTime, endTime } = editableStartEndTimes;
    // arbitrarily set to first valley
    const wellSpecificValleys = peaks_valleys[well][1];
    const wellSpecificCoords = coordinates[well];

    // consider when no peaks or valleys were found in a well
    if (wellSpecificCoords && wellSpecificValleys.length > 0) {
      let highest = wellSpecificValleys[0];

      wellSpecificValleys.map((valley) => {
        const yCoord = wellSpecificCoords[valley][1];
        const valleyToCompare = wellSpecificCoords[highest][1];

        // only use valleys inside windowed analysis times
        const timeOfValley = wellSpecificCoords[valley][0];
        const isLessThanEndTime = !endTime || timeOfValley <= endTime;
        const isGreaterThanStartTime = !startTime || timeOfValley >= startTime;

        if (yCoord > valleyToCompare && isLessThanEndTime && isGreaterThanStartTime) highest = valley;
      });

      // return  y coordinate of highest valley
      return wellSpecificCoords[highest][1];
    }
  };

  const loadExistingData = () => {
    // this happens very fast so not storing to react state the first call, see line 162
    const jsonData = sessionStorage.getItem(selectedJob.jobId);
    const existingData = JSON.parse(jsonData);

    // not destructuring existingData to prevent confusion with local state names
    setOriginalData(existingData.originalData);
    setEditablePeaksValleys(existingData.editablePeaksValleys);
    setChangelog(existingData.changelog);
    setEditableStartEndTimes({
      startTime: existingData.editableStartEndTimes.startTime,
      endTime: existingData.editableStartEndTimes.endTime,
    });
    setPeakValleyWindows(existingData.peakValleyWindows);
  };

  const handleWellSelection = async (idx) => {
    if (wellNames[idx] !== selectedWell) {
      setSelectedWell(wellNames[idx]);
      if (!(wellNames[idx] in originalData.coordinates)) {
        setIsLoading(true);
        getWaveformData(false, wellNames[idx]);
      } else {
        const coordinates = originalData.coordinates[wellNames[idx]];
        setDataToGraph([...coordinates]);
      }
    }
  };

  const resetWellChanges = () => {
    // reset peaks and valleys for current well
    const peaksValleysCopy = JSON.parse(JSON.stringify(editablePeaksValleys));
    const changelogCopy = JSON.parse(JSON.stringify(changelog));
    const pvWindowCopy = JSON.parse(JSON.stringify(peakValleyWindows));

    peaksValleysCopy[selectedWell] = originalData.peaks_valleys[selectedWell];
    changelogCopy[selectedWell] = [];
    pvWindowCopy[selectedWell] = {
      minPeaks: findLowestPeak(selectedWell),
      maxValleys: findHighestValley(selectedWell),
    };
    // reset state
    setEditablePeaksValleys(peaksValleysCopy);
    setChangelog(changelogCopy);
    setPeakValleyWindows(pvWindowCopy);
  };

  const postNewJob = async () => {
    try {
      setUploadInProgress(true);

      const filteredPeaksValleys = await filterPeaksValleys();
      const prevPulse3dVersion = selectedJob.analysisParams.pulse3d_version;
      // jobs run on pulse3d versions < 0.28.3 will not have a 0 timepoint so account for that here that 0.01 is still the first time point, not windowed
      const startTime =
        !semverGte(prevPulse3dVersion, "0.28.3") && editableStartEndTimes.startTime == 0.01
          ? null
          : editableStartEndTimes.startTime;

      // reassign new peaks and valleys if different
      const requestBody = {
        ...selectedJob.analysisParams,
        upload_id: selectedJob.uploadId,
        peaks_valleys: filteredPeaksValleys,
        start_time: startTime,
        end_time: editableStartEndTimes.endTime,
        version: filteredVersions[pulse3dVersionIdx],
        previous_version: prevPulse3dVersion,
      };

      const jobResponse = await fetch(`${process.env.NEXT_PUBLIC_PULSE3D_URL}/jobs`, {
        method: "POST",
        body: JSON.stringify(requestBody),
      });

      if (jobResponse.status !== 200) {
        // TODO make modal
        console.log("ERROR posting new job: ", await jobResponse.json());
        setModalLabels(constantModalLabels.error);
      } else {
        setModalLabels(constantModalLabels.success);
      }

      setUploadInProgress(false);
      setModalOpen("status");
      // once interactive analysis is closed, clear storage.
      // currently clearing for successful uploads
      sessionStorage.removeItem(selectedJob.jobId);
    } catch (e) {
      console.log("ERROR posting new job", e);
      setModalLabels(constantModalLabels.error);
      setUploadInProgress(false);
      setModalOpen("status");
    }
  };

  const handleModalClose = (i) => {
    if (modalOpen !== "pulse3dWarning") {
      if (modalOpen === "status") setOpenInteractiveAnalysis(false);
      else if (i === 0) getNewData();
      else {
        setUseStoredData(true);
        loadExistingData();
      }
      sessionStorage.removeItem(selectedJob.jobId);
    }

    setModalOpen(false);
  };

  const filterPeaksValleys = async () => {
    const filtered = {};
    for (const well of Object.keys(editablePeaksValleys)) {
      let wellPeaks = editablePeaksValleys[well][0];
      let wellValleys = editablePeaksValleys[well][1];

      // only filter if well data has been fetched, otherwise assume no filtering required because user would not have been able to have moved min peak and max valley lines
      if (well in originalData.coordinates) {
        const wellCoords = originalData.coordinates[well];
        wellPeaks = wellPeaks.filter((peak) => wellCoords[peak][1] >= peakValleyWindows[well].minPeaks);
        wellValleys = wellValleys.filter(
          (valley) => wellCoords[valley][1] <= peakValleyWindows[well].maxValleys
        );
      }

      filtered[well] = [wellPeaks, wellValleys];
    }

    return filtered;
  };

  const saveChanges = () => {
    // TODO handle is for some reason this is full and returns error
    sessionStorage.setItem(
      selectedJob.jobId,
      JSON.stringify({
        editableStartEndTimes,
        editablePeaksValleys,
        originalData,
        changelog,
        peakValleyWindows,
      })
    );
  };

  const updateChangelog = () => {
    let changelogMessage;

    // changelog will have length of 0 if a user Undo's until initial state
    if (changelog[selectedWell] && changelog[selectedWell].length > 0 && markers.length === 2) {
      const wellChanges = changelog[selectedWell];
      const { peaks, valleys, startTime, endTime, pvWindow } = wellChanges[wellChanges.length - 1];

      changelogMessage = getChangelogMessage(peaks, valleys, startTime, endTime, pvWindow);
    } else if (markers.length === 2 && originalData.peaks_valleys[selectedWell]) {
      const ogWellData = originalData.peaks_valleys[selectedWell];
      changelogMessage = getChangelogMessage(ogWellData[0], ogWellData[1], xRange.min, xRange.max, {
        minPeaks: findLowestPeak(selectedWell),
        maxValleys: findHighestValley(selectedWell),
      });
    }

    if (changelogMessage !== undefined) {
      addToChangelog(changelogMessage);
    }
  };

  const getChangelogMessage = (peaksToCompare, valleysToCompare, startToCompare, endToCompare, pvWindow) => {
    let changelogMessage;

    const peaksMoved =
        JSON.stringify(peaksToCompare) !== JSON.stringify(markers[0]) &&
        peaksToCompare.length === markers[0].length, // added and deleted peaks is handled somewhere else
      valleysMoved =
        JSON.stringify(valleysToCompare) !== JSON.stringify(markers[1]) &&
        valleysToCompare.length === markers[1].length, // added and deleted peaks is handled somewhere else,
      startTimeDiff =
        startToCompare !== editableStartEndTimes.startTime &&
        editableStartEndTimes.startTime !== null &&
        startToCompare !== null,
      endTimeDiff =
        endToCompare !== editableStartEndTimes.endTime &&
        editableStartEndTimes.endTime !== null &&
        endToCompare !== null,
      windowedTimeDiff = startTimeDiff && endTimeDiff,
      minPeaksDiff = pvWindow.minPeaks !== peakValleyWindows[selectedWell].minPeaks,
      maxValleysDiff = pvWindow.maxValleys !== peakValleyWindows[selectedWell].maxValleys;

    if (peaksMoved) {
      const diffIdx = peaksToCompare.findIndex((peakIdx, i) => peakIdx !== markers[0][i]),
        oldPeakX = dataToGraph[peaksToCompare[diffIdx]][0],
        oldPeakY = dataToGraph[peaksToCompare[diffIdx]][1],
        newPeakX = dataToGraph[markers[0][diffIdx]][0],
        newPeakY = dataToGraph[markers[0][diffIdx]][1];

      changelogMessage = `Peak at [ ${oldPeakX.toFixed(2)}, ${oldPeakY.toFixed(
        2
      )} ] was moved to [ ${newPeakX.toFixed(2)}, ${newPeakY.toFixed(2)} ].`;
    } else if (valleysMoved) {
      const diffIdx = valleysToCompare.findIndex((valleyIdx, i) => valleyIdx !== markers[0][i]),
        oldValleyX = dataToGraph[valleysToCompare[diffIdx]][0],
        oldValleyY = dataToGraph[valleysToCompare[diffIdx]][1],
        newValleyX = dataToGraph[markers[1][diffIdx]][0],
        newValleyY = dataToGraph[markers[1][diffIdx]][1];

      changelogMessage = `Valley at [ ${oldValleyX.toFixed(2)}, ${oldValleyY.toFixed(
        2
      )} ] was moved to [ ${newValleyX.toFixed(2)}, ${newValleyY.toFixed(2)} ].`;
    } else if (windowedTimeDiff) {
      changelogMessage = `Start time was changed from ${startToCompare} to ${editableStartEndTimes.startTime} and end time was changed from ${endToCompare} to ${editableStartEndTimes.endTime}.`;
    } else if (startTimeDiff) {
      changelogMessage = `Start time was changed from ${startToCompare} to ${editableStartEndTimes.startTime}.`;
    } else if (endTimeDiff) {
      changelogMessage = `End time was changed from ${endToCompare} to ${editableStartEndTimes.endTime}.`;
    } else if (minPeaksDiff) {
      changelogMessage = `Minimum peaks window changed from ${pvWindow.minPeaks.toFixed(
        2
      )} to ${peakValleyWindows[selectedWell].minPeaks.toFixed(2)}`;
    } else if (maxValleysDiff) {
      changelogMessage = `Maximum valleys window changed from ${pvWindow.maxValleys.toFixed(
        2
      )} to ${peakValleyWindows[selectedWell].maxValleys.toFixed(2)}`;
    }
    return changelogMessage;
  };

  const deletePeakValley = (peakValley, idx) => {
    const typeIdx = ["peak", "valley"].indexOf(peakValley);
    const peaksValleysCopy = JSON.parse(JSON.stringify(editablePeaksValleys));
    const targetIdx = peaksValleysCopy[selectedWell][typeIdx].indexOf(idx);
    if (targetIdx > -1) {
      // remove desired marker
      peaksValleysCopy[selectedWell][typeIdx].splice(targetIdx, 1);
      setEditablePeaksValleys({ ...peaksValleysCopy });
      setMarkers([...peaksValleysCopy[selectedWell]]);

      const coordinates = dataToGraph[idx];
      const changelogMessage = `${typeIdx === 0 ? "Peak" : "Valley"} at [ ${coordinates[0].toFixed(
        2
      )}, ${coordinates[1].toFixed(2)} ] was removed.`;

      addToChangelog(changelogMessage);
    }
  };

  const addPeakValley = (peakValley, targetTime) => {
    const typeIdx = ["peak", "valley"].indexOf(peakValley);
    const peaksValleysCopy = JSON.parse(JSON.stringify(editablePeaksValleys));
    const indexToAdd = dataToGraph.findIndex(
      (coord) => Number(coord[0].toFixed(2)) === Number(targetTime.toFixed(2))
    );

    peaksValleysCopy[selectedWell][typeIdx].push(indexToAdd);

    setEditablePeaksValleys({ ...peaksValleysCopy });
    setMarkers([...peaksValleysCopy[selectedWell]]);

    const coordinates = dataToGraph[indexToAdd];
    const changelogMessage = `${typeIdx === 0 ? "Peak" : "Valley"} was added at [ ${coordinates[0].toFixed(
      2
    )}, ${coordinates[1].toFixed(2)} ]`;

    addToChangelog(changelogMessage);
  };

  const addToChangelog = (message) => {
    if (!changelog[selectedWell]) changelog[selectedWell] = [];
    // if you don't deep copy state, later changes will affect change log entries here
    const { startTime, endTime } = JSON.parse(JSON.stringify(editableStartEndTimes));
    const peaksValleysCopy = JSON.parse(JSON.stringify(editablePeaksValleys));
    const pvWindowCopy = JSON.parse(JSON.stringify(peakValleyWindows));

    changelog[selectedWell].push({
      peaks: peaksValleysCopy[selectedWell][0],
      valleys: peaksValleysCopy[selectedWell][1],
      startTime,
      endTime,
      message,
      pvWindow: pvWindowCopy[selectedWell],
    });

    setChangelog({ ...changelog });
  };

  const handleVersionSelect = (idx) => {
    const selectedVersionMetadata = metaPulse3dVersions.filter(
      (version) => version.version === pulse3dVersions[idx]
    )[0];
    setPulse3dVersionEOLDate(
      selectedVersionMetadata.end_of_life_date
<<<<<<< HEAD
        ? ` Version ${selectedVersionMetadata.version} will be removed after ${electedVersionMetaData.end_of_life_date}.`
=======
        ? ` Version ${selectedVersionMetadata.version} will be removed after ${selectedVersionMetadata.end_of_life_date}.`
>>>>>>> e5ba9113
        : `Version ${selectedVersionMetadata.version} will be removed soon.`
    );
    setDeprecationNotice(selectedVersionMetadata.state === "deprecated");
    setPulse3dVersionIdx(idx);
  };

  const handleRunAnalysis = () => {
    const wellsWithDups = [];
    Object.keys(editablePeaksValleys).map((well) => {
      const duplicatesMap = checkDuplicates(well);
      // find any index marked as true, quantity doesn't matter
      const duplicatePresent = Object.keys(duplicatesMap).findIndex((idx) => duplicatesMap[idx]);
      // if present, push into storage array to add to modal letting user know which wells are affected
      if (duplicatePresent !== -1) wellsWithDups.push(well);
    });

    if (wellsWithDups.length > 0) {
      const wellsWithDupsString = wellsWithDups.join(", ");
      constantModalLabels.duplicate.messages.splice(1, 1, wellsWithDupsString);
      setDuplicateModalOpen(true);
    } else {
      postNewJob();
    }
  };

  const undoLastChange = () => {
    if (changelog[selectedWell] && changelog[selectedWell].length > 0) {
      // undoing state tells the updateChangelog useEffect to not ignore the change and not as a new change
      setUndoing(true);
      // make copies so you control when state is updated
      const changesCopy = JSON.parse(JSON.stringify(changelog[selectedWell]));
      const peaksValleysCopy = JSON.parse(JSON.stringify(editablePeaksValleys));
      const pvWindowCopy = JSON.parse(JSON.stringify(peakValleyWindows));
      const newWindowTimes = {};

      // remove step with latest changes
      changesCopy.pop();

      if (changesCopy.length > 0) {
        // grab state from the step before the undo step to set as current state
        const { peaks, valleys, startTime, endTime, pvWindow } = changesCopy[changesCopy.length - 1];
        // set old peaks and valleys to well
        peaksValleysCopy[selectedWell] = [[...peaks], [...valleys]];
        pvWindowCopy[selectedWell] = pvWindow;
        newWindowTimes.startTime = startTime;
        newWindowTimes.endTime = endTime;
      } else {
        // if only one change was made, then you revert back to original state
        newWindowTimes.startTime = xRange.min;
        newWindowTimes.endTime = xRange.max;

        peaksValleysCopy[selectedWell] = originalData.peaks_valleys[selectedWell];
        pvWindowCopy[selectedWell] = {
          minPeaks: findLowestPeak(selectedWell),
          maxValleys: findHighestValley(selectedWell),
        };
      }

      // needs to be reassigned to hold state
      changelog[selectedWell] = changesCopy;
      // update values to state to rerender graph
      setEditableStartEndTimes(newWindowTimes);
      setEditablePeaksValleys(peaksValleysCopy);
      setPeakValleyWindows(pvWindowCopy);
      setChangelog(changelog);
    }
  };

  const handleDuplicatesModalClose = (isRunAnalysisOption) => {
    setDuplicateModalOpen(false);
    if (isRunAnalysisOption) {
      postNewJob();
    }
  };

  return (
    <Container>
      <HeaderContainer>Interactive Waveform Analysis</HeaderContainer>
<<<<<<< HEAD
      {isLoading ? (
        <SpinnerContainer>
          <CircularSpinner size={300} />
        </SpinnerContainer>
      ) : (
        <>
          <WellDropdownContainer>
            <WellDropdownLabel>Select Well:</WellDropdownLabel>
            <DropDownWidget
              options={wellNames}
              handleSelection={handleWellSelection}
              reset={selectedWell == "A1"}
              initialSelected={0}
            />
          </WellDropdownContainer>
          <GraphContainer>
            <WaveformGraph
              dataToGraph={dataToGraph}
              initialPeaksValleys={markers}
              startTime={editableStartEndTimes.startTime}
              endTime={editableStartEndTimes.endTime}
              currentWell={selectedWell}
              setEditableStartEndTimes={setEditableStartEndTimes}
              setEditablePeaksValleys={setEditablePeaksValleys}
              editablePeaksValleys={editablePeaksValleys}
              xRange={xRange}
              resetWellChanges={resetWellChanges}
              saveChanges={saveChanges}
              deletePeakValley={deletePeakValley}
              addPeakValley={addPeakValley}
              openChangelog={() => setOpenChangelog(true)}
              undoLastChange={undoLastChange}
              setPeakValleyWindows={setPeakValleyWindows}
              peakValleyWindows={peakValleyWindows}
              checkDuplicates={checkDuplicates}
            />
          </GraphContainer>
          <ErrorLabel>{errorMessage}</ErrorLabel>
          <VersionDropdownContainer>
            <VersionDropdownLabel htmlFor="selectedPulse3dVersion">
              Pulse3d Version:
              <Tooltip
                title={
                  <TooltipText>
                    {"Specifies which version of the pulse3d analysis software to use."}
                  </TooltipText>
                }
              >
                <InfoOutlinedIcon
                  sx={{
                    "&:hover": {
                      color: "var(--teal-green)",
                      cursor: "pointer",
                    },
                  }}
                />
              </Tooltip>
            </VersionDropdownLabel>
            <DropDownWidget
              options={pulse3dVersions.map((version) => {
                const selectedVersionMeta = metaPulse3dVersions.filter((meta) => meta.version === version);
                if (selectedVersionMeta[0] && selectedVersionMeta[0].state === "testing") {
                  return version + " " + "[ testing ]";
                } else if (selectedVersionMeta[0] && selectedVersionMeta[0].state === "deprecated") {
                  return version + " " + "[ deprecated ]";
                } else {
                  return version;
                }
              })}
              label="Select"
              reset={pulse3dVersionIdx === 0}
              handleSelection={handleVersionSelect}
              initialSelected={0}
            />
          </VersionDropdownContainer>
          <ButtonContainer>
            <ButtonWidget
              width="150px"
              height="50px"
              position="relative"
              borderRadius="3px"
              left="-70px"
              label="Cancel"
              clickFn={() => setOpenInteractiveAnalysis(false)}
=======
      <WellDropdownContainer>
        <WellDropdownLabel>Select Well:</WellDropdownLabel>
        <DropDownWidget
          options={wellNames}
          handleSelection={handleWellSelection}
          reset={selectedWell == "A1"}
          initialSelected={0}
        />
      </WellDropdownContainer>

      <GraphContainer>
        {isLoading ? (
          <SpinnerContainer>
            <CircularSpinner size={200} />
          </SpinnerContainer>
        ) : (
          <WaveformGraph
            dataToGraph={dataToGraph}
            initialPeaksValleys={markers}
            startTime={editableStartEndTimes.startTime}
            endTime={editableStartEndTimes.endTime}
            currentWell={selectedWell}
            setEditableStartEndTimes={setEditableStartEndTimes}
            setEditablePeaksValleys={setEditablePeaksValleys}
            editablePeaksValleys={editablePeaksValleys}
            xRange={xRange}
            resetWellChanges={resetWellChanges}
            saveChanges={saveChanges}
            deletePeakValley={deletePeakValley}
            addPeakValley={addPeakValley}
            openChangelog={() => setOpenChangelog(true)}
            undoLastChange={undoLastChange}
            setPeakValleyWindows={setPeakValleyWindows}
            peakValleyWindows={peakValleyWindows}
            checkDuplicates={checkDuplicates}
          />
        )}
      </GraphContainer>
      <ErrorLabel>{errorMessage}</ErrorLabel>
      <VersionDropdownContainer>
        <VersionDropdownLabel htmlFor="selectedPulse3dVersion">
          Pulse3d Version:
          <Tooltip
            title={
              <TooltipText>{"Specifies which version of the pulse3d analysis software to use."}</TooltipText>
            }
          >
            <InfoOutlinedIcon
              sx={{
                "&:hover": {
                  color: "var(--teal-green)",
                  cursor: "pointer",
                },
              }}
>>>>>>> e5ba9113
            />
          </Tooltip>
        </VersionDropdownLabel>
        <DropDownWidget
          options={pulse3dVersions.map((version) => {
            const selectedVersionMeta = metaPulse3dVersions.filter((meta) => meta.version === version);
            if (selectedVersionMeta[0] && selectedVersionMeta[0].state === "testing") {
              return version + " " + "[ testing ]";
            } else if (selectedVersionMeta[0] && selectedVersionMeta[0].state === "deprecated") {
              return version + " " + "[ deprecated ]";
            } else {
              return version;
            }
          })}
          label="Select"
          reset={pulse3dVersionIdx === 0}
          handleSelection={handleVersionSelect}
          initialSelected={0}
        />
      </VersionDropdownContainer>
      <ButtonContainer>
        <ButtonWidget
          width="150px"
          height="50px"
          position="relative"
          borderRadius="3px"
          left="-70px"
          label="Cancel"
          clickFn={() => setOpenInteractiveAnalysis(false)}
        />
        <ButtonWidget
          width="150px"
          height="50px"
          position="relative"
          borderRadius="3px"
          left="-50px"
          label="Run Analysis"
          backgroundColor={uploadInProgress || isLoading ? "var(--dark-gray)" : "var(--dark-blue)"}
          disabled={uploadInProgress || isLoading}
          inProgress={uploadInProgress}
          clickFn={handleRunAnalysis}
        />
      </ButtonContainer>
      <ModalWidget
        open={["status", "dataFound", "pulse3dWarning"].includes(modalOpen)}
        buttons={modalLabels.buttons}
        closeModal={handleModalClose}
        header={modalLabels.header}
        labels={modalLabels.messages}
      />
      <ModalWidget
        open={duplicateModalOpen}
        buttons={constantModalLabels.duplicate.buttons}
        closeModal={handleDuplicatesModalClose}
        header={constantModalLabels.duplicate.header}
        labels={constantModalLabels.duplicate.messages}
      />
      <ModalWidget
        open={openChangelog}
        buttons={["Close"]}
        width={900}
        closeModal={() => setOpenChangelog(false)}
        header={`Changelog for ${selectedWell}`}
        labels={
          changelog[selectedWell] && changelog[selectedWell].length > 0
            ? changelog[selectedWell].map(({ message }) => message)
            : ["No changes found."]
        }
      />
      <ModalWidget
        open={creditUsageAlert}
        labels={["This re-analysis will consume 1 analysis credit."]}
        closeModal={() => {
          setCreditUsageAlert(false);
        }}
        header={"Attention!"}
      />
      <ModalWidget
        open={deprecationNotice}
        labels={[pulse3dVersionEOLDate]}
        closeModal={() => {
          setDeprecationNotice(false);
        }}
        header={"Attention!"}
      />
    </Container>
  );
}<|MERGE_RESOLUTION|>--- conflicted
+++ resolved
@@ -174,16 +174,6 @@
   const { usageQuota } = useContext(AuthContext);
   const [deprecationNotice, setDeprecationNotice] = useState(false);
   const [pulse3dVersionEOLDate, setPulse3dVersionEOLDate] = useState("");
-<<<<<<< HEAD
-
-  const handleDuplicatesModalClose = (isRunAnalysisOption) => {
-    setDuplicateModalOpen(false);
-    if (isRunAnalysisOption) {
-      postNewJob();
-    }
-  };
-=======
->>>>>>> e5ba9113
   const [xRange, setXRange] = useState({
     min: null,
     max: null,
@@ -710,11 +700,7 @@
     )[0];
     setPulse3dVersionEOLDate(
       selectedVersionMetadata.end_of_life_date
-<<<<<<< HEAD
-        ? ` Version ${selectedVersionMetadata.version} will be removed after ${electedVersionMetaData.end_of_life_date}.`
-=======
         ? ` Version ${selectedVersionMetadata.version} will be removed after ${selectedVersionMetadata.end_of_life_date}.`
->>>>>>> e5ba9113
         : `Version ${selectedVersionMetadata.version} will be removed soon.`
     );
     setDeprecationNotice(selectedVersionMetadata.state === "deprecated");
@@ -793,92 +779,6 @@
   return (
     <Container>
       <HeaderContainer>Interactive Waveform Analysis</HeaderContainer>
-<<<<<<< HEAD
-      {isLoading ? (
-        <SpinnerContainer>
-          <CircularSpinner size={300} />
-        </SpinnerContainer>
-      ) : (
-        <>
-          <WellDropdownContainer>
-            <WellDropdownLabel>Select Well:</WellDropdownLabel>
-            <DropDownWidget
-              options={wellNames}
-              handleSelection={handleWellSelection}
-              reset={selectedWell == "A1"}
-              initialSelected={0}
-            />
-          </WellDropdownContainer>
-          <GraphContainer>
-            <WaveformGraph
-              dataToGraph={dataToGraph}
-              initialPeaksValleys={markers}
-              startTime={editableStartEndTimes.startTime}
-              endTime={editableStartEndTimes.endTime}
-              currentWell={selectedWell}
-              setEditableStartEndTimes={setEditableStartEndTimes}
-              setEditablePeaksValleys={setEditablePeaksValleys}
-              editablePeaksValleys={editablePeaksValleys}
-              xRange={xRange}
-              resetWellChanges={resetWellChanges}
-              saveChanges={saveChanges}
-              deletePeakValley={deletePeakValley}
-              addPeakValley={addPeakValley}
-              openChangelog={() => setOpenChangelog(true)}
-              undoLastChange={undoLastChange}
-              setPeakValleyWindows={setPeakValleyWindows}
-              peakValleyWindows={peakValleyWindows}
-              checkDuplicates={checkDuplicates}
-            />
-          </GraphContainer>
-          <ErrorLabel>{errorMessage}</ErrorLabel>
-          <VersionDropdownContainer>
-            <VersionDropdownLabel htmlFor="selectedPulse3dVersion">
-              Pulse3d Version:
-              <Tooltip
-                title={
-                  <TooltipText>
-                    {"Specifies which version of the pulse3d analysis software to use."}
-                  </TooltipText>
-                }
-              >
-                <InfoOutlinedIcon
-                  sx={{
-                    "&:hover": {
-                      color: "var(--teal-green)",
-                      cursor: "pointer",
-                    },
-                  }}
-                />
-              </Tooltip>
-            </VersionDropdownLabel>
-            <DropDownWidget
-              options={pulse3dVersions.map((version) => {
-                const selectedVersionMeta = metaPulse3dVersions.filter((meta) => meta.version === version);
-                if (selectedVersionMeta[0] && selectedVersionMeta[0].state === "testing") {
-                  return version + " " + "[ testing ]";
-                } else if (selectedVersionMeta[0] && selectedVersionMeta[0].state === "deprecated") {
-                  return version + " " + "[ deprecated ]";
-                } else {
-                  return version;
-                }
-              })}
-              label="Select"
-              reset={pulse3dVersionIdx === 0}
-              handleSelection={handleVersionSelect}
-              initialSelected={0}
-            />
-          </VersionDropdownContainer>
-          <ButtonContainer>
-            <ButtonWidget
-              width="150px"
-              height="50px"
-              position="relative"
-              borderRadius="3px"
-              left="-70px"
-              label="Cancel"
-              clickFn={() => setOpenInteractiveAnalysis(false)}
-=======
       <WellDropdownContainer>
         <WellDropdownLabel>Select Well:</WellDropdownLabel>
         <DropDownWidget
@@ -933,7 +833,6 @@
                   cursor: "pointer",
                 },
               }}
->>>>>>> e5ba9113
             />
           </Tooltip>
         </VersionDropdownLabel>

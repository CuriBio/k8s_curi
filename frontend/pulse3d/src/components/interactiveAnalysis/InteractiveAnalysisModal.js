--- conflicted
+++ resolved
@@ -174,14 +174,9 @@
   const [peakValleyWindows, setPeakValleyWindows] = useState({});
   const [duplicateModalOpen, setDuplicateModalOpen] = useState(false);
   const [creditUsageAlert, setCreditUsageAlert] = useState(false);
-<<<<<<< HEAD
   const [deprecationNotice, setDeprecationNotice] = useState(false);
   const [pulse3dVersionEOLDate, setPulse3dVersionEOLDate] = useState("");
   const [nameOverride, setNameOverride] = useState();
-=======
-  const { usageQuota } = useContext(AuthContext);
-  const [deprecationNotice, setDeprecationNotice] = useState(false);
-  const [pulse3dVersionEOLDate, setPulse3dVersionEOLDate] = useState("");
 
   const handleDuplicatesModalClose = (isRunAnalysisOption) => {
     setDuplicateModalOpen(false);
@@ -189,7 +184,7 @@
       postNewJob();
     }
   };
->>>>>>> 3048eb6a
+
   const [xRange, setXRange] = useState({
     min: null,
     max: null,
@@ -231,7 +226,10 @@
         const res = await response.json();
         if (!res.error) {
           if (!("coordinates" in originalData)) {
-            originalData = { peaks_valleys: res.peaks_valleys, coordinates: {} };
+            originalData = {
+              peaks_valleys: res.peaks_valleys,
+              coordinates: {},
+            };
           }
 
           const { coordinates, peaks_valleys } = res;
@@ -858,7 +856,6 @@
                 },
               }}
             />
-<<<<<<< HEAD
           </Tooltip>
         </ParamLabel>
         <div style={{ width: "140px" }}>
@@ -911,71 +908,6 @@
             }}
           />
         </ParamContainer>
-=======
-          </GraphContainer>
-          <ErrorLabel>{errorMessage}</ErrorLabel>
-          <VersionDropdownContainer>
-            <VersionDropdownLabel htmlFor="selectedPulse3dVersion">
-              Pulse3d Version:
-              <Tooltip
-                title={
-                  <TooltipText>
-                    {"Specifies which version of the pulse3d analysis software to use."}
-                  </TooltipText>
-                }
-              >
-                <InfoOutlinedIcon
-                  sx={{
-                    "&:hover": {
-                      color: "var(--teal-green)",
-                      cursor: "pointer",
-                    },
-                  }}
-                />
-              </Tooltip>
-            </VersionDropdownLabel>
-            <DropDownWidget
-              options={pulse3dVersions.map((version) => {
-                const selectedVersionMeta = metaPulse3dVersions.filter((meta) => meta.version === version);
-                if (selectedVersionMeta[0] && selectedVersionMeta[0].state === "testing") {
-                  return version + " " + "[ testing ]";
-                } else if (selectedVersionMeta[0] && selectedVersionMeta[0].state === "deprecated") {
-                  return version + " " + "[ deprecated ]";
-                } else {
-                  return version;
-                }
-              })}
-              label="Select"
-              reset={pulse3dVersionIdx === 0}
-              handleSelection={handleVersionSelect}
-              initialSelected={0}
-            />
-          </VersionDropdownContainer>
-          <ButtonContainer>
-            <ButtonWidget
-              width="150px"
-              height="50px"
-              position="relative"
-              borderRadius="3px"
-              left="-70px"
-              label="Cancel"
-              clickFn={() => setOpenInteractiveAnalysis(false)}
-            />
-            <ButtonWidget
-              width="150px"
-              height="50px"
-              position="relative"
-              borderRadius="3px"
-              left="-50px"
-              label="Run Analysis"
-              backgroundColor={uploadInProgress ? "var(--dark-gray)" : "var(--dark-blue)"}
-              disabled={uploadInProgress}
-              inProgress={uploadInProgress}
-              clickFn={handleRunAnalysis}
-            />
-          </ButtonContainer>
-        </>
->>>>>>> 3048eb6a
       )}
       <ButtonContainer>
         <ButtonWidget

import styled from "styled-components";
import { useEffect, useState, useContext, useMemo } from "react";
import DropDownWidget from "../basicWidgets/DropDownWidget";
import WaveformGraph from "./WaveformGraph";
import { WellTitle as LabwareDefinition } from "@/utils/labwareCalculations";
import CircularSpinner from "../basicWidgets/CircularSpinner";
import ButtonWidget from "../basicWidgets/ButtonWidget";
import ModalWidget from "../basicWidgets/ModalWidget";
import { UploadsContext } from "@/components/layouts/DashboardLayout";
import InfoOutlinedIcon from "@mui/icons-material/InfoOutlined";
import Tooltip from "@mui/material/Tooltip";
import semverGte from "semver/functions/gte";
import FormInput from "@/components/basicWidgets/FormInput";
import { AuthContext } from "@/pages/_app";

const twentyFourPlateDefinition = new LabwareDefinition(4, 6);

const Container = styled.div`
  height: 100%;
  display: flex;
  flex-direction: column;
  align-items: center;
  overflow: hidden;
  box-shadow: 0px 5px 5px -3px rgb(0 0 0 / 30%), 0px 8px 10px 1px rgb(0 0 0 / 20%),
    0px 3px 14px 2px rgb(0 0 0 / 12%);
`;

const HeaderContainer = styled.div`
  font-size: 24px;
  margin: 20px;
  cursor: default;
`;

const WellDropdownContainer = styled.div`
  height: 30px;
  display: flex;
  flex-direction: row;
  align-items: center;
  width: 200px;
`;

const WellDropdownLabel = styled.span`
  line-height: 2;
  font-size: 20px;
  white-space: nowrap;
  padding-right: 15px;
  cursor: default;
`;

const ParamContainer = styled.div`
  height: 60px;
  display: flex;
  flex-direction: row;
  align-items: center;
  width: 360px;
  justify-content: space-between;
`;

const ParamLabel = styled.span`
  line-height: 2;
  font-size: 16px;
  white-space: nowrap;
  padding-right: 15px;
  display: flex;
  align-items: center;
  cursor: default;
`;

const GraphContainer = styled.div`
  height: 415px;
  border-radius: 7px;
  background-color: var(--med-gray);
  position: relative;
  width: 1350px;
  margin-top: 4%;
  overflow: hidden;
  padding: 0px 15px;
  display: flex;
  flex-direction: column;
  box-shadow: 0px 5px 5px -3px rgb(0 0 0 / 30%), 0px 8px 10px 1px rgb(0 0 0 / 20%),
    0px 3px 14px 2px rgb(0 0 0 / 12%);
`;

const SpinnerContainer = styled.div`
  height: 100%;
  display: flex;
  width: 100%;
  align-items: center;
  justify-content: center;
`;
const ButtonContainer = styled.div`
  position: relative;
  height: 50px;
  width: 100%;
  display: flex;
  justify-content: flex-end;
`;

const ErrorLabel = styled.div`
  position: relative;
  width: 80%;
  height: 40px;
  align-items: center;
  color: red;
  font-style: italic;
  display: flex;
  justify-content: flex-end;
`;
const TooltipText = styled.span`
  font-size: 15px;
`;

const constantModalLabels = {
  success: {
    header: "Success!",
    messages: [
      "You have successfully started a new analysis.",
      "It will appear in the uploads table shortly.",
    ],
    buttons: ["Close"],
  },
  error: {
    header: "Error Occurred!",
    messages: ["There was an issue while attempting to start this analysis.", "Please try again later."],
    buttons: ["Close"],
  },
  duplicate: {
    header: "Warning!",
    messages: ["Consecutive peaks and/or valleys were detected in the following wells:"],
    buttons: ["Back", "Run Analysis"],
  },
  oldPulse3dVersion: {
    header: "Warning!",
    messages: [
      "Interactive analysis is using a newer version of Pulse3D than the version originally used on this recording. Peaks and valleys may be slightly different.",
      "Please re-analyze this recording using a Pulse3D version greater than 0.28.3 or continue.",
    ],
    buttons: ["Close"],
  },
  dataFound: {
    header: "Important!",
    messages: ["Previous changes have been found for this analysis.", "Do you want to use it or start over?"],
    buttons: ["Start Over", "Use"],
  },
};

const wellNames = Array(24)
  .fill()
  .map((_, idx) => twentyFourPlateDefinition.getWellNameFromIndex(idx));

export default function InteractiveWaveformModal({
  selectedJob,
  setOpenInteractiveAnalysis,
  numberOfJobsInUpload,
}) {
  const { usageQuota } = useContext(AuthContext);
  const { pulse3dVersions, metaPulse3dVersions } = useContext(UploadsContext);

  const [selectedWell, setSelectedWell] = useState("A1");
  const [uploadInProgress, setUploadInProgress] = useState(false); // determines state of interactive analysis upload
  const [originalData, setOriginalData] = useState({}); // original waveform data from GET request, unedited
  const [dataToGraph, setDataToGraph] = useState([]); // well-specfic coordinates to graph
  const [isLoading, setIsLoading] = useState(true);
  const [modalOpen, setModalOpen] = useState(false);
  const [modalLabels, setModalLabels] = useState(constantModalLabels.success);
  const [editablePeaksValleys, setEditablePeaksValleys] = useState(); // user edited peaks/valleys as changes are made, should get stored in localStorage
  const [errorMessage, setErrorMessage] = useState();
  const [markers, setMarkers] = useState([]);
  const [pulse3dVersionIdx, setPulse3dVersionIdx] = useState(0);
  const [filteredVersions, setFilteredVersions] = useState([]);
  const [changelog, setChangelog] = useState({});
  const [openChangelog, setOpenChangelog] = useState(false);
  const [undoing, setUndoing] = useState(false);
  const [peakValleyWindows, setPeakValleyWindows] = useState({});
  const [duplicateModalOpen, setDuplicateModalOpen] = useState(false);
  const [creditUsageAlert, setCreditUsageAlert] = useState(false);
  const [deprecationNotice, setDeprecationNotice] = useState(false);
  const [pulse3dVersionEOLDate, setPulse3dVersionEOLDate] = useState("");
  const [nameOverride, setNameOverride] = useState();
  const [xRange, setXRange] = useState({
    min: null,
    max: null,
  });
  const [editableStartEndTimes, setEditableStartEndTimes] = useState({
    startTime: null,
    endTime: null,
  });
  const [wellIdx, setWellIdx] = useState(0);
  //state for peaks
  const [peakY1, setPeakY1] = useState([]);
  const [peakY2, setPeakY2] = useState([]);
  //state for valleys
  const [valleyY1, setValleyY1] = useState([]);
  const [valleyY2, setValleyY2] = useState([]);

  useEffect(() => {
    const compatibleVersions = pulse3dVersions.filter((v) => semverGte(v, "0.28.3"));
    setFilteredVersions([...compatibleVersions]);
    if (usageQuota && usageQuota.limits && numberOfJobsInUpload >= 2 && usageQuota.limits.jobs !== -1) {
      setCreditUsageAlert(true);
    }
  }, []);

  useEffect(() => {
    // updates changelog when peaks/valleys and start/end times change
    if (!undoing) updateChangelog();
    else setUndoing(false);
  }, [markers, editableStartEndTimes, peakValleyWindows, peakY1, peakY2, valleyY1, valleyY2]);

  useEffect(() => {
    if (dataToGraph.length > 0) {
      setMarkers([...editablePeaksValleys[selectedWell]]);
      setIsLoading(false);
    }
  }, [dataToGraph, editablePeaksValleys]);

  const getWaveformData = async (peaks_valleys_needed, well) => {
    try {
      const response = await fetch(
        `${process.env.NEXT_PUBLIC_PULSE3D_URL}/jobs/waveform-data?upload_id=${selectedJob.uploadId}&job_id=${selectedJob.jobId}&peaks_valleys=${peaks_valleys_needed}&well_name=${well}`
      );

      if (response.status === 200) {
        const res = await response.json();
        if (!res.error) {
          if (!("coordinates" in originalData)) {
            originalData = {
              peaks_valleys: res.peaks_valleys,
              coordinates: {},
            };
          }

          const { coordinates, peaks_valleys } = res;
          // original data is set and never changed to hold original state in case of reset
          originalData.coordinates[well] = coordinates;
          setOriginalData(originalData);

          if (peaks_valleys_needed) {
            const { start_time, end_time } = selectedJob.analysisParams;

            setEditablePeaksValleys(peaks_valleys);
            setXRange({
              min: start_time ? start_time : Math.min(...coordinates.map((coords) => coords[0])),
              max: end_time ? end_time : Math.max(...coordinates.map((coords) => coords[0])),
            });
            // won't be present for older recordings or if no replacement was ever given
            if ("nameOverride" in selectedJob) setNameOverride(selectedJob.nameOverride);
          }

          setInitialPeakValleyWindows(well);
          // this function actually renders new graph data to the page
          setDataToGraph([...coordinates]);

          if (!semverGte(selectedJob.analysisParams.pulse3d_version, "0.28.3")) {
            setModalLabels(constantModalLabels.oldPulse3dVersion);
            setModalOpen("pulse3dWarning");
          }
        } else {
          throw Error();
        }
      } else {
        throw Error();
      }
    } catch (e) {
      console.log("ERROR getting waveform data: ", e);
      // open error modal and kick users back to /uploads page if random  error
      setModalLabels(constantModalLabels.error);
      setModalOpen("status");
    }
  };

<<<<<<< HEAD
  const checkDuplicatesInWell = (well) => {
    const wellToUse = well ? well : selectedWell;
    const IndexOfWell = twentyFourPlateDefinition.getIndexFromWellName(wellToUse);
    const { startTime, endTime } = editableStartEndTimes;

    const wellCoords = originalData.coordinates[wellToUse]
      ? originalData.coordinates[wellToUse]
      : originalData.coordinates[selectedWell];

    let peaksList = editablePeaksValleys[wellToUse][0].sort((a, b) => a - b);
    let valleysList = editablePeaksValleys[wellToUse][1].sort((a, b) => a - b);

    peaksList = filterPeaks(peaksList, startTime, endTime, wellCoords, IndexOfWell);
    valleysList = filterValleys(valleysList, startTime, endTime, wellCoords, IndexOfWell);

    return getDuplicatesMap(peaksList, valleysList);
=======
  const checkDuplicates = (well = selectedWell) => {
    const { startTime, endTime } = editableStartEndTimes;

    const wellIndex = twentyFourPlateDefinition.getIndexFromWellName(well);

    // filter
    const wellCoords = originalData.coordinates[well];

    let peakIndices = editablePeaksValleys[well][0];
    let valleyIndices = editablePeaksValleys[well][1];
    peakIndices = filterFeature("peak", peakIndices, startTime, endTime, wellCoords, wellIndex);
    valleyIndices = filterFeature("valley", valleyIndices, startTime, endTime, wellCoords, wellIndex);

    // create list with all features in order
    const features = [];
    for (const idx of peakIndices) {
      features.push({ type: "peak", idx });
    }
    for (const idx of valleyIndices) {
      features.push({ type: "valley", idx });
    }
    features.sort((a, b) => a.idx - b.idx);

    const duplicates = [];
    for (let i = 1; i < features.length; i++) {
      const [prev, curr, next] = features.slice(i - 1, i + 2);
      if ((curr && curr.type === prev.type) || (next && next.type === curr.type)) {
        duplicates.push(curr.idx);
      }
    }

    return duplicates;
>>>>>>> d3ffc9a0
  };

  const getNewData = async () => {
    const { start_time, end_time } = selectedJob.analysisParams;

    await getWaveformData(true, "A1");

    setEditableStartEndTimes({
      startTime: start_time,
      endTime: end_time,
    });
  };

  const checkForExistingData = () => {
    const data = sessionStorage.getItem(selectedJob.jobId);
    // returns null if key doesn't exist in storage
    if (data) {
      setModalLabels(constantModalLabels.dataFound);
      setModalOpen("dataFound");
    } else {
      getNewData();
    }
  };

  // Luci (12-14-2022) this component gets mounted twice and we don't want this expensive function to request waveform data to be called twice. This ensures it is only called once per job selection
  useMemo(checkForExistingData, [selectedJob]);

  const setInitialPeakValleyWindows = (well) => {
    const pvCopy = JSON.parse(JSON.stringify(peakValleyWindows));

    pvCopy[well] = {
      minPeaks: findLowestPeak(well),
      maxValleys: findHighestValley(well),
    };

    setPeakValleyWindows({
      ...pvCopy,
    });
  };

  const findLowestPeak = (well) => {
    const { coordinates, peaks_valleys } = originalData;
    const { startTime, endTime } = editableStartEndTimes;
    // arbitrarily set to first peak
    const wellSpecificPeaks = peaks_valleys[well][0];
    const wellSpecificCoords = coordinates[well];

    // consider when no peaks or valleys were found in a well
    if (wellSpecificCoords && wellSpecificPeaks.length > 0) {
      let lowest = wellSpecificPeaks[0];

      wellSpecificPeaks.map((peak) => {
        const yCoord = wellSpecificCoords[peak][1];
        const peakToCompare = wellSpecificCoords[lowest][1];
        // only use peaks inside windowed analysis times
        const timeOfPeak = wellSpecificCoords[peak][0];
        const isLessThanEndTime = !endTime || timeOfPeak <= endTime;
        const isGreaterThanStartTime = !startTime || timeOfPeak >= startTime;
        // filter for peaks inside windowed time
        if (yCoord < peakToCompare && isGreaterThanStartTime && isLessThanEndTime) lowest = peak;
      });

      // return  y coordinate of lowest peak
      return wellSpecificCoords[lowest][1];
    }
  };

  const findHighestValley = (well) => {
    const { coordinates, peaks_valleys } = originalData;
    const { startTime, endTime } = editableStartEndTimes;
    // arbitrarily set to first valley
    const wellSpecificValleys = peaks_valleys[well][1];
    const wellSpecificCoords = coordinates[well];

    // consider when no peaks or valleys were found in a well
    if (wellSpecificCoords && wellSpecificValleys.length > 0) {
      let highest = wellSpecificValleys[0];

      wellSpecificValleys.map((valley) => {
        const yCoord = wellSpecificCoords[valley][1];
        const valleyToCompare = wellSpecificCoords[highest][1];

        // only use valleys inside windowed analysis times
        const timeOfValley = wellSpecificCoords[valley][0];
        const isLessThanEndTime = !endTime || timeOfValley <= endTime;
        const isGreaterThanStartTime = !startTime || timeOfValley >= startTime;

        if (yCoord > valleyToCompare && isLessThanEndTime && isGreaterThanStartTime) highest = valley;
      });

      // return  y coordinate of highest valley
      return wellSpecificCoords[highest][1];
    }
  };

  const loadExistingData = () => {
    // this happens very fast so not storing to react state the first call, see line 162
    const jsonData = sessionStorage.getItem(selectedJob.jobId);
    const existingData = JSON.parse(jsonData);

    // not destructuring existingData to prevent confusion with local state names
    setOriginalData(existingData.originalData);
    setEditablePeaksValleys(existingData.editablePeaksValleys);
    setChangelog(existingData.changelog);
    setEditableStartEndTimes({
      startTime: existingData.editableStartEndTimes.startTime,
      endTime: existingData.editableStartEndTimes.endTime,
    });
    setPeakValleyWindows(existingData.peakValleyWindows);
    setPeakY1(existingData.peakY1);
    setPeakY2(existingData.peakY2);
    setValleyY1(existingData.valleyY1);
    setValleyY2(existingData.valleyY2);
    getWaveformData(true, selectedWell);
  };

  const handleWellSelection = async (idx) => {
    if (wellNames[idx] !== selectedWell) {
      setSelectedWell(wellNames[idx]);
      setWellIdx(twentyFourPlateDefinition.getIndexFromWellName(wellNames[idx]));
      if (!(wellNames[idx] in originalData.coordinates)) {
        setIsLoading(true);
        getWaveformData(false, wellNames[idx]);
      } else {
        const coordinates = originalData.coordinates[wellNames[idx]];
        setDataToGraph([...coordinates]);
      }
    }
  };

  const resetWellChanges = () => {
    // reset peaks and valleys for current well
    const peaksValleysCopy = JSON.parse(JSON.stringify(editablePeaksValleys));
    const changelogCopy = JSON.parse(JSON.stringify(changelog));
    const pvWindowCopy = JSON.parse(JSON.stringify(peakValleyWindows));
    peaksValleysCopy[selectedWell] = originalData.peaks_valleys[selectedWell];
    changelogCopy[selectedWell] = [];
    pvWindowCopy[selectedWell] = {
      minPeaks: findLowestPeak(selectedWell),
      maxValleys: findHighestValley(selectedWell),
    };
    // reset state
    setEditablePeaksValleys(peaksValleysCopy);
    setChangelog(changelogCopy);
    setPeakValleyWindows(pvWindowCopy);
    setBothLinesToDefault();
  };
  const postNewJob = async () => {
    try {
      setUploadInProgress(true);

      const filteredPeaksValleys = await filterPeaksValleys();
      const prevPulse3dVersion = selectedJob.analysisParams.pulse3d_version;
      // jobs run on pulse3d versions < 0.28.3 will not have a 0 timepoint so account for that here that 0.01 is still the first time point, not windowed
      const startTime =
        !semverGte(prevPulse3dVersion, "0.28.3") && editableStartEndTimes.startTime == 0.01
          ? null
          : editableStartEndTimes.startTime;

      //reassign new peaks and valleys if different
      const requestBody = {
        ...selectedJob.analysisParams,
        upload_id: selectedJob.uploadId,
        peaks_valleys: filteredPeaksValleys,
        start_time: startTime,
        end_time: editableStartEndTimes.endTime,
        version: filteredVersions[pulse3dVersionIdx],
        previous_version: prevPulse3dVersion,
      };

      // only add for versions greater than 0.32.2
      if (semverGte(prevPulse3dVersion, "0.32.2"))
        requestBody.name_override = nameOverride === "" ? null : nameOverride;

      const jobResponse = await fetch(`${process.env.NEXT_PUBLIC_PULSE3D_URL}/jobs`, {
        method: "POST",
        body: JSON.stringify(requestBody),
      });

      if (jobResponse.status !== 200) {
        // TODO make modal
        console.log("ERROR posting new job: ", await jobResponse.json());
        setModalLabels(constantModalLabels.error);
      } else {
        setModalLabels(constantModalLabels.success);
      }

      setUploadInProgress(false);
      setModalOpen("status");
      // once interactive analysis is closed, clear storage.
      // currently clearing for successful uploads
      sessionStorage.removeItem(selectedJob.jobId);
    } catch (e) {
      console.log("ERROR posting new job", e);
      setModalLabels(constantModalLabels.error);
      setUploadInProgress(false);
      setModalOpen("status");
    }
  };

  const handleModalClose = (i) => {
    if (modalOpen !== "pulse3dWarning") {
      if (modalOpen === "status") setOpenInteractiveAnalysis(false);
      else if (i === 0) getNewData();
      else {
        loadExistingData();
      }
      sessionStorage.removeItem(selectedJob.jobId);
    }

    setModalOpen(false);
  };

  const filterPeaksValleys = async () => {
    const filtered = {};
    const { startTime, endTime } = JSON.parse(JSON.stringify(editableStartEndTimes));

    for (const well of Object.keys(editablePeaksValleys)) {
<<<<<<< HEAD
      let wellPeaks = editablePeaksValleys[well][0];
      let wellValleys = editablePeaksValleys[well][1];

      if (well in originalData.coordinates) {
        const wellIndex = twentyFourPlateDefinition.getIndexFromWellName(well);
        const wellCoords = originalData.coordinates[well];
        wellPeaks = filterPeaks(wellPeaks, startTime, endTime, wellCoords, wellIndex);
        wellValleys = filterValleys(wellValleys, startTime, endTime, wellCoords, wellIndex);
      }

      filtered[well] = [wellPeaks, wellValleys];
=======
      const wellIndex = twentyFourPlateDefinition.getIndexFromWellName(well);
      const wellCoords = originalData.coordinates[well];

      let peakIndices = editablePeaksValleys[well][0];
      let valleyIndices = editablePeaksValleys[well][1];
      peakIndices = filterFeature("peak", peakIndices, startTime, endTime, wellCoords, wellIndex);
      valleyIndices = filterFeature("valley", valleyIndices, startTime, endTime, wellCoords, wellIndex);

      filtered[well] = [peakIndices, valleyIndices];
>>>>>>> d3ffc9a0
    }
    return filtered;
  };

  const saveChanges = () => {
    // TODO handle is for some reason this is full and returns error
    sessionStorage.setItem(
      selectedJob.jobId,
      JSON.stringify({
        editableStartEndTimes,
        editablePeaksValleys,
        originalData,
        changelog,
        peakValleyWindows,
        peakY1,
        peakY2,
        valleyY1,
        valleyY2,
      })
    );
  };

  const updateChangelog = () => {
    let changelogMessage;
    // changelog will have length of 0 if a user Undo's until initial state
    if (changelog[selectedWell] && changelog[selectedWell].length > 0 && markers.length === 2) {
      //If Change log has changes
      const wellChanges = changelog[selectedWell];
      //Use snapshot of previus state to get changelog
      changelogMessage = getChangelogMessage(wellChanges[wellChanges.length - 1]);
    } else if (markers.length === 2 && originalData.peaks_valleys[selectedWell]) {
      //If are no changes detected then add default values to first index of changelog
      const ogWellData = originalData.peaks_valleys[selectedWell];
      const maxValleyY = peakValleyWindows[selectedWell].maxValleys;
      const minPeakY = peakValleyWindows[selectedWell].minPeaks;
      const defaultChangelog = {
        peaks: ogWellData[0],
        valleys: ogWellData[1],
        startTime: xRange.min,
        endTime: xRange.max,
        pvWindow: {
          minPeaks: findLowestPeak(selectedWell),
          maxValleys: findHighestValley(selectedWell),
        },
        valleyYOne: maxValleyY,
        valleyYTwo: maxValleyY,
        peakYOne: minPeakY,
        peakYTwo: minPeakY,
      };
      changelogMessage = getChangelogMessage(defaultChangelog);
    }

    if (changelogMessage !== undefined) {
      addToChangelog(changelogMessage);
    }
  };

  const getChangelogMessage = ({
    peaks: peaksToCompare,
    valleys: valleysToCompare,
    startTime: startToCompare,
    endTime: endToCompare,
    pvWindow,
    valleyYOne: valleyY1ToCompare,
    valleyYTwo: valleyY2ToCompare,
    peakYOne: peakY1ToCompare,
    peakYTwo: peakY2ToCompare,
  }) => {
    let changelogMessage;
    const peaksMoved =
        JSON.stringify(peaksToCompare) !== JSON.stringify(markers[0]) &&
        peaksToCompare.length === markers[0].length, // added and deleted peaks is handled somewhere else
      valleysMoved =
        JSON.stringify(valleysToCompare) !== JSON.stringify(markers[1]) &&
        valleysToCompare.length === markers[1].length, // added and deleted peaks is handled somewhere else,
      startTimeDiff =
        startToCompare !== editableStartEndTimes.startTime &&
        editableStartEndTimes.startTime !== null &&
        startToCompare !== null,
      endTimeDiff =
        endToCompare !== editableStartEndTimes.endTime &&
        editableStartEndTimes.endTime !== null &&
        endToCompare !== null,
      windowedTimeDiff = startTimeDiff && endTimeDiff,
      minPeaksDiff = pvWindow.minPeaks !== peakValleyWindows[selectedWell].minPeaks,
      maxValleysDiff = pvWindow.maxValleys !== peakValleyWindows[selectedWell].maxValleys,
      isNewValleyY1 = isNewY(valleyY1ToCompare, valleyY1),
      isNewValleyY2 = isNewY(valleyY2ToCompare, valleyY2),
      isNewPeakY1 = isNewY(peakY1ToCompare, peakY1),
      isNewPeakY2 = isNewY(peakY2ToCompare, peakY2);

    if (peaksMoved) {
      const diffIdx = peaksToCompare.findIndex((peakIdx, i) => peakIdx !== markers[0][i]),
        oldPeakX = dataToGraph[peaksToCompare[diffIdx]][0],
        oldPeakY = dataToGraph[peaksToCompare[diffIdx]][1],
        newPeakX = dataToGraph[markers[0][diffIdx]][0],
        newPeakY = dataToGraph[markers[0][diffIdx]][1];

      changelogMessage = `Peak at [ ${oldPeakX.toFixed(2)}, ${oldPeakY.toFixed(
        2
      )} ] was moved to [ ${newPeakX.toFixed(2)}, ${newPeakY.toFixed(2)} ].`;
    } else if (valleysMoved) {
      const diffIdx = valleysToCompare.findIndex((valleyIdx, i) => valleyIdx !== markers[0][i]),
        oldValleyX = dataToGraph[valleysToCompare[diffIdx]][0],
        oldValleyY = dataToGraph[valleysToCompare[diffIdx]][1],
        newValleyX = dataToGraph[markers[1][diffIdx]][0],
        newValleyY = dataToGraph[markers[1][diffIdx]][1];

      changelogMessage = `Valley at [ ${oldValleyX.toFixed(2)}, ${oldValleyY.toFixed(
        2
      )} ] was moved to [ ${newValleyX.toFixed(2)}, ${newValleyY.toFixed(2)} ].`;
    } else if (windowedTimeDiff) {
      changelogMessage = `Start time was changed from ${startToCompare} to ${editableStartEndTimes.startTime} and end time was changed from ${endToCompare} to ${editableStartEndTimes.endTime}.`;
    } else if (startTimeDiff) {
      changelogMessage = `Start time was changed from ${startToCompare} to ${editableStartEndTimes.startTime}.`;
    } else if (endTimeDiff) {
      changelogMessage = `End time was changed from ${endToCompare} to ${editableStartEndTimes.endTime}.`;
    } else if (minPeaksDiff) {
      changelogMessage = `Minimum peaks window changed from ${pvWindow.minPeaks.toFixed(
        2
      )} to ${peakValleyWindows[selectedWell].minPeaks.toFixed(2)}`;
    } else if (maxValleysDiff) {
      changelogMessage = `Maximum valleys window changed from ${pvWindow.maxValleys.toFixed(
        2
      )} to ${peakValleyWindows[selectedWell].maxValleys.toFixed(2)}`;
    } else if (isNewValleyY1 && isNewValleyY2) {
      changelogMessage = `Valley Line moved ${valleyY1[wellIdx] - valleyY1ToCompare}`;
    } else if (isNewPeakY1 && isNewPeakY2) {
      changelogMessage = `Peak Line moved ${peakY1[wellIdx] - peakY1ToCompare}`;
    } else if (isNewValleyY1) {
      changelogMessage = `Valley Line Y1 switched to ${valleyY1[wellIdx]}`;
    } else if (isNewValleyY2) {
      changelogMessage = `Valley Line Y2 switched to ${valleyY2[wellIdx]}`;
    } else if (isNewPeakY1) {
      changelogMessage = `Peak Line Y1 switched to ${peakY1[wellIdx]}`;
    } else if (isNewPeakY2) {
      changelogMessage = `Peak Line Y2 switched to ${peakY2[wellIdx]}`;
    }
    return changelogMessage;
  };

  const deletePeakValley = (peakValley, idx) => {
    const typeIdx = ["peak", "valley"].indexOf(peakValley);
    const peaksValleysCopy = JSON.parse(JSON.stringify(editablePeaksValleys));
    const targetIdx = peaksValleysCopy[selectedWell][typeIdx].indexOf(idx);
    if (targetIdx > -1) {
      // remove desired marker
      peaksValleysCopy[selectedWell][typeIdx].splice(targetIdx, 1);
      setEditablePeaksValleys({ ...peaksValleysCopy });
      setMarkers([...peaksValleysCopy[selectedWell]]);

      const coordinates = dataToGraph[idx];
      const changelogMessage = `${typeIdx === 0 ? "Peak" : "Valley"} at [ ${coordinates[0].toFixed(
        2
      )}, ${coordinates[1].toFixed(2)} ] was removed.`;

      addToChangelog(changelogMessage);
    }
  };

  const addPeakValley = (peakValley, targetTime) => {
    const typeIdx = ["peak", "valley"].indexOf(peakValley);
    const peaksValleysCopy = JSON.parse(JSON.stringify(editablePeaksValleys));
    const indexToAdd = dataToGraph.findIndex(
      (coord) => Number(coord[0].toFixed(2)) === Number(targetTime.toFixed(2))
    );

    peaksValleysCopy[selectedWell][typeIdx].push(indexToAdd);

    setEditablePeaksValleys({ ...peaksValleysCopy });
    setMarkers([...peaksValleysCopy[selectedWell]]);

    const coordinates = dataToGraph[indexToAdd];
    const changelogMessage = `${typeIdx === 0 ? "Peak" : "Valley"} was added at [ ${coordinates[0].toFixed(
      2
    )}, ${coordinates[1].toFixed(2)} ]`;

    addToChangelog(changelogMessage);
  };

  const addToChangelog = (message) => {
    if (!changelog[selectedWell]) changelog[selectedWell] = [];
    // if you don't deep copy state, later changes will affect change log entries here
    const { startTime, endTime } = JSON.parse(JSON.stringify(editableStartEndTimes));
    const peaksValleysCopy = JSON.parse(JSON.stringify(editablePeaksValleys));
    const pvWindowCopy = JSON.parse(JSON.stringify(peakValleyWindows));

    changelog[selectedWell].push({
      peaks: peaksValleysCopy[selectedWell][0],
      valleys: peaksValleysCopy[selectedWell][1],
      startTime,
      endTime,
      message,
      pvWindow: pvWindowCopy[selectedWell],
      valleyYOne: valleyY1[wellIdx],
      valleyYTwo: valleyY2[wellIdx],
      peakYOne: peakY1[wellIdx],
      peakYTwo: peakY2[wellIdx],
    });

    setChangelog({ ...changelog });
  };

  const handleVersionSelect = (idx) => {
    const selectedVersionMetadata = metaPulse3dVersions.filter(
      (version) => version.version === pulse3dVersions[idx]
    )[0];
    setPulse3dVersionEOLDate(
      selectedVersionMetadata.end_of_life_date
        ? ` Version ${selectedVersionMetadata.version} will be removed after ${selectedVersionMetadata.end_of_life_date}.`
        : `Version ${selectedVersionMetadata.version} will be removed soon.`
    );
    setDeprecationNotice(selectedVersionMetadata.state === "deprecated");
    setPulse3dVersionIdx(idx);
  };

  const handleRunAnalysis = () => {
<<<<<<< HEAD
    const wellsWithDuplicatesList = getWellsWithDuplicates();
    if (wellsWithDuplicatesList.length > 0) {
      const wellsWithDupsString = wellsWithDuplicatesList.join(", ");
=======
    const wellsWithDups = [];
    Object.keys(editablePeaksValleys).map((well) => {
      // if any duplicates are present, push well into storage array to add to modal letting user know which wells are affected
      if (checkDuplicates(well).length > 0) wellsWithDups.push(well);
    });

    if (wellsWithDups.length > 0) {
      const wellsWithDupsString = wellsWithDups.join(", ");
>>>>>>> d3ffc9a0
      constantModalLabels.duplicate.messages.splice(1, 1, wellsWithDupsString);
      setDuplicateModalOpen(true);
    } else {
      postNewJob();
    }
  };

  const getWellsWithDuplicates = () => {
    return Object.keys(editablePeaksValleys).filter((wellName) => {
      //wells that have not been viewed by user
      if (originalData.coordinates[wellName] === undefined) {
        const peaksList = editablePeaksValleys[wellName][0].sort((a, b) => a - b);
        const valleysList = editablePeaksValleys[wellName][1].sort((a, b) => a - b);
        const duplicatesMap = getDuplicatesMap(peaksList, valleysList);
        return Object.values(duplicatesMap).some((isDuplicate) => isDuplicate);
      } else {
        //wells that have been viewed by user
        const duplicatesMap = checkDuplicatesInWell(wellName);
        return Object.values(duplicatesMap).some((isDuplicate) => isDuplicate);
      }
    });
  };

  const undoLastChange = () => {
    if (changelog[selectedWell] && changelog[selectedWell].length > 0) {
      // undoing state tells the updateChangelog useEffect to not ignore the change and not as a new change
      setUndoing(true);
      // make copies so you control when state is updated
      const changesCopy = JSON.parse(JSON.stringify(changelog[selectedWell]));
      const peaksValleysCopy = JSON.parse(JSON.stringify(editablePeaksValleys));
      const pvWindowCopy = JSON.parse(JSON.stringify(peakValleyWindows));
      const newWindowTimes = {};
      // remove step with latest changes
      changesCopy.pop();

      if (changesCopy.length > 0) {
        // grab state from the step before the undo step to set as current state
        const { peaks, valleys, startTime, endTime, pvWindow, valleyYOne, valleyYTwo, peakYOne, peakYTwo } =
          changesCopy[changesCopy.length - 1];
        // set old peaks and valleys to well
        peaksValleysCopy[selectedWell] = [[...peaks], [...valleys]];
        pvWindowCopy[selectedWell] = pvWindow;
        newWindowTimes.startTime = startTime;
        newWindowTimes.endTime = endTime;
        setBothLinesToNew(peakYOne, peakYTwo, valleyYOne, valleyYTwo);
      } else {
        // if only one change was made, then you revert back to original state
        newWindowTimes.startTime = xRange.min;
        newWindowTimes.endTime = xRange.max;

        peaksValleysCopy[selectedWell] = originalData.peaks_valleys[selectedWell];
        pvWindowCopy[selectedWell] = {
          minPeaks: findLowestPeak(selectedWell),
          maxValleys: findHighestValley(selectedWell),
        };
        setBothLinesToDefault();
      }

      // needs to be reassigned to hold state
      changelog[selectedWell] = changesCopy;
      // update values to state to rerender graph
      setEditableStartEndTimes(newWindowTimes);
      setEditablePeaksValleys(peaksValleysCopy);
      setPeakValleyWindows(pvWindowCopy);
      setChangelog(changelog);
    }
  };

  const pulse3dVersionGte = (version) => {
    return filteredVersions.length > 0 && semverGte(filteredVersions[pulse3dVersionIdx], version);
  };

  const handleDuplicatesModalClose = (isRunAnalysisOption) => {
    setDuplicateModalOpen(false);
    if (isRunAnalysisOption) {
      postNewJob();
    }
  };

  const calculateYLimit = (y1, y2, markerX) => {
    const x1 = (editableStartEndTimes.endTime - editableStartEndTimes.startTime) / 100;
    const x2 =
      editableStartEndTimes.endTime - (editableStartEndTimes.endTime - editableStartEndTimes.startTime) / 100;
    const slope = (y2 - y1) / (x2 - x1);
    const yIntercept = y2 - slope * x2;
    return markerX * slope + yIntercept;
  };

  const setBothLinesToDefault = () => {
    setValleyLineDataToDefault();
    setPeakLineDataToDefault();
  };
  const setPeakLineDataToDefault = () => {
    assignNewArr(peakY1, peakValleyWindows[selectedWell].minPeaks, setPeakY1);
    assignNewArr(peakY2, peakValleyWindows[selectedWell].minPeaks, setPeakY2);
  };

  const setValleyLineDataToDefault = () => {
    assignNewArr(valleyY1, peakValleyWindows[selectedWell].maxValleys, setValleyY1);
    assignNewArr(valleyY2, peakValleyWindows[selectedWell].maxValleys, setValleyY2);
  };

  const setBothLinesToNew = (newPeakY1, newPeakY2, newValleyY1, newValleyY2) => {
    assignNewArr(peakY1, newPeakY1, setPeakY1);
    assignNewArr(peakY2, newPeakY2, setPeakY2);
    assignNewArr(valleyY1, newValleyY1, setValleyY1);
    assignNewArr(valleyY2, newValleyY2, setValleyY2);
  };
  const isNewY = (yToCompare, originalYArr) => {
    return (
      yToCompare &&
      originalYArr.length !== 0 &&
      originalYArr[wellIdx] &&
      parseInt(yToCompare) !== parseInt(originalYArr[wellIdx])
    );
  };

  const filterFeature = (
    featureType,
    featureIndices,
    startTime,
    endTime,
    wellCoords,
    wellIndex = wellIdx
  ) => {
    return featureIndices.filter((idx) => {
      const featureY1 = featureType === "peak" ? peakY1 : valleyY1;
      const featureY2 = featureType === "peak" ? peakY2 : valleyY2;

      const isFeatureWithinWindow = dataToGraph[idx][0] >= startTime && dataToGraph[idx][0] <= endTime;

      let isFeatureWithinThreshold = true;
      // Can only filter using the thresholds if the data for this well has actually been loaded,
      // which is not guaranteed to be the case with the staggered loading of data for each well
      if (wellCoords) {
        const featureMarkerY = wellCoords[idx][1];
        const featureLimitY = calculateYLimit(featureY1[wellIndex], featureY2[wellIndex], wellCoords[idx][0]);
        isFeatureWithinThreshold =
          featureType === "peak" ? featureMarkerY >= featureLimitY : featureMarkerY <= featureLimitY;
      }

      return isFeatureWithinThreshold && isFeatureWithinWindow;
    });
  };

  function assignNewArr(data, newValue, setState) {
    let newArr = [...data];
    newArr[wellIdx] = newValue;
    setState([...newArr]);
  }
  // Return a map where key is timepoint of feature and values is boolean
  // True if duplicate feature
  // False if not duplicate
  const getDuplicatesMap = (listOfPeaks, listOfValleys) => {
    let peakIndex = 0;
    let valleyIndex = 0;
    const time = [];
    const type = [];

    // create two arrays one for type of data and one for the time of data
    while (peakIndex < listOfPeaks.length && valleyIndex < listOfValleys.length) {
      if (listOfPeaks[peakIndex] < listOfValleys[valleyIndex]) {
        time.push(listOfPeaks[peakIndex]);
        type.push("peak");
        peakIndex++;
      } else if (listOfValleys[valleyIndex] < listOfPeaks[peakIndex]) {
        time.push(listOfValleys[valleyIndex]);
        type.push("valley");
        valleyIndex++;
      } else {
        //if equal
        time.push(listOfPeaks[peakIndex]);
        type.push("peak");
        peakIndex++;
        time.push(listOfValleys[valleyIndex]);
        type.push("valley");
        valleyIndex++;
      }
    }
    while (peakIndex !== listOfPeaks.length) {
      time.push(listOfPeaks[peakIndex]);
      type.push("peak");
      peakIndex++;
    }
    while (valleyIndex !== listOfValleys.length) {
      time.push(listOfValleys[valleyIndex]);
      type.push("valley");
      valleyIndex++;
    }
    //create a final map containing data point time as key
    //and bool representing if marker is a duplicate as value
    const duplicatesMap = {};
    for (let i = 1; i < time.length; i++) {
      duplicatesMap[time[i]] = type[i] === type[i + 1] || type[i] === type[i - 1];
    }

    return duplicatesMap;
  };

  return (
    <Container>
      <HeaderContainer>Interactive Waveform Analysis</HeaderContainer>
      <WellDropdownContainer>
        <WellDropdownLabel>Select Well:</WellDropdownLabel>
        <DropDownWidget
          options={wellNames}
          handleSelection={handleWellSelection}
          disabled={isLoading}
          reset={selectedWell == "A1"}
          initialSelected={0}
        />
      </WellDropdownContainer>

      <GraphContainer>
        {isLoading ? (
          <SpinnerContainer>
            <CircularSpinner size={200} />
          </SpinnerContainer>
        ) : (
          <WaveformGraph
            dataToGraph={dataToGraph}
            initialPeaksValleys={markers}
            startTime={editableStartEndTimes.startTime}
            endTime={editableStartEndTimes.endTime}
            currentWell={selectedWell}
            setEditableStartEndTimes={setEditableStartEndTimes}
            setEditablePeaksValleys={setEditablePeaksValleys}
            editablePeaksValleys={editablePeaksValleys}
            xRange={xRange}
            resetWellChanges={resetWellChanges}
            saveChanges={saveChanges}
            deletePeakValley={deletePeakValley}
            addPeakValley={addPeakValley}
            openChangelog={() => setOpenChangelog(true)}
            undoLastChange={undoLastChange}
            peakValleyWindows={peakValleyWindows}
<<<<<<< HEAD
            checkDuplicatesInWell={checkDuplicatesInWell}
=======
            filterFeature={filterFeature}
            checkDuplicates={checkDuplicates}
>>>>>>> d3ffc9a0
            peakY1={peakY1}
            setPeakY1={setPeakY1}
            peakY2={peakY2}
            setPeakY2={setPeakY2}
            valleyY1={valleyY1}
            setValleyY1={setValleyY1}
            valleyY2={valleyY2}
            setValleyY2={setValleyY2}
            calculateYLimit={calculateYLimit}
            wellIdx={wellIdx}
            setValleyLineDataToDefault={setValleyLineDataToDefault}
            setPeakLineDataToDefault={setPeakLineDataToDefault}
            assignNewArr={assignNewArr}
          />
        )}
      </GraphContainer>
      <ErrorLabel>{errorMessage}</ErrorLabel>
      <ParamContainer>
        <ParamLabel htmlFor="selectedPulse3dVersion">
          Pulse3d Version:
          <Tooltip
            title={
              <TooltipText>{"Specifies which version of the pulse3d analysis software to use."}</TooltipText>
            }
          >
            <InfoOutlinedIcon
              sx={{
                marginLeft: "5px",
                "&:hover": {
                  color: "var(--teal-green)",
                  cursor: "pointer",
                },
              }}
            />
          </Tooltip>
        </ParamLabel>
        <div style={{ width: "140px" }}>
          <DropDownWidget
            options={pulse3dVersions.map((version) => {
              const selectedVersionMeta = metaPulse3dVersions.filter((meta) => meta.version === version);
              if (selectedVersionMeta[0] && selectedVersionMeta[0].state === "testing") {
                return version + " " + "[ testing ]";
              } else if (selectedVersionMeta[0] && selectedVersionMeta[0].state === "deprecated") {
                return version + " " + "[ deprecated ]";
              } else {
                return version;
              }
            })}
            label="Select"
            reset={pulse3dVersionIdx === 0}
            handleSelection={handleVersionSelect}
            initialSelected={0}
          />
        </div>
      </ParamContainer>
      {pulse3dVersionGte("0.32.2") && (
        <ParamContainer>
          <ParamLabel htmlFor="nameOverride">
            Override Original Name:
            <Tooltip
              title={
                <TooltipText>
                  {"This name will replace the original recording name for the ouput filename."}
                </TooltipText>
              }
            >
              <InfoOutlinedIcon
                sx={{
                  marginLeft: "5px",
                  "&:hover": {
                    color: "var(--teal-green)",
                    cursor: "pointer",
                  },
                }}
              />
            </Tooltip>
          </ParamLabel>
          <FormInput
            name="nameOverride"
            placeholder={""}
            value={nameOverride}
            onChangeFn={(e) => {
              setNameOverride(e.target.value);
            }}
          />
        </ParamContainer>
      )}
      <ButtonContainer>
        <ButtonWidget
          width="150px"
          height="50px"
          position="relative"
          borderRadius="3px"
          left="-70px"
          label="Cancel"
          clickFn={() => setOpenInteractiveAnalysis(false)}
        />
        <ButtonWidget
          width="150px"
          height="50px"
          position="relative"
          borderRadius="3px"
          left="-50px"
          label="Run Analysis"
          backgroundColor={uploadInProgress || isLoading ? "var(--dark-gray)" : "var(--dark-blue)"}
          disabled={uploadInProgress || isLoading}
          inProgress={uploadInProgress}
          clickFn={handleRunAnalysis}
        />
      </ButtonContainer>
      <ModalWidget
        open={["status", "dataFound", "pulse3dWarning"].includes(modalOpen)}
        buttons={modalLabels.buttons}
        closeModal={handleModalClose}
        header={modalLabels.header}
        labels={modalLabels.messages}
      />
      <ModalWidget
        open={duplicateModalOpen}
        buttons={constantModalLabels.duplicate.buttons}
        closeModal={handleDuplicatesModalClose}
        header={constantModalLabels.duplicate.header}
        labels={constantModalLabels.duplicate.messages}
      />
      <ModalWidget
        open={openChangelog}
        buttons={["Close"]}
        width={900}
        closeModal={() => setOpenChangelog(false)}
        header={`Changelog for ${selectedWell}`}
        labels={
          changelog[selectedWell] && changelog[selectedWell].length > 0
            ? changelog[selectedWell].map(({ message }) => message)
            : ["No changes found."]
        }
      />
      <ModalWidget
        open={creditUsageAlert}
        labels={["This re-analysis will consume 1 analysis credit."]}
        closeModal={() => {
          setCreditUsageAlert(false);
        }}
        header={"Attention!"}
      />
      <ModalWidget
        open={deprecationNotice}
        labels={[pulse3dVersionEOLDate]}
        closeModal={() => {
          setDeprecationNotice(false);
        }}
        header={"Attention!"}
      />
    </Container>
  );
}<|MERGE_RESOLUTION|>--- conflicted
+++ resolved
@@ -269,7 +269,6 @@
     }
   };
 
-<<<<<<< HEAD
   const checkDuplicatesInWell = (well) => {
     const wellToUse = well ? well : selectedWell;
     const IndexOfWell = twentyFourPlateDefinition.getIndexFromWellName(wellToUse);
@@ -286,40 +285,6 @@
     valleysList = filterValleys(valleysList, startTime, endTime, wellCoords, IndexOfWell);
 
     return getDuplicatesMap(peaksList, valleysList);
-=======
-  const checkDuplicates = (well = selectedWell) => {
-    const { startTime, endTime } = editableStartEndTimes;
-
-    const wellIndex = twentyFourPlateDefinition.getIndexFromWellName(well);
-
-    // filter
-    const wellCoords = originalData.coordinates[well];
-
-    let peakIndices = editablePeaksValleys[well][0];
-    let valleyIndices = editablePeaksValleys[well][1];
-    peakIndices = filterFeature("peak", peakIndices, startTime, endTime, wellCoords, wellIndex);
-    valleyIndices = filterFeature("valley", valleyIndices, startTime, endTime, wellCoords, wellIndex);
-
-    // create list with all features in order
-    const features = [];
-    for (const idx of peakIndices) {
-      features.push({ type: "peak", idx });
-    }
-    for (const idx of valleyIndices) {
-      features.push({ type: "valley", idx });
-    }
-    features.sort((a, b) => a.idx - b.idx);
-
-    const duplicates = [];
-    for (let i = 1; i < features.length; i++) {
-      const [prev, curr, next] = features.slice(i - 1, i + 2);
-      if ((curr && curr.type === prev.type) || (next && next.type === curr.type)) {
-        duplicates.push(curr.idx);
-      }
-    }
-
-    return duplicates;
->>>>>>> d3ffc9a0
   };
 
   const getNewData = async () => {
@@ -538,7 +503,6 @@
     const { startTime, endTime } = JSON.parse(JSON.stringify(editableStartEndTimes));
 
     for (const well of Object.keys(editablePeaksValleys)) {
-<<<<<<< HEAD
       let wellPeaks = editablePeaksValleys[well][0];
       let wellValleys = editablePeaksValleys[well][1];
 
@@ -550,17 +514,6 @@
       }
 
       filtered[well] = [wellPeaks, wellValleys];
-=======
-      const wellIndex = twentyFourPlateDefinition.getIndexFromWellName(well);
-      const wellCoords = originalData.coordinates[well];
-
-      let peakIndices = editablePeaksValleys[well][0];
-      let valleyIndices = editablePeaksValleys[well][1];
-      peakIndices = filterFeature("peak", peakIndices, startTime, endTime, wellCoords, wellIndex);
-      valleyIndices = filterFeature("valley", valleyIndices, startTime, endTime, wellCoords, wellIndex);
-
-      filtered[well] = [peakIndices, valleyIndices];
->>>>>>> d3ffc9a0
     }
     return filtered;
   };
@@ -778,20 +731,9 @@
   };
 
   const handleRunAnalysis = () => {
-<<<<<<< HEAD
     const wellsWithDuplicatesList = getWellsWithDuplicates();
     if (wellsWithDuplicatesList.length > 0) {
       const wellsWithDupsString = wellsWithDuplicatesList.join(", ");
-=======
-    const wellsWithDups = [];
-    Object.keys(editablePeaksValleys).map((well) => {
-      // if any duplicates are present, push well into storage array to add to modal letting user know which wells are affected
-      if (checkDuplicates(well).length > 0) wellsWithDups.push(well);
-    });
-
-    if (wellsWithDups.length > 0) {
-      const wellsWithDupsString = wellsWithDups.join(", ");
->>>>>>> d3ffc9a0
       constantModalLabels.duplicate.messages.splice(1, 1, wellsWithDupsString);
       setDuplicateModalOpen(true);
     } else {
@@ -1028,12 +970,7 @@
             openChangelog={() => setOpenChangelog(true)}
             undoLastChange={undoLastChange}
             peakValleyWindows={peakValleyWindows}
-<<<<<<< HEAD
             checkDuplicatesInWell={checkDuplicatesInWell}
-=======
-            filterFeature={filterFeature}
-            checkDuplicates={checkDuplicates}
->>>>>>> d3ffc9a0
             peakY1={peakY1}
             setPeakY1={setPeakY1}
             peakY2={peakY2}

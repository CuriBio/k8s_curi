--- conflicted
+++ resolved
@@ -207,18 +207,6 @@
   const [xZoomFactor, setXZoomFactor] = useState(1);
   const [yZoomFactor, setYZoomFactor] = useState(1);
 
-<<<<<<< HEAD
-=======
-  // these functions are just wrappers around hook setters, so adding them before useEffects
-  const updateFeatures = (featureType, newFeatureValues) => {
-    // ensures you don't edit the original array by creating deep copy
-    const newEntries = JSON.parse(JSON.stringify(editablePeaksValleys));
-    const featureIdx = featureType === "peak" ? 0 : 1;
-    newEntries[selectedWell][featureIdx] = newFeatureValues;
-    setEditablePeaksValleys({ ...newEntries });
-  };
-
->>>>>>> b3b9f2be
   const updateStartEndTimes = (newStartEndTimes) => {
     setEditableStartEndTimes({
       ...editableStartEndTimes,
@@ -538,14 +526,7 @@
         (coords) => Number(coords[0].toFixed(2)) === Number(x.invert(d.x).toFixed(2))
       );
 
-<<<<<<< HEAD
       customAnalysisSettingsUpdaters.moveFeature(`${featureType}s`, indexToChange, newSelectedIndex);
-=======
-      // Changing the x/y coordinates on the graph does not auto update the original array used to plot peaks and valleys so you need to update them separately
-      const featureValues = JSON.parse(JSON.stringify(featureType === "peak" ? peaks : valleys));
-      featureValues.splice(indexToChange, 1, newSelectedIndex);
-      updateFeatures(featureType, featureValues);
->>>>>>> b3b9f2be
     }
 
     const duplicates = checkDuplicates();
@@ -893,20 +874,6 @@
     contextMenu.style("display", "none");
   };
 
-<<<<<<< HEAD
-=======
-  const movePeakValley = (keyCode) => {
-    const { type, idx } = selectedMarkerToMove;
-
-    // Tanner (5/25/23): Currently assuming that only 37 and 39 will be passed in
-    const shiftAmount = keyCode === 37 ? -1 : 1;
-    const featureValues = JSON.parse(JSON.stringify(featureType === "peak" ? peaks : valleys));
-    const idxVal = featureValues[idx];
-    featureValues.splice(idx, 1, (idxVal += shiftAmount));
-    updateFeatures(type, featureValues);
-  };
-
->>>>>>> b3b9f2be
   const handleZoomIn = (axis) => {
     if (axis === "x") {
       const newFactor = xZoomFactor * 1.5;
@@ -928,17 +895,6 @@
     }
   };
 
-<<<<<<< HEAD
-=======
-  const setLineCalculationVariables = (id, y1, y2) => {
-    if (id.includes("peak")) {
-      assignNewArr(peakY1, y1, setPeakY1);
-      assignNewArr(peakY2, y2, setPeakY2);
-    } else {
-      assignNewArr(valleyY1, y1, setValleyY1);
-      assignNewArr(valleyY2, y2, setValleyY2);
-    }
-  };
   const getFeatureAlertMessage = () => {
     const [peaks, valleys] = editablePeaksValleys[selectedWellInfo.selectedWell];
     if (peaks.length === 0 && valleys.length === 0) return "No peaks or valleys detected";
@@ -947,7 +903,6 @@
     return null;
   };
 
->>>>>>> b3b9f2be
   return (
     <>
       <YAxisContainer>

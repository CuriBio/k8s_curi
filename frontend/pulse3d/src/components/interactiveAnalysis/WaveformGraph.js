import styled from "styled-components";
import { useEffect, useState } from "react";
import * as d3 from "d3";
import ZoomWidget from "../basicWidgets/ZoomWidget";
import InfoOutlinedIcon from "@mui/icons-material/InfoOutlined";
import Tooltip from "@mui/material/Tooltip";
import MenuItem from "@mui/material/MenuItem";
import ButtonWidget from "../basicWidgets/ButtonWidget";

const Container = styled.div`
  width: 1260px;
  height: 328px;
  background-color: white;
  overflow-x: scroll;
  overflow-y: scroll;
  position: relative;
  left: 50px;
  bottom: 0px;
  border-radius: 7px;
  display: flex;
  flex-direction: row;
  &::-webkit-scrollbar {
    height: 15px;
    background-color: var(--dark-gray);
  }
  &::-webkit-scrollbar-thumb {
    background-color: var(--dark-blue);
    cursor: pointer;
  }
  &::-webkit-scrollbar-thumb:hover {
    background-color: var(--teal-green);
  }
`;

const CursorLocLabel = styled.div`
  font-size: 15px;
  cursor: default;
  width: 200px;
  text-align: center;
`;

const TooltipText = styled.span`
  font-size: 15px;
`;

const ColumnContainer = styled.div`
  position: relative;
  bottom: 25px;
`;

const XAxisLabel = styled.div`
  top: 470px;
  left: 700px;
  font-size: 15px;
  overflow: hidden;
  line-height: 2;
  margin-right: 3px;
`;

const XAxisContainer = styled.div`
  position: relative;
  width: 100%;
  margin-top: 14px;
  margin-bottom: -9px;
  display: flex;
  align-items: center;
  justify-content: space-around;
`;

const YAxisLabel = styled.div`
  position: relative;
  font-size: 15px;
  white-space: nowrap;
`;
const YAxisContainer = styled.div`
  position: relative;
  transform: rotate(-90deg);
  width: 50px;
  top: 186px;
  display: flex;
  align-items: center;
  justify-content: center;
  z-index: 2;
`;

const ToolbarContainer = styled.div`
  position: relative;
  height: 40px;
  display: flex;
  flex-direction: row;
  width: 100%;
  justify-content: flex-end;
  font-size: 16px;
  align-items: center;
  padding-right: 35px;
  padding-bottom: 4px;
`;

const HowTo = styled.div`
  width: 180px;
  display: flex;
  line-height: 1.5;
  justify-content: space-between;
  padding-right: 10px;
  cursor: default;
`;

const ContextMenuContainer = styled.div`
  font-size: 16px;
  background-color: white;
  display: none;
  border-radius: 6px;
  box-shadow: 2px 2px 2px 0px rgb(0 0 0 / 20%), 5px 5px 5px 5px rgb(0 0 0 / 10%);
`;

const ChangelogLabel = styled.div`
  font-size: 16px;
  font-style: italic;
  right: 600px;
  position: relative;
  &:hover {
    color: var(--teal-green);
    cursor: pointer;
  }
`;
const Legend = styled.div`
  background-color: white;
  width: 800px;
  margin-left: 20px;
  padding: 5px;
  margin-left: 21px;
  border-radius: 10px;
  border: 2px solid darkgray;
  & table {
    display: flex;
    flex-flow: column;
  }
  & table tr {
    display: flex;
    align-items: flex-end;
    justify-content: space-evenly;
  }
  & table tr td {
    font-size: 0.75rem;
    display: flex;
    flex-flow: column;
    align-items: center;
  }
`;

const Triangle = styled.div`
  width: 0;
  height: 0;
  border-left: 8px solid transparent;
  border-right: 8px solid transparent;
  border-${(props) => props.direction}: 13px solid ${(props) => {
  if (props.type === "peak") {
    return "var(--curi-peaks)";
  } else if (props.type === "valley") {
    return "var(--curi-valleys)";
  } else {
    return "var(--curi-error-markers)";
  }
}};
`;
const LineColor = styled.div`
  height: 3px;
  width: 50px;
  background-color: ${(props) => (props.type === "peak" ? "var(--curi-peaks)" : "var(--curi-valleys)")};
`;
const LineAdjuster = styled.div`
  height: 14px;
  width: 14px;
  border-radius: 50%;
  background-color: ${(props) => (props.type === "peak" ? "var(--curi-peaks)" : "var(--curi-valleys)")};
`;
const ToRowComponent = styled.div`
  display: flex;
  align-items: center;
`;

const contextMenuItems = {
  moveDelete: ["Move", "Delete"],
  add: ["Add Peak", "Add Valley"],
};

const NoFeaturesAlert = styled.div`
  color: red;
`;
export default function WaveformGraph({
  timepointRange,
  waveformData,
  customAnalysisSettings,
  customAnalysisSettingsUpdaters,
  editableStartEndTimesHookItems,
  changelogActions,
  checkDuplicates, // TODO send in the duplicates? Or maybe keeping this function is fine
}) {
  // TODO remove these and use customAnalysisSettings instead
  const [editableStartEndTimes, setEditableStartEndTimes] = editableStartEndTimesHookItems;
  const { startTime, endTime } = editableStartEndTimes;

  const { peaks, valleys } = customAnalysisSettings.featureIndices;
  const { thresholdEndpoints } = customAnalysisSettings;

  const [menuItems, setMenuItems] = useState(contextMenuItems.moveDelete);
  const [selectedMarkerToMove, setSelectedMarkerToMove] = useState();
  const [cursorLoc, setCursorLoc] = useState([0, 0]);
  const [xZoomFactor, setXZoomFactor] = useState(1);
  const [yZoomFactor, setYZoomFactor] = useState(1);

  const updateStartEndTimes = (newStartEndTimes) => {
    setEditableStartEndTimes({
      ...editableStartEndTimes,
      ...newStartEndTimes,
    });
  };

  useEffect(() => {
    // manually scrolls graph div to bottom because the graph div expands down instead of up
    const containerToScroll = document.getElementById("scrollableContainer");
    containerToScroll.scrollTop = containerToScroll.scrollHeight;
  }, [yZoomFactor]);

  useEffect(() => {
    if (peaks && valleys) {
      // always remove existing graph before plotting new graph
      d3.select("#waveformGraph").select("svg").remove();
      createGraph();
    }
  }, [customAnalysisSettings, selectedMarkerToMove, xZoomFactor, yZoomFactor, startTime, endTime]);

  /* NOTE!! The order of the variables and function calls in this function are important to functionality.
     could eventually try to break this up, but it's more sensitive in react than vue */
  const createGraph = () => {
    /* --------------------------------------
        SET UP SVG GRAPH AND VARIABLES
      -------------------------------------- */
    const maxTime = d3.max(waveformData, (d) => {
      return d[0];
    });

    // if windowed analysis, use else use recording max and min times
    const xMin = timepointRange.min || waveformData[0][0];
    const xMax = timepointRange.max || maxTime;

    const margin = { top: 20, right: 20, bottom: 30, left: 50 },
      width = 1245 - margin.left - margin.right,
      height = 300 - margin.top - margin.bottom;

    // TODO handle if zoom becomes smaller than smallest component width
    const dynamicWidth = Math.max(width, width * xZoomFactor);
    const dynamicHeight = Math.max(height, height * yZoomFactor);
    // Add X axis and Y axis
    const x = d3.scaleLinear().range([0, dynamicWidth]).domain([xMin, xMax]);

    // add .15 extra to y max and y min to auto scale the graph a little outside of true max and mins
    const dataWithinWindow = waveformData.filter((coords) => coords[0] >= xMin && coords[0] <= xMax);
    const yMax = d3.max(dataWithinWindow, (d) => d[1]);
    const yMin = d3.min(dataWithinWindow, (d) => d[1]);
    const yRange = yMax * 0.15;

    const y = d3
      .scaleLinear()
      .range([dynamicHeight, 0])
      .domain([yMin - yRange, yMax + yRange]);
    // calculate start and end times in pixels. If windowed time found, use, else recording max and min
    const initialStartTime = x(startTime || xMin);
    const initialEndTime = x(endTime || maxTime);
    // helper functions
    function appendPeakValleyMarkers(id, lineId, xRaw, yRaw, color) {
      return svg
        .append("circle")
        .attr("id", id)
        .attr("lineId", lineId)
        .attr("r", 6)
        .attr("cx", x(xRaw))
        .attr("cy", y(yRaw))
        .attr("fill", color)
        .attr("stroke", color)
        .style("cursor", "pointer")
        .call(pivotLineDrag);
    }
    // waveform line
    const dataLine = d3
      .line()
      .x((d) => {
        return x(d[0] / xZoomFactor);
      })
      .y((d) => {
        return y(d[1] / yZoomFactor);
      });

    // setup custom  context menu
    const contextMenu = d3.select("#contextmenu");

    // append the svg object to the body of the page
    const svg = d3
      .select("#waveformGraph")
      .append("svg")
      .attr("width", dynamicWidth + margin.left + margin.right)
      .attr("height", dynamicHeight + margin.top + margin.bottom)
      .on("mousemove", (e) => {
        // creates static cursor coordinates in lower right hand corner
        setCursorLoc([
          x.invert(e.offsetX - 50).toFixed(2), // counteract the margins
          y.invert(e.offsetY - 20).toFixed(2), // counteract the margins
        ]);
      })
      .on("mousedown", () => {
        contextMenu.style("display", "none");
        if (selectedMarkerToMove) {
          // if set, remove selection on click elsewhere
          setSelectedMarkerToMove();
        }
      })
      .on("contextmenu", (e) => {
        e.preventDefault();
      })
      .on("mouseout", () => {
        // resets coordinates when user exits components with mouse
        setCursorLoc([0, 0]);
      })
      .append("g")
      .attr("transform", `translate(${margin.left}, ${margin.top})`);

    d3.select("body").on("keydown", (e) => {
      // handles key presses globally, haven't found a diff way to do it
      if ([37, 39].includes(e.keyCode) && selectedMarkerToMove) {
        e.preventDefault();
<<<<<<< HEAD

        const { type, idx } = selectedMarkerToMove;

        const shiftAmount = e.keyCode === 37 ? -1 : 1;
        const featureValues = type === "peak" ? peaks : valleys;
        const idxVal = featureValues[idx];

        customAnalysisSettingsUpdaters.moveFeature(`${type}s`, idxVal, idxVal + shiftAmount);
=======
        movePeakValley(e.keyCode, selectedMarkerToMove.type);
>>>>>>> 450b821f
      }
    });

    // Create the text that travels along the curve of chart
    const focusText = svg
      .append("g")
      .append("text")
      .style("opacity", 0)
      .attr("text-anchor", "left")
      .attr("alignment-baseline", "middle");

    if (selectedMarkerToMove) {
      const features = selectedMarkerToMove.type === "peak" ? peaks : valleys;
      const coords = waveformData[features[selectedMarkerToMove.idx]];

      focusText
        .html("[ " + coords[0].toFixed(2) + ", " + coords[1].toFixed(2) + " ]")
        .attr("x", x(coords[0]) + 15)
        .attr("y", y(coords[1]) - 20)
        .style("opacity", 1)
        .style("z-index", 5);
    }

    /* --------------------------------------
        APPEND X AND Y AXES
      -------------------------------------- */
    svg
      .append("g")
      .attr("transform", `translate(0, ${dynamicHeight})`)
      .call(d3.axisBottom(x).ticks(10 * xZoomFactor));

    svg.append("g").call(d3.axisLeft(y));

    /* --------------------------------------
        WINDOW OF ANALYSIS FILLED BACKGROUND
      -------------------------------------- */
    // NOTE!! this needs to go before the tissue line, peaks, and valleys so that it sits behind them.
    const windowedAnalysisFill = svg
      .append("rect")
      .attr("fill", "pink")
      .attr("opacity", 0.2)
      .attr("x", initialStartTime)
      .attr("y", 0)
      .attr("height", dynamicHeight)
      .attr("width", initialEndTime - initialStartTime)
      .call(
        d3
          .drag()
          // NOTE!! these callbacks have to be in this syntax, not const () => {}
          .on("start", function (d) {
            // close context menu if it's open
            contextMenu.style("display", "none");
            if (selectedMarkerToMove) {
              // if set, remove selection on click elsewhere
              setSelectedMarkerToMove();
            }

            d3.select(this)
              .attr("opacity", 0.4)
              .attr("cursor", "pointer")
              .attr("startingPosFromLine", d3.pointer(d)[0] - parseFloat(startTimeLine.attr("x1")));
          })
          .on("drag", function (d) {
            const startingPos = parseFloat(d3.select(this).attr("startingPosFromLine"));
            const timeWidth = parseFloat(d3.select(this).attr("width"));
            // make sure you can't drag outside of window bounds
            const newStartPosition = Math.min(Math.max(d.x - startingPos, 0), dynamicWidth - timeWidth);

            d3.select(this).attr("x", newStartPosition);

            // reposition start time, peaks, valleys lines and set value to state
            startTimeLine.attr("x1", newStartPosition).attr("x2", newStartPosition);
            valleyThresholdLine.attr("x1", newStartPosition);
            peakThresholdLine.attr("x1", newStartPosition);
            peaksY1.attr("cx", x(x.invert(newStartPosition) + endpointMarkerOffset));
            valleysY1.attr("cx", x(x.invert(newStartPosition) + endpointMarkerOffset));

            // reposition end time, peaks, valleys lines and set value to state
            const endPosition = newStartPosition + timeWidth;
            endTimeLine.attr("x1", endPosition).attr("x2", endPosition);
            valleyThresholdLine.attr("x2", endPosition);
            peakThresholdLine.attr("x2", endPosition);
            peaksY2.attr("cx", x(x.invert(endPosition) - endpointMarkerOffset));
            valleysY2.attr("cx", x(x.invert(endPosition) - endpointMarkerOffset));
          })
          .on("end", function () {
            const timeWidth = parseFloat(d3.select(this).attr("width"));
            const startPosition = parseFloat(d3.select(this).attr("x"));
            const endPosition = startPosition + timeWidth;
            // save new window analysis times to state on end so that it only updates changelog on drop
            updateStartEndTimes({
              startTime: parseFloat(x.invert(startPosition).toFixed()),
              endTime: parseFloat(x.invert(endPosition).toFixed()),
            });
            d3.select(this).attr("opacity", 0.2).attr("cursor", "default");
          })
      );

    /* --------------------------------------
        WAVEFORM TISSUE LINE
      -------------------------------------- */
    svg
      .append("path")
      .data([dataWithinWindow.map((x) => [x[0] * xZoomFactor, x[1] * yZoomFactor])])
      .attr("fill", "none")
      .attr("stroke", "var(--curi-waveform)")
      .attr("stroke-width", 2)
      .attr("d", dataLine)
      .style("cursor", "pointer")
      .on("contextmenu", (e) => {
        e.preventDefault();
        const timepoint = x.invert(e.offsetX - 50);
        const isWithinTimeWindow = timepoint > startTime && timepoint < endTime;
        // prevents context menu from appearing if its outside the windowed analysis lines to prevent confusion if no peak or valley gets visibly added
        if (isWithinTimeWindow) {
          setMenuItems(contextMenuItems.add);
          contextMenu
            .attr("target", timepoint) // gives context menu easy access to target peak/valley
            .style("position", "absolute")
            .style("left", e.layerX + 80 + "px") // layer does not take in scroll component so x and y stay within visible window
            .style("top", e.layerY + 50 + "px")
            .style("display", "block");
        }
      });

    /* --------------------------------------
        PEAKS AND VALLEYS
      -------------------------------------- */
    // NOTE!! these have to be in this syntax, not const () => {}  -- not sure why yet
    function dragStarted(d) {
      // close context menu if it's open
      contextMenu.style("display", "none");
      // Makes the radius of the valley/peak marker larger when selected to show user
      d3.select(this).raise().attr("r", 10);
    }

    function dragging(d) {
      const featureType = d3.select(this).attr("id");

      // sets static cursor coordinates to empty because marker already has coordinates when dragging
      setCursorLoc(["_ ", "_"]);
      // invert gives the location of the mouse based on the x and y domains
      d[0] = x.invert(d.x);
      d[1] = y.invert(d.y);

      /*
<<<<<<< HEAD
        To force circle to stay along data line, find index of x-coordinate in datapoints to then grab corresponding y-coordinate
        If this is skipped, user will be able to drag circle anywhere on graph, unrelated to data line.
      */
      const draggedIdx = waveformData.findIndex((x) => Number(x[0].toFixed(2)) === Number(d[0].toFixed(2)));

      const duplicates = checkDuplicates();

=======
          To force circle to stay along data line, find index of x-coordinate in datapoints to then grab corresponding y-coordinate
          If this is skipped, user will be able to drag circle anywhere on graph, unrelated to data line.
        */
      const draggedIdx = dataToGraph.findIndex((x) => Number(x[0].toFixed(2)) === Number(d[0].toFixed(2)));
      const duplicates = checkDuplicates(selectedWell, peaks, valleys);
>>>>>>> 450b821f
      // assigns circle node new x and y coordinates based off drag event
      if (featureType === "peak") {
        d3.select(this)
          .attr(
            "transform",
            "translate(" + x(d[0]) + "," + (y(waveformData[draggedIdx][1]) - 7) + ") rotate(180)"
          )
          .style("fill", (d) => {
            return duplicates[featureType].includes(d) ? "var(--curi-error-markers)" : "var(--curi-peaks)";
          })
          .attr("stroke", (d) => {
            return duplicates[featureType].includes(d) ? "var(--curi-error-markers)" : "var(--curi-peaks)";
          });
      } else {
        d3.select(this)
          .attr("transform", "translate(" + x(d[0]) + "," + (y(waveformData[draggedIdx][1]) + 7) + ")")
          .style("fill", (d) => {
            return duplicates[featureType].includes(d) ? "var(--curi-error-markers)" : "var(--curi-valleys)";
          })
          .attr("stroke", (d) => {
            return duplicates[featureType].includes(d) ? "var(--curi-error-markers)" : "var(--curi-valleys)";
          });
      }
      // update the focus text with current x and y data points as user drags marker
      focusText
        .html("[ " + d[0].toFixed(2) + ", " + waveformData[draggedIdx][1].toFixed(2) + " ]")
        .attr("x", x(d[0]) + 15)
        .attr("y", y(waveformData[draggedIdx][1]) - 20)
        .style("opacity", 1);
    }

    function dragEnded(d) {
      // Reduce marker radius and visual x/y markers once a user stops dragging.
      d3.select(this).attr("r", 6);
      focusText.style("opacity", 0);

      const featureType = d3.select(this).attr("id");
      // indexToReplace is the index of the selected peak or valley in the peaks/valley state arrays that need to be changed
      const indexToChange = peaks[d3.select(this).attr("indexToReplace")];
      const newSelectedIndex = waveformData.findIndex(
        (coords) => Number(coords[0].toFixed(2)) === Number(x.invert(d.x).toFixed(2))
      );

      customAnalysisSettingsUpdaters.moveFeature(`${featureType}s`, indexToChange, newSelectedIndex);
    }

    const duplicates = checkDuplicates(selectedWell, peaks, valleys);

    // graph all the peak markers
    svg
      .selectAll("#waveformGraph")
<<<<<<< HEAD
      .data(customAnalysisSettings.featureIndices.peaks)
=======
      .data(filterFeature("peak", peaks, startTime, endTime, dataToGraph, wellIdx))
>>>>>>> 450b821f
      .enter()
      .append("path")
      .attr("id", "peak")
      .attr("indexToReplace", (d) => peaks.indexOf(d)) // keep track of index in peaks array to splice later
      .attr("d", d3.symbol().type(d3.symbolTriangle).size(50))
      .attr("transform", (d) => {
        return "translate(" + x(waveformData[d][0]) + "," + (y(waveformData[d][1]) - 7) + ") rotate(180)";
      })
      .style("fill", (d) => {
        return duplicates.peak.includes(d) ? "var(--curi-error-markers)" : "var(--curi-peaks)";
      })
      .attr("stroke", (d) => {
        return duplicates.peak.includes(d) ? "var(--curi-error-markers)" : "var(--curi-peaks)";
      })
      .style("cursor", "pointer")
      .style("display", (d) => {
        // only display them inside windowed analysis times
        const xTime = waveformData[d][0];
        return xTime > xMax || xTime < xMin ? "none" : null;
      })
      .on("contextmenu", (e, i) => {
        e.preventDefault();
        setMenuItems(contextMenuItems.moveDelete);
        contextMenu
          .attr("target", i) // gives context menu easy access to target peak/valley
          .attr("type", "peak")
          .style("position", "absolute")
          .style("left", e.layerX + 80 + "px") // layer does not take in scroll component so x and y stay within visible window
          .style("top", e.layerY + 50 + "px")
          .style("display", "block");
      })
      .call(d3.drag().on("start", dragStarted).on("drag", dragging).on("end", dragEnded));

    // graph all the valley markers
    svg
      .selectAll("#waveformGraph")
<<<<<<< HEAD
      .data(customAnalysisSettings.featureIndices.valleys)
=======
      .data(filterFeature("valley", valleys, startTime, endTime, dataToGraph, wellIdx))
>>>>>>> 450b821f
      .enter()
      .append("path")
      .attr("id", "valley")
      .attr("indexToReplace", (d) => valleys.indexOf(d)) // keep track of index in valleys array to splice later
      .attr("d", d3.symbol().type(d3.symbolTriangle).size(50))
      .attr("transform", (d) => {
        return "translate(" + x(waveformData[d][0]) + "," + (y(waveformData[d][1]) + 7) + ")";
      })
      .style("fill", (d) => {
        return duplicates.valley.includes(d) ? "var(--curi-error-markers)" : "var(--curi-valleys)";
      })
      .attr("stroke", (d) => {
        return duplicates.valley.includes(d) ? "var(--curi-error-markers)" : "var(--curi-valleys)";
      })
      .style("cursor", "pointer")
      .style("display", (d) => {
        // only display them inside windowed analysis times
        const xTime = waveformData[d][0];
        return xTime > xMax || xTime < xMin ? "none" : null;
      })
      .on("contextmenu", (e, i) => {
        e.preventDefault();
        setMenuItems(contextMenuItems.moveDelete);
        contextMenu
          .attr("target", i) // gives context menu easy access to target peak/valley
          .attr("type", "valley")
          .style("position", "absolute")
          .style("left", e.layerX + 80 + "px") // layer does not take in scroll component so x and y stay within visible window
          .style("top", e.layerY + 50 + "px")
          .style("display", "block");
      })
      .call(d3.drag().on("start", dragStarted).on("drag", dragging).on("end", dragEnded));

    /* --------------------------------------
        PEAKS/VALLEYS THRESHOLD LINES
      -------------------------------------- */
    // ensure you can't move a line outside of window bounds
    function getCorrectY(newY) {
      return Math.min(Math.max(newY, y(yMax + yRange)), y(yMin - yRange));
    }

    const pivotLineDrag = d3
      .drag()
      .on("start", function () {
        // close context menu if it's open
        contextMenu.style("display", "none");
        // increase stroke width when selected and dragging
        d3.select(this).attr("stroke-width", 5);
      })
      .on("drag", function (d) {
        const yPosition = getCorrectY(d.y);

        // set new y for marker
        d3.select(this).attr("cy", yPosition);

        // set new y for line
        const id = d3.select(this).attr("id");
        const elementName = id.includes("peak") ? "#peakLine" : "#valleyLine";
        const yId = id.includes("1") ? "y1" : "y2";
        d3.select(elementName).attr(yId, yPosition);
      })
      .on("end", function (d) {
        // decrease stroke width when unselected and dropped
        d3.select(this).attr("stroke-width", 2);

        const id = d3.select(this).attr("id");

        const elementName = id.includes("peak") ? "#peakLine" : "#valleyLine";
        // need to invert to make calculation compatible with waveformData
        const yId = id.includes("1") ? "y1" : "y2";
        const newY = y.invert(d3.select(elementName).attr(yId));

        const featureName = id.includes("peak") ? "peaks" : "valleys";
        customAnalysisSettingsUpdaters.setThresholdEndpoint(featureName, yId, newY);

        // decrease stroke width when unselected and dropped
        d3.select(this).attr("stroke-width", 2);
      });

    const moveLineUpDown = d3
      .drag()
      .on("start", function (d) {
        // close context menu if it's open
        contextMenu.style("display", "none");
        // increase stroke width when selected and dragging
        d3.select(this).attr("stroke-width", 5);
        // set y pos where the line was grabbed at
        d3.select(this).attr("prevGrabY", d.y);
      })
      .on("drag", function (d) {
        const id = d3.select(this).attr("id");
        // Get y value of line before the dragging happened
        const prevGrabY = d3.select(this).attr("prevGrabY");
        const changeInY = d.y - prevGrabY;

        const expectedNewY1 = parseFloat(d3.select(this).attr("y1")) + changeInY;
        const expectedNewY2 = parseFloat(d3.select(this).attr("y2")) + changeInY;
        const newY1 = getCorrectY(expectedNewY1);
        const newY2 = getCorrectY(expectedNewY2);

        // if these values don't match, then one of the endpoints of the lines went OOB and no updates should be performed
        if (newY1 === expectedNewY1 && newY2 === expectedNewY2) {
          const prefix = id.includes("peak") ? "peak" : "valley";
          d3.select(this).attr("y1", newY1);
          d3.select(this).attr("y2", newY2);
          d3.select(this).attr("prevGrabY", d.y);
          // set the y variables to prevent the lines from "floating" away from pointer
          d3.select(`#${prefix}LineY1Marker`).attr("cy", newY1);
          d3.select(`#${prefix}LineY2Marker`).attr("cy", newY2);
        }
      })
      .on("end", function () {
        const id = d3.select(this).attr("id");
        d3.select(this).attr("stroke-width", 2);
        const y1 = y.invert(d3.select(this).attr("y1"));
        const y2 = y.invert(d3.select(this).attr("y2"));

        const featureName = id.includes("peak") ? "peaks" : "valleys";
        customAnalysisSettingsUpdaters.setThresholdEndpoint(featureName, "y1", y1);
        customAnalysisSettingsUpdaters.setThresholdEndpoint(featureName, "y2", y2);
      });

    // draggable windowed peaks line
    const peakThresholdLine = svg
      .append("line")
      .attr("id", "peakLine")
      .attr("x1", x(startTime))
      .attr("y1", y(thresholdEndpoints.peaks.y1))
      .attr("x2", x(endTime))
      .attr("y2", y(thresholdEndpoints.peaks.y2))
      .attr("stroke-width", 2)
      .attr("stroke", "var(--curi-peaks)")
      .style("cursor", "pointer")
      .call(moveLineUpDown);

    // this offset is used to shift the peak/valley threshold endpoint markers slightly inward so they
    // don't sit directly underneath window bound lines. The offset factor used here was chosen arbitrarily.
    // Could probably do this a better way
    const offsetFactor = 100;
    const endpointMarkerOffset = (endTime - startTime) / offsetFactor;

    const peaksY1 = appendPeakValleyMarkers(
      "peakLineY1Marker",
      "peakLine",
      startTime + endpointMarkerOffset,
      thresholdEndpoints.peaks.y1,
      "var(--curi-peaks)"
    );
    const peaksY2 = appendPeakValleyMarkers(
      "peakLineY2Marker",
      "peakLine",
      endTime - endpointMarkerOffset,
      thresholdEndpoints.peaks.y2,
      "var(--curi-peaks)"
    );
    // remove peaks line if no peaks are found
    if (!thresholdEndpoints.peaks.y1 || !thresholdEndpoints.peaks.y2) {
      peakThresholdLine.attr("display", "none");
      peaksY1.attr("display", "none");
      peaksY2.attr("display", "none");
    }
    // dragable windowed valleys line
    const valleyThresholdLine = svg
      .append("line")
      .attr("id", "valleyLine")
      .attr("x1", x(startTime))
      .attr("y1", y(thresholdEndpoints.valleys.y1))
      .attr("x2", x(endTime))
      .attr("y2", y(thresholdEndpoints.valleys.y2))
      .attr("stroke-width", 2)
      .attr("stroke", "var(--curi-valleys)")
      .style("cursor", "pointer")
      .call(moveLineUpDown);

    const valleysY1 = appendPeakValleyMarkers(
      "valleyLineY1Marker",
      "peakLine",
      startTime + endpointMarkerOffset,
      thresholdEndpoints.valleys.y1,
      "var(--curi-valleys)"
    );
    const valleysY2 = appendPeakValleyMarkers(
      "valleyLineY2Marker",
      "peakLine",
      endTime - endpointMarkerOffset,
      thresholdEndpoints.valleys.y2,
      "var(--curi-valleys)"
    );
    // remove valleys line if no valleys are found
    if (!thresholdEndpoints.valleys.y1 || !thresholdEndpoints.valleys.y2) {
      valleyThresholdLine.attr("display", "none");
      valleysY1.attr("display", "none");
      valleysY2.attr("display", "none");
    }

    /* --------------------------------------
        WINDOW START AND END TIME LINES
      -------------------------------------- */
    const timeLineDrag = d3
      .drag()
      .on("start", function () {
        // close context menu if it's open
        contextMenu.style("display", "none");
        // increase stroke width when selected and dragging
        d3.select(this).attr("stroke-width", 6);
      })
      .on("drag", function (d) {
        const time = d3.select(this).attr("id");
        const startingPos = startTimeLine.attr("x1");
        const endPos = endTimeLine.attr("x1");

        // ensure you can't move a line outside of window bounds
        let xPosition = Math.min(Math.max(d.x, 0), dynamicWidth);
        // ensure start time cannot go above end time and vice versa
        xPosition = time === "startTime" ? Math.min(xPosition, endPos) : Math.max(xPosition, startingPos);

        const attrName = time === "startTime" ? "x1" : "x2";
        // update peaks and valley windows to only be within the windowed analysis window
        peakThresholdLine.attr(attrName, xPosition);
        valleyThresholdLine.attr(attrName, xPosition);

        if (time === "startTime") {
          peaksY1.attr("cx", x(x.invert(xPosition) + endpointMarkerOffset));
          valleysY1.attr("cx", x(x.invert(xPosition) + endpointMarkerOffset));
        } else {
          peaksY2.attr("cx", x(x.invert(xPosition) - endpointMarkerOffset));
          valleysY2.attr("cx", x(x.invert(xPosition) - endpointMarkerOffset));
        }

        // assign new x values
        d3.select(this).attr("x1", xPosition).attr("x2", xPosition);

        // adjust rectangle fill to new adjusted width
        windowedAnalysisFill.attr("x", startingPos).attr("width", endPos - startingPos);
      })
      .on("end", function () {
        // save adjusted time to pass up to parent component to use across all wells
        // fix to two decimal places, otherwise GET /jobs/waveform-data will error
        const time = d3.select(this).attr("id");
        const xPosition = d3.select(this).attr("x1");
        const newTimeSec = parseFloat(x.invert(xPosition).toFixed(2));

        updateStartEndTimes({ [time]: newTimeSec });
        // update peaks and valley windows to only be within the windowed analysis window
        const attrName = time === "startTime" ? "x1" : "x2";
        peakThresholdLine.attr(attrName, xPosition);
        valleyThresholdLine.attr(attrName, xPosition);

        // descrease stroke width when unselected and dropped
        d3.select(this).attr("stroke-width", 5);
      });

    // start of window analysis line
    const startTimeLine = svg
      .append("line")
      .attr("id", "startTime")
      .attr("x1", initialStartTime)
      .attr("y1", 0)
      .attr("x2", initialStartTime)
      .attr("y2", dynamicHeight)
      .attr("stroke-width", 5)
      .attr("stroke", "black")
      .style("cursor", "pointer")
      .call(timeLineDrag);
    // end of window analysis line
    const endTimeLine = svg
      .append("line")
      .attr("id", "endTime")
      .attr("x1", initialEndTime)
      .attr("y1", 0)
      .attr("x2", initialEndTime)
      .attr("y2", dynamicHeight)
      .attr("stroke-width", 5)
      .attr("stroke", "black")
      .style("cursor", "pointer")
      .call(timeLineDrag);

    /* --------------------------------------
        BLOCKERS (just top blocker for now)
      -------------------------------------- */
    svg
      .append("rect")
      .attr("x", -10)
      .attr("y", -margin.top)
      .attr("width", dynamicWidth + 15)
      .attr("height", margin.top)
      .attr("fill", "white")
      .style("overflow", "hidden");
  };

  const contextMenuClick = ({ target }) => {
    const contextMenu = d3.select("#contextmenu");
    const stringNode = contextMenu.attr("target");
    const targetIdx = parseFloat(stringNode);
    if (target.id === "Delete") {
      const featureType = contextMenu.attr("type");
      customAnalysisSettingsUpdaters.deleteFeature(`${featureType}s`, targetIdx);
    } else if (target.id === "Move") {
      const peakValley = contextMenu.attr("type");

      const idxToChange = (peakValley === "peak" ? peaks : valleys).indexOf(targetIdx);

      setSelectedMarkerToMove({
        type: peakValley,
        idx: idxToChange,
      });
    } else {
      const featureType = target.id === "Add Peak" ? "peaks" : "valleys";
      customAnalysisSettingsUpdaters.addFeature(featureType, targetIdx);
    }
    contextMenu.style("display", "none");
  };

<<<<<<< HEAD
=======
  const movePeakValley = (keyCode, featureType) => {
    const { type, idx } = selectedMarkerToMove;

    // Tanner (5/25/23): Currently assuming that only 37 and 39 will be passed in
    const shiftAmount = keyCode === 37 ? -1 : 1;
    const featureValues = JSON.parse(JSON.stringify(featureType === "peak" ? peaks : valleys));
    const idxVal = featureValues[idx];
    featureValues.splice(idx, 1, (idxVal += shiftAmount));
    updateFeatures(type, featureValues);
  };

>>>>>>> 450b821f
  const handleZoomIn = (axis) => {
    if (axis === "x") {
      const newFactor = xZoomFactor * 1.5;
      setXZoomFactor(newFactor);
    } else {
      const newFactor = yZoomFactor * 1.5;
      setYZoomFactor(newFactor);
    }
  };

  const handleZoomOut = (axis) => {
    // ensure max zoom out is initial render size because entire waveform will be in view, so there shouldn't be a need for it.
    if (axis === "x" && xZoomFactor != 1) {
      const newFactor = xZoomFactor / 1.5;
      setXZoomFactor(newFactor);
    } else if (yZoomFactor != 1) {
      const newFactor = yZoomFactor / 1.5;
      setYZoomFactor(newFactor);
    }
  };

  const getFeatureAlertMessage = () => {
    const [peaks, valleys] = editablePeaksValleys[selectedWellInfo.selectedWell];
    if (peaks.length === 0 && valleys.length === 0) return "No peaks or valleys detected";
    if (peaks.length === 0) return "No peaks detected";
    if (valleys.length === 0) return "No valleys detected";
    return null;
  };

  return (
    <>
      <YAxisContainer>
        <YAxisLabel>Active Twitch Force (uN)</YAxisLabel>
        <ZoomWidget size={"20px"} zoomIn={() => handleZoomIn("y")} zoomOut={() => handleZoomOut("y")} />
      </YAxisContainer>
      <ColumnContainer>
        <ToolbarContainer>
          <NoFeaturesAlert>{getFeatureAlertMessage()}</NoFeaturesAlert>
          <ChangelogLabel onClick={changelogActions.open}>View Changelog</ChangelogLabel>
          <HowTo>
            Edit Peaks / Valleys{" "}
            <Tooltip
              title={
                <TooltipText>
                  <li>
                    Move:
                    <br />
                    Click and drag markers along the waveform line. Or right click to use arrow keys.
                  </li>
                  <li>
                    Add:
                    <br />
                    Right-click along waveform line for placemenet.
                  </li>
                  <li>
                    Delete:
                    <br />
                    Right-click directly on marker.
                  </li>
                  <li>
                    Window:
                    <br />
                    Drag orange and green horizontal lines to filter minimum peaks and maximum valleys.
                  </li>
                </TooltipText>
              }
            >
              <InfoOutlinedIcon sx={{ "&:hover": { color: "var(--teal-green)", cursor: "pointer" } }} />
            </Tooltip>
          </HowTo>
          <ButtonWidget
            label="Undo"
            width="80px"
            height="30px"
            fontSize={15}
            borderRadius="5px"
            clickFn={changelogActions.undo}
          />
          <ButtonWidget
            label="Reset"
            width="80px"
            height="30px"
            left="5px"
            fontSize={15}
            borderRadius="5px"
            clickFn={changelogActions.reset}
          />
          <ButtonWidget
            label="Save"
            width="80px"
            height="30px"
            left="10px"
            fontSize={15}
            borderRadius="5px"
            clickFn={changelogActions.save}
          />
        </ToolbarContainer>
        <Container id="scrollableContainer">
          <div id="waveformGraph" />
        </Container>
        <XAxisContainer>
          <Legend>
            <table>
              <tbody>
                <tr>
                  <td>
                    <Triangle type="peak" direction="top" />
                    Peaks
                  </td>
                  <td>
                    <LineColor type="peak" />
                    Peak Detection Limit
                  </td>
                  <td>
                    <LineAdjuster type="peak" />
                    Peak Limit Adjuster
                  </td>
                  <td>
                    <Triangle type="valley" direction="bottom" />
                    Valleys
                  </td>
                  <td>
                    <LineColor type="valley" />
                    Valley Limiter
                  </td>
                  <td>
                    <LineAdjuster type="valley" />
                    Valley Limit Adjuster
                  </td>
                  <td>
                    <ToRowComponent>
                      <Triangle type="error" direction="top" />
                      <Triangle type="error" direction="bottom" />
                    </ToRowComponent>
                    Duplicate Valley or Peak
                  </td>
                </tr>
              </tbody>
            </table>
          </Legend>
          <ToRowComponent>
            <XAxisLabel>Time (seconds)</XAxisLabel>
            <ZoomWidget size={"20px"} zoomIn={() => handleZoomIn("x")} zoomOut={() => handleZoomOut("x")} />
          </ToRowComponent>
          <CursorLocLabel>
            Cursor: [ {cursorLoc[0]}, {cursorLoc[1]} ]
          </CursorLocLabel>
        </XAxisContainer>
      </ColumnContainer>
      <ContextMenuContainer id="contextmenu">
        {menuItems.map((item) => {
          return (
            <MenuItem id={item} key={item} onClick={contextMenuClick}>
              {item}
            </MenuItem>
          );
        })}
      </ContextMenuContainer>
    </>
  );
}<|MERGE_RESOLUTION|>--- conflicted
+++ resolved
@@ -328,7 +328,6 @@
       // handles key presses globally, haven't found a diff way to do it
       if ([37, 39].includes(e.keyCode) && selectedMarkerToMove) {
         e.preventDefault();
-<<<<<<< HEAD
 
         const { type, idx } = selectedMarkerToMove;
 
@@ -337,9 +336,6 @@
         const idxVal = featureValues[idx];
 
         customAnalysisSettingsUpdaters.moveFeature(`${type}s`, idxVal, idxVal + shiftAmount);
-=======
-        movePeakValley(e.keyCode, selectedMarkerToMove.type);
->>>>>>> 450b821f
       }
     });
 
@@ -486,7 +482,6 @@
       d[1] = y.invert(d.y);
 
       /*
-<<<<<<< HEAD
         To force circle to stay along data line, find index of x-coordinate in datapoints to then grab corresponding y-coordinate
         If this is skipped, user will be able to drag circle anywhere on graph, unrelated to data line.
       */
@@ -494,13 +489,6 @@
 
       const duplicates = checkDuplicates();
 
-=======
-          To force circle to stay along data line, find index of x-coordinate in datapoints to then grab corresponding y-coordinate
-          If this is skipped, user will be able to drag circle anywhere on graph, unrelated to data line.
-        */
-      const draggedIdx = dataToGraph.findIndex((x) => Number(x[0].toFixed(2)) === Number(d[0].toFixed(2)));
-      const duplicates = checkDuplicates(selectedWell, peaks, valleys);
->>>>>>> 450b821f
       // assigns circle node new x and y coordinates based off drag event
       if (featureType === "peak") {
         d3.select(this)
@@ -547,16 +535,12 @@
       customAnalysisSettingsUpdaters.moveFeature(`${featureType}s`, indexToChange, newSelectedIndex);
     }
 
-    const duplicates = checkDuplicates(selectedWell, peaks, valleys);
+    const duplicates = checkDuplicates();
 
     // graph all the peak markers
     svg
       .selectAll("#waveformGraph")
-<<<<<<< HEAD
       .data(customAnalysisSettings.featureIndices.peaks)
-=======
-      .data(filterFeature("peak", peaks, startTime, endTime, dataToGraph, wellIdx))
->>>>>>> 450b821f
       .enter()
       .append("path")
       .attr("id", "peak")
@@ -593,11 +577,7 @@
     // graph all the valley markers
     svg
       .selectAll("#waveformGraph")
-<<<<<<< HEAD
       .data(customAnalysisSettings.featureIndices.valleys)
-=======
-      .data(filterFeature("valley", valleys, startTime, endTime, dataToGraph, wellIdx))
->>>>>>> 450b821f
       .enter()
       .append("path")
       .attr("id", "valley")
@@ -911,20 +891,6 @@
     contextMenu.style("display", "none");
   };
 
-<<<<<<< HEAD
-=======
-  const movePeakValley = (keyCode, featureType) => {
-    const { type, idx } = selectedMarkerToMove;
-
-    // Tanner (5/25/23): Currently assuming that only 37 and 39 will be passed in
-    const shiftAmount = keyCode === 37 ? -1 : 1;
-    const featureValues = JSON.parse(JSON.stringify(featureType === "peak" ? peaks : valleys));
-    const idxVal = featureValues[idx];
-    featureValues.splice(idx, 1, (idxVal += shiftAmount));
-    updateFeatures(type, featureValues);
-  };
-
->>>>>>> 450b821f
   const handleZoomIn = (axis) => {
     if (axis === "x") {
       const newFactor = xZoomFactor * 1.5;

import styled from "styled-components";
import { useEffect, useState } from "react";
import * as d3 from "d3";
import ZoomWidget from "../basicWidgets/ZoomWidget";
import InfoOutlinedIcon from "@mui/icons-material/InfoOutlined";
import Tooltip from "@mui/material/Tooltip";
import MenuItem from "@mui/material/MenuItem";
import ButtonWidget from "../basicWidgets/ButtonWidget";

const Container = styled.div`
  width: 1260px;
  height: 320px;
  background-color: white;
  overflow-x: scroll;
  overflow-y: scroll;
  position: relative;
  left: 50px;
  bottom: 0px;
  border-radius: 7px;
  display: flex;
  flex-direction: row;
  &::-webkit-scrollbar {
    height: 15px;
    background-color: var(--dark-gray);
  }
  &::-webkit-scrollbar-thumb {
    background-color: var(--dark-blue);
    cursor: pointer;
  }
  &::-webkit-scrollbar-thumb:hover {
    background-color: var(--teal-green);
  }
`;

const CursorLocLabel = styled.div`
  font-size: 15px;
  cursor: default;
  width: 200px;
  text-align: center;
`;

const TooltipText = styled.span`
  font-size: 15px;
`;

const ColumnContainer = styled.div`
  bottom: 25px;
  position: relative;
`;

const XAxisLabel = styled.div`
  top: 470px;
  left: 700px;
  font-size: 15px;
  overflow: hidden;
  line-height: 2;
  margin-right: 3px;
`;
const XAxisContainer = styled.div`
  position: relative;
  height: 50px;
  width: 100%;
  display: flex;
  align-items: center;
  justify-content: space-around;
<<<<<<< HEAD
`;

const XAxisZoomContainer = styled.div`
  display: flex;
  align-items: center;
=======
>>>>>>> 6505ad62
`;

const YAxisLabel = styled.div`
  position: relative;
  font-size: 15px;
  white-space: nowrap;
`;
const YAxisContainer = styled.div`
  position: relative;
  transform: rotate(-90deg);
  height: 50px;
  width: 50px;
  top: 44%;
  display: flex;
  align-items: center;
  justify-content: center;
  z-index: 2;
`;

const ToolbarContainer = styled.div`
  position: relative;
  height: 40px;
  display: flex;
  flex-direction: row;
  width: 100%;
  justify-content: flex-end;
  font-size: 16px;
  align-items: center;
  padding-right: 35px;
  padding-bottom: 4px;
`;

const HowTo = styled.div`
  width: 180px;
  display: flex;
  line-height: 1.5;
  justify-content: space-between;
  padding-right: 10px;
  cursor: default;
`;

const ContextMenuContainer = styled.div`
  font-size: 16px;
  background-color: white;
  display: none;
  border-radius: 6px;
  box-shadow: 2px 2px 2px 0px rgb(0 0 0 / 20%), 5px 5px 5px 5px rgb(0 0 0 / 10%);
`;

const ChangelogLabel = styled.div`
  font-size: 16px;
  font-style: italic;
  right: 600px;
  position: relative;
  &:hover {
    color: var(--teal-green);
    cursor: pointer;
  }
`;
const Legend = styled.div`
  background-color: white;
  width: 800px;
  padding: 5px;
  border-radius: 10px;
  border: 2px solid darkgray;
  & table {
    display: flex;
    flex-flow: column;
  }
  & table tr {
    display: flex;
    align-items: flex-end;
    justify-content: space-evenly;
  }
  & table tr td {
    font-size: 0.75rem;
    display: flex;
    flex-flow: column;
    align-items: center;
  }
`;

const Triangle = styled.div`
width: 0;
height: 0;
border-left: 8px solid transparent;
border-right: 8px solid transparent;
border-${(props) => props.direction}: 13px solid ${(props) => {
  if (props.type === "peak") {
    return "var(--curi-peaks)";
  } else if (props.type === "valley") {
    return "var(--curi-valleys)";
  } else {
    return "var(--curi-error-markers)";
  }
}};
`;
const LineColor = styled.div`
  height: 3px;
  width: 50px;
  background-color: ${(props) => (props.type === "peak" ? "var(--curi-peaks)" : "var(--curi-valleys)")};
`;
const LineAdjuster = styled.div`
  height: 14px;
  width: 14px;
  border-radius: 50%;
  background-color: ${(props) => (props.type === "peak" ? "var(--curi-peaks)" : "var(--curi-valleys)")};
`;
const ToRowComponent = styled.div`
  display: flex;
  align-items: center;
`;

const contextMenuItems = {
  moveDelete: ["Move", "Delete"],
  add: ["Add Peak", "Add Valley"],
};

export default function WaveformGraph({
  dataToGraph,
  initialPeaksValleys,
  startTime,
  endTime,
  setEditableStartEndTimes,
  editablePeaksValleys,
  currentWell,
  setEditablePeaksValleys,
  xRange,
  resetWellChanges,
  saveChanges,
  deletePeakValley,
  addPeakValley,
  openChangelog,
  undoLastChange,
  peakValleyWindows,
  checkDuplicates,
  wellIdx,
  peakY1,
  setPeakY1,
  peakY2,
  setPeakY2,
  valleyY1,
  setValleyY1,
  valleyY2,
  setValleyY2,
  calculateYLimit,
  setPeakLineDataToDefault,
  setValleyLineDataToDefault,
  assignNewArr,
}) {
  const [valleys, setValleys] = useState([]);
  const [peaks, setPeaks] = useState([]);
  const [newStartTime, setNewStartTime] = useState(xRange.min);
  const [newEndTime, setNewEndTime] = useState(xRange.max);
  const [menuItems, setMenuItems] = useState(contextMenuItems.moveDelete);
  const [selectedMarkerToMove, setSelectedMarkerToMove] = useState();
  const [cursorLoc, setCursorLoc] = useState([0, 0]);
  const [xZoomFactor, setXZoomFactor] = useState(1);
  const [yZoomFactor, setYZoomFactor] = useState(1);
  /* NOTE!! The order of the variables and functions in createGraph() are important to functionality.
     could eventually try to break this up, but it's more sensitive in react than vue */
  const createGraph = () => {
    /* --------------------------------------
      SET UP SVG GRAPH AND VARIABLES
    -------------------------------------- */
    const maxTime = d3.max(dataToGraph, (d) => {
      return d[0];
    });

    // if windowed analysis, use else use recording max and min times
    const xMin = xRange.min ? xRange.min : dataToGraph[0][0];
    const xMax = xRange.max ? xRange.max : maxTime;

    const margin = { top: 20, right: 20, bottom: 30, left: 50 },
      width = 1245 - margin.left - margin.right,
      height = 300 - margin.top - margin.bottom;

    // TODO handle if zoom becomes smaller than smallest component width
    const dynamicWidth = width * xZoomFactor < width ? width : width * xZoomFactor;
    const dynamicHeight = height * yZoomFactor < height ? height : height * yZoomFactor;
    // Add X axis and Y axis
    const x = d3.scaleLinear().range([0, dynamicWidth]).domain([xMin, xMax]);

    // add .15 extra to y max and y min to auto scale the graph a little outside of true max and mins
    const dataWithinWindow = dataToGraph.filter((coords) => coords[0] >= xMin && coords[0] <= xMax);
    const yMax = d3.max(dataWithinWindow, (d) => d[1]);
    const yMin = d3.min(dataWithinWindow, (d) => d[1]);
    const yRange = yMax * 0.15;

    const y = d3
      .scaleLinear()
      .range([dynamicHeight, 0])
      .domain([yMin - yRange, yMax + yRange]);
    // calculate start and end times in pixels. If windowed time found, use, else recording max and min
    const initialStartTime = x(startTime ? startTime : xMin);
    const initialEndTime = x(endTime ? endTime : maxTime);
    //helper functions
    function appendPeakValleyMarkers(id, lineId, xRaw, yRaw, color) {
      return svg
        .append("circle")
        .attr("id", id)
        .attr("lineId", lineId)
        .attr("r", 6)
        .attr("cx", x(xRaw))
        .attr("cy", y(yRaw))
        .attr("fill", color)
        .attr("stroke", color)
        .style("cursor", "pointer")
        .call(pivotLineDrag);
    }
    // ensure you can't move a line outside of window bounds
    function getCorrectY(id, d3Object) {
      return id.includes("valley")
        ? Math.max(d3Object.y, y(yMax + yRange))
        : Math.min(d3Object.y, y(yMin - yRange));
    }
    // waveform line
    const dataLine = d3
      .line()
      .x((d) => {
        return x(d[0] / xZoomFactor);
      })
      .y((d) => {
        return y(d[1] / yZoomFactor);
      });

    // setup custom  context menu
    const contextMenu = d3.select("#contextmenu");

    // append the svg object to the body of the page
    const svg = d3
      .select("#waveformGraph")
      .append("svg")
      .attr("width", dynamicWidth + margin.left + margin.right)
      .attr("height", dynamicHeight + margin.top + margin.bottom)
      .on("mousemove", (e) => {
        // creates static cursor coordinates in lower right hand corner
        setCursorLoc([
          x.invert(e.offsetX - 50).toFixed(2), // counteract the margins
          y.invert(e.offsetY - 20).toFixed(2), // counteract the margins
        ]);
      })
      .on("mousedown", () => {
        contextMenu.style("display", "none");
        if (selectedMarkerToMove) {
          // if set, remove selection on click elsewhere
          setSelectedMarkerToMove();
        }
      })
      .on("contextmenu", (e) => {
        e.preventDefault();
      })
      .on("mouseout", () => {
        // resets coordinates when user exits components with mouse
        setCursorLoc([0, 0]);
      })
      .append("g")
      .attr("transform", `translate(${margin.left}, ${margin.top})`);

    d3.select("body").on("keydown", (e) => {
      // handles key presses globally, haven't found a diff way to do it
      if ([37, 39].includes(e.keyCode) && selectedMarkerToMove) {
        e.preventDefault();
        movePeakValley(e.keyCode);
      }
    });

    // Create the text that travels along the curve of chart
    const focusText = svg
      .append("g")
      .append("text")
      .style("opacity", 0)
      .attr("text-anchor", "left")
      .attr("alignment-baseline", "middle");

    if (selectedMarkerToMove) {
      const coords =
        selectedMarkerToMove.type === "peak"
          ? dataToGraph[peaks[selectedMarkerToMove.idx]]
          : dataToGraph[valleys[selectedMarkerToMove.idx]];

      focusText
        .html("[ " + coords[0].toFixed(2) + ", " + coords[1].toFixed(2) + " ]")
        .attr("x", x(coords[0]) + 15)
        .attr("y", y(coords[1]) - 20)
        .style("opacity", 1)
        .style("z-index", 5);
    }

    /* --------------------------------------
      APPEND X AND Y AXES
    -------------------------------------- */
    svg
      .append("g")
      .attr("transform", `translate(0, ${dynamicHeight})`)
      .call(d3.axisBottom(x).ticks(10 * xZoomFactor));

    svg.append("g").call(d3.axisLeft(y));

    /* --------------------------------------
      WINDOW OF ANALYSIS FILLED BACKGROUND
    -------------------------------------- */
    // NOTE!! this needs to go before the tissue line, peaks, and valleys so that it sits behind them.
    const windowedAnalysisFill = svg
      .append("rect")
      .attr("fill", "pink")
      .attr("opacity", 0.2)
      .attr("x", initialStartTime)
      .attr("y", 0)
      .attr("height", dynamicHeight)
      .attr("width", initialEndTime - initialStartTime)
      .call(
        d3
          .drag()
          // NOTE!! these callbacks have to be in this syntax, not const () => {}
          .on("start", function (d) {
            // close context menu if it's open
            contextMenu.style("display", "none");
            if (selectedMarkerToMove) {
              // if set, remove selection on click elsewhere
              setSelectedMarkerToMove();
            }

            d3.select(this)
              .attr("opacity", 0.4)
              .attr("cursor", "pointer")
              .attr("startingPosFromLine", d3.pointer(d)[0] - parseFloat(startTimeLine.attr("x1")));
          })
          .on("drag", function (d) {
            const startingPos = d3.select(this).attr("startingPosFromLine");
            const timeWidth = d3.select(this).attr("width");
            // make sure you can't drag outside of window bounds
            const position =
              d.x - startingPos < 0
                ? 0
                : d.x - startingPos + parseFloat(timeWidth) > dynamicWidth
                ? dynamicWidth - parseFloat(timeWidth)
                : d.x - startingPos;

            d3.select(this).attr("x", position);

            // reposition start time, peaks, valleys lines and set value to state
            startTimeLine.attr("x1", position).attr("x2", position);
            valleysWindowLine.attr("x1", position);
            peaksWindowLine.attr("x1", position);

            // reposition end time, peaks, valleys lines and set value to state
            const endPosition = parseFloat(position) + parseFloat(timeWidth);
            endTimeLine.attr("x1", endPosition).attr("x2", endPosition);
            valleysWindowLine.attr("x2", endPosition);
            peaksWindowLine.attr("x2", endPosition);
          })
          .on("end", function () {
            const timeWidth = d3.select(this).attr("width");
            const startPosition = d3.select(this).attr("x");
            const endPosition = parseFloat(startPosition) + parseFloat(timeWidth);
            // save new window analysis times to state on end so that it only updates changelog on drop
            setNewStartTime(parseFloat(x.invert(startPosition).toFixed()));
            setNewEndTime(parseFloat(x.invert(endPosition).toFixed()));
            d3.select(this).attr("opacity", 0.2).attr("cursor", "default");
          })
      );

    /* --------------------------------------
      WAVEFORM TISSUE LINE
    -------------------------------------- */
    svg
      .append("path")
      .data([dataWithinWindow.map((x) => [x[0] * xZoomFactor, x[1] * yZoomFactor])])
      .attr("fill", "none")
      .attr("stroke", "var(--curi-waveform)")
      .attr("stroke-width", 2)
      .attr("d", dataLine)
      .style("cursor", "pointer")
      .on("contextmenu", (e) => {
        e.preventDefault();
        const timepoint = x.invert(e.offsetX - 50);
        const isWithinTimeWindow = timepoint > startTime && timepoint < endTime;
        // prevents context menu from appearing if its outside the windowed analysis lines to prevent confusion if no peak or valley gets visibly added
        if (isWithinTimeWindow) {
          setMenuItems(contextMenuItems.add);
          contextMenu
            .attr("target", timepoint) // gives context menu easy access to target peak/valley
            .style("position", "absolute")
            .style("left", e.layerX + 80 + "px") // layer does not take in scroll component so x and y stay within visible window
            .style("top", e.layerY + 50 + "px")
            .style("display", "block");
        }
      });

    /* --------------------------------------
      PEAKS AND VALLEYS
    -------------------------------------- */
    // NOTE!! these have to be in this syntax, not const () => {}  -- not sure why yet
    function dragStarted(d) {
      // close context menu if it's open
      contextMenu.style("display", "none");
      // Makes the radius of the valley/peak marker larger when selected to show user
      d3.select(this).raise().attr("r", 10);
    }

    function dragging(d) {
      const peakOrValley = d3.select(this).attr("id");

      // sets static cursor coordinates to empty because marker already has coordinates when dragging
      setCursorLoc(["_ ", "_"]);
      // invert gives the location of the mouse based on the x and y domains
      d[0] = x.invert(d.x);
      d[1] = y.invert(d.y);

      /*
        To force circle to stay along data line, find index of x-coordinate in datapoints to then grab corresponding y-coordinate
        If this is skipped, user will be able to drag circle anywhere on graph, unrelated to data line.
      */
      const draggedIdx = dataToGraph.findIndex((x) => Number(x[0].toFixed(2)) === Number(d[0].toFixed(2)));

      // assigns circle node new x and y coordinates based off drag event
      if (peakOrValley === "peak") {
        d3.select(this)
          .attr(
            "transform",
            "translate(" + x(d[0]) + "," + (y(dataToGraph[draggedIdx][1]) - 7) + ") rotate(180)"
          )
          .style("fill", (d) => {
            return checkDuplicates()[d] ? "var(--curi-error-markers)" : "var(--curi-peaks)";
          })
          .attr("stroke", (d) => {
            return checkDuplicates()[d] ? "var(--curi-error-markers)" : "var(--curi-peaks)";
          });
      } else {
        d3.select(this)
          .attr("transform", "translate(" + x(d[0]) + "," + (y(dataToGraph[draggedIdx][1]) + 7) + ")")
          .style("fill", (d) => {
            return checkDuplicates()[d] ? "var(--curi-error-markers)" : "var(--curi-valleys)";
          })
          .attr("stroke", (d) => {
            return checkDuplicates()[d] ? "var(--curi-error-markers)" : "var(--curi-valleys)";
          });
      }
      // update the focus text with current x and y data points as user drags marker
      focusText
        .html("[ " + d[0].toFixed(2) + ", " + dataToGraph[draggedIdx][1].toFixed(2) + " ]")
        .attr("x", x(d[0]) + 15)
        .attr("y", y(dataToGraph[draggedIdx][1]) - 20)
        .style("opacity", 1);
    }

    function dragEnded(d) {
      // Reduce marker radius and visual x/y markers once a user stops dragging.
      d3.select(this).attr("r", 6);
      focusText.style("opacity", 0);

      const peakOrValley = d3.select(this).attr("id");
      // indexToReplace is the index of the selected peak or valley in the peaks/valley state arrays that need to be changed
      const indexToChange = d3.select(this).attr("indexToReplace");
      const newSelectedIndex = dataToGraph.findIndex(
        (coords) => Number(coords[0].toFixed(2)) === Number(x.invert(d.x).toFixed(2))
      );

      // Changing the x/y coordinates on the graph does not auto update the original array used to plot peaks and valleys so you need to update them separately
      if (peakOrValley === "peak") {
        peaks.splice(indexToChange, 1, newSelectedIndex);
        setPeaks([...peaks]); // required to change dependencies
      } else {
        valleys.splice(indexToChange, 1, newSelectedIndex);
        setValleys([...valleys]); // required to change dependencies
      }
      checkDuplicates();
    }
    // graph all the peak markers
    svg
      .selectAll("#waveformGraph")
      .data(
        initialPeaksValleys[0].filter((peak) => {
          //check peak is withing start and end time
          const isPeakWithinWindow = dataToGraph[peak][0] >= startTime && dataToGraph[peak][0] <= endTime;
          // Y value of the peak marker
          const actualY = dataToGraph[peak][1];

          const y1 = peakY1[wellIdx];
          const y2 = peakY2[wellIdx];
          const peakLimitY = calculateYLimit(y1, y2, dataToGraph[peak][0]);
          return isPeakWithinWindow && actualY >= peakLimitY;
        })
      )
      .enter()
      .append("path")
      .attr("id", "peak")
      .attr("indexToReplace", (d) => initialPeaksValleys[0].indexOf(d)) // keep track of index in peaks array to splice later
      .attr("d", d3.symbol().type(d3.symbolTriangle).size(50))
      .attr("transform", (d) => {
        return "translate(" + x(dataToGraph[d][0]) + "," + (y(dataToGraph[d][1]) - 7) + ") rotate(180)";
      })
      .style("fill", (d) => {
        return checkDuplicates()[d] ? "var(--curi-error-markers)" : "var(--curi-peaks)";
      })
      .attr("stroke", (d) => {
        return checkDuplicates()[d] ? "var(--curi-error-markers)" : "var(--curi-peaks)";
      })
      .style("cursor", "pointer")
      .style("display", (d) => {
        // only display them inside windowed analysis times
        const xTime = dataToGraph[d][0];
        return xTime > xMax || xTime < xMin ? "none" : null;
      })
      .on("contextmenu", (e, i) => {
        e.preventDefault();
        setMenuItems(contextMenuItems.moveDelete);
        contextMenu
          .attr("target", i) // gives context menu easy access to target peak/valley
          .attr("type", "peak")
          .style("position", "absolute")
          .style("left", e.layerX + 80 + "px") // layer does not take in scroll component so x and y stay within visible window
          .style("top", e.layerY + 50 + "px")
          .style("display", "block");
      })
      .call(d3.drag().on("start", dragStarted).on("drag", dragging).on("end", dragEnded));

    // graph all the valley markers

    svg
      .selectAll("#waveformGraph")
      .data(
        initialPeaksValleys[1].filter((valley) => {
          //check valley is withing start and end time
          const isValleyWithinWindow =
            dataToGraph[valley][0] >= startTime && dataToGraph[valley][0] <= endTime;

          // Y value of the valley marker
          const actualY = dataToGraph[valley][1];

          const y1 = valleyY1[wellIdx];
          const y2 = valleyY2[wellIdx];
          const valleyLimitY = calculateYLimit(y1, y2, dataToGraph[valley][0]);
          return isValleyWithinWindow && actualY <= valleyLimitY;
        })
      )
      .enter()
      .append("path")
      .attr("id", "valley")
      .attr("indexToReplace", (d) => initialPeaksValleys[1].indexOf(d)) // keep track of index in valleys array to splice later
      .attr("d", d3.symbol().type(d3.symbolTriangle).size(50))
      .attr("transform", (d) => {
        return "translate(" + x(dataToGraph[d][0]) + "," + (y(dataToGraph[d][1]) + 7) + ")";
      })
      .style("fill", (d) => {
        return checkDuplicates()[d] ? "var(--curi-error-markers)" : "var(--curi-valleys)";
      })
      .attr("stroke", (d) => {
        return checkDuplicates()[d] ? "var(--curi-error-markers)" : "var(--curi-valleys)";
      })
      .style("cursor", "pointer")
      .style("display", (d) => {
        // only display them inside windowed analysis times
        const xTime = dataToGraph[d][0];
        return xTime > xMax || xTime < xMin ? "none" : null;
      })
      .on("contextmenu", (e, i) => {
        e.preventDefault();
        setMenuItems(contextMenuItems.moveDelete);
        contextMenu
          .attr("target", i) // gives context menu easy access to target peak/valley
          .attr("type", "valley")
          .style("position", "absolute")
          .style("left", e.layerX + 80 + "px") // layer does not take in scroll component so x and y stay within visible window
          .style("top", e.layerY + 50 + "px")
          .style("display", "block");
      })
      .call(d3.drag().on("start", dragStarted).on("drag", dragging).on("end", dragEnded));

    /* --------------------------------------
      WINDOWED PEAKS/VALLEYS LINES
    -------------------------------------- */
    const pivotLineDrag = d3
      .drag()
      .on("start", function () {
        // close context menu if it's open
        contextMenu.style("display", "none");
        // increase stroke width when selected and dragging
        d3.select(this).attr("stroke-width", 5);
      })
      .on("drag", function (d) {
        const id = d3.select(this).attr("id");
        const yId = id.includes("1") ? "y1" : "y2";

        const yPosition = getCorrectY(id, d);
        //set new y for marker
        d3.select(this).attr("cy", yPosition);

        //set new y for line
        if (id.includes("valley")) {
          d3.select("#valleyLine").attr(yId, yPosition);
        } else {
          d3.select("#peakLine").attr(yId, yPosition);
        }
      })
      .on("end", function (d) {
        // decrease stroke width when unselected and dropped
        d3.select(this).attr("stroke-width", 2);

        const id = d3.select(this).attr("id");

        //need to invert to make calculation compatible with dataToGraph
        const y1 = y.invert(
          id.includes("valley") ? d3.select("#valleyLine").attr("y1") : d3.select("#peakLine").attr("y1")
        );
        const y2 = y.invert(
          id.includes("valley") ? d3.select("#valleyLine").attr("y2") : d3.select("#peakLine").attr("y2")
        );
        setLineCalculationVariables(id, y1, y2);
        // descrease stroke width when unselected and dropped
        d3.select(this).attr("stroke-width", 2);
      });
    const moveLineUpDown = d3
      .drag()
      .on("start", function (d) {
        const id = d3.select(this).attr("id");
        // close context menu if it's open
        contextMenu.style("display", "none");
        // increase stroke width when selected and dragging
        d3.select(this).attr("stroke-width", 5);
        //set starting y position
        const initialY = getCorrectY(id, d);
        d3.select(this).attr("startingY", initialY);
      })
      .on("drag", function (d) {
        const id = d3.select(this).attr("id");
        //Get the current position
        const currentYPosition = getCorrectY(id, d);
        //Get y value of line before the dragging happened
        const initialY = d3.select(this).attr("startingY");
        const changeInY = currentYPosition - initialY;

        const newY1 = parseFloat(d3.select(this).attr("y1")) + changeInY;
        const newY2 = parseFloat(d3.select(this).attr("y2")) + changeInY;

        //set the y variables to prevent the lines from "floating" away from pointer
        const prefix = id.includes("peak") ? "peak" : "valley";
        d3.select(`#${prefix}LineY1Marker`).attr("cy", newY1);
        d3.select(`#${prefix}LineY2Marker`).attr("cy", newY2);
        d3.select(this).attr("y1", newY1);
        d3.select(this).attr("y2", newY2);
        d3.select(this).attr("startingY", newY1);
      })
      .on("end", function () {
        const id = d3.select(this).attr("id");
        d3.select(this).attr("stroke-width", 2);
        const y1 = y.invert(d3.select(this).attr("y1"));
        const y2 = y.invert(d3.select(this).attr("y2"));
        setLineCalculationVariables(id, y1, y2);
      });

    // only display lines if peaks and valleys were found
    const { minPeaks, maxValleys } = peakValleyWindows[currentWell];
    // draggable windowed peaks line
    const peaksWindowLine = svg
      .append("line")
      .attr("id", "peakLine")
      .attr("x1", x(startTime))
      .attr("y1", y(peakY1[wellIdx]))
      .attr("x2", x(endTime))
      .attr("y2", y(peakY2[wellIdx]))
      .attr("stroke-width", 2)
      .attr("stroke", "var(--curi-peaks)")
      .style("cursor", "pointer")
      .call(moveLineUpDown);

    const peaksY1 = appendPeakValleyMarkers(
      "peakLineY1Marker",
      "peakLine",
      startTime + (endTime - startTime) / 100,
      peakY1[wellIdx],
      "var(--curi-peaks)"
    );
    const peaksY2 = appendPeakValleyMarkers(
      "peakLineY2Marker",
      "peakLine",
      endTime - (endTime - startTime) / 100,
      peakY2[wellIdx],
      "var(--curi-peaks)"
    );
    // remove peaks line if no peaks are found
    if (!minPeaks) {
      peaksWindowLine.attr("display", "none");
      peaksY1.attr("display", "none");
      peaksY2.attr("display", "none");
    }
    // dragable windowed valleys line
    const valleysWindowLine = svg
      .append("line")
      .attr("id", "valleyLine")
      .attr("x1", x(startTime))
      .attr("y1", y(valleyY1[wellIdx]))
      .attr("x2", x(endTime))
      .attr("y2", y(valleyY2[wellIdx]))
      .attr("stroke-width", 2)
      .attr("stroke", "var(--curi-valleys)")
      .style("cursor", "pointer")
      .call(moveLineUpDown);
    const valleysY1 = appendPeakValleyMarkers(
      "valleyLineY1Marker",
      "peakLine",
      startTime + (endTime - startTime) / 100,
      valleyY1[wellIdx],
      "var(--curi-valleys)"
    );
    const valleysY2 = appendPeakValleyMarkers(
      "valleyLineY2Marker",
      "peakLine",
      endTime - (endTime - startTime) / 100,
      valleyY2[wellIdx],
      "var(--curi-valleys)"
    );
    // remove valleys line if no valleys are found
    if (!maxValleys) {
      valleysWindowLine.attr("display", "none");
      valleysY1.attr("display", "none");
      valleysY2.attr("display", "none");
    }

    /* --------------------------------------
      START AND END TIME LINES
    -------------------------------------- */
    const timeLineDrag = d3
      .drag()
      .on("start", function () {
        // close context menu if it's open
        contextMenu.style("display", "none");
        // increase stroke width when selected and dragging
        d3.select(this).attr("stroke-width", 6);
      })
      .on("drag", function (d) {
        const time = d3.select(this).attr("id");
        const startingPos = startTimeLine.attr("x1");
        const endPos = endTimeLine.attr("x1");

        // ensure you can't move a line outside of window bounds
        let xPosition = d.x < 0 ? 0 : d.x > dynamicWidth ? dynamicWidth : d.x;

        // ensure start time cannot go above end time and vice versa
        if (time === "startTime") {
          if (d.x >= endPos) xPosition = endPos;
          // update peaks and valley windows to only be within the windowed analysis window
          peaksWindowLine.attr("x1", xPosition);
          valleysWindowLine.attr("x1", xPosition);
        } else if (time === "endTime") {
          if (d.x <= startingPos) xPosition = startingPos;
          // update peaks and valley windows to only be within the windowed analysis window
          peaksWindowLine.attr("x2", xPosition);
          valleysWindowLine.attr("x2", xPosition);
        }

        // assign new x values
        d3.select(this).attr("x1", xPosition).attr("x2", xPosition);

        // adjust rectangle fill to new adjusted width
        windowedAnalysisFill.attr("x", startingPos).attr("width", endPos - startingPos);
      })
      .on("end", function () {
        // save adjusted time to pass up to parent component to use across all wells
        // fix to two decimal places, otherwise GET /jobs/waveform-data will error
        const time = d3.select(this).attr("id");
        const xPosition = d3.select(this).attr("x1");
        const newTimeSec = parseFloat(x.invert(xPosition).toFixed(2));

        if (time === "startTime") {
          setNewStartTime(newTimeSec);
          // update peaks and valley windows to only be within the windowed analysis window
          peaksWindowLine.attr("x1", xPosition);
          valleysWindowLine.attr("x1", xPosition);
        } else {
          setNewEndTime(newTimeSec);
          // update peaks and valley windows to only be within the windowed analysis window
          peaksWindowLine.attr("x2", xPosition);
          valleysWindowLine.attr("x2", xPosition);
        }

        // descrease stroke width when unselected and dropped
        d3.select(this).attr("stroke-width", 5);
      });

    // start of window analysis line
    const startTimeLine = svg
      .append("line")
      .attr("id", "startTime")
      .attr("x1", initialStartTime)
      .attr("y1", 0)
      .attr("x2", initialStartTime)
      .attr("y2", dynamicHeight)
      .attr("stroke-width", 5)
      .attr("stroke", "black")
      .style("cursor", "pointer")
      .call(timeLineDrag);
    // end of window analysis line
    const endTimeLine = svg
      .append("line")
      .attr("id", "endTime")
      .attr("x1", initialEndTime)
      .attr("y1", 0)
      .attr("x2", initialEndTime)
      .attr("y2", dynamicHeight)
      .attr("stroke-width", 5)
      .attr("stroke", "black")
      .style("cursor", "pointer")
      .call(timeLineDrag);

    /* --------------------------------------
      BLOCKERS (just top blocker for now)
    -------------------------------------- */
    svg
      .append("rect")
      .attr("x", -10)
      .attr("y", -margin.top)
      .attr("width", dynamicWidth + 15)
      .attr("height", margin.top)
      .attr("fill", "white")
      .style("overflow", "hidden");
  };

  useEffect(() => {
    if (initialPeaksValleys.length > 0) {
      // always remove existing graph before plotting new graph
      d3.select("#waveformGraph").select("svg").remove();
      /*
        TODO!! this is bad form to directly mutate state,
        but so far is the only way it will render the new peaks and valleys
        when selecting between wells in dropdown
      */
      peaks.splice(0, peaks.length);
      initialPeaksValleys[0].map((x) => peaks.push(x));

      valleys.splice(0, valleys.length);
      initialPeaksValleys[1].map((x) => valleys.push(x));

      if (startTime !== xRange.min) {
        setNewStartTime(startTime);
      }
      if (endTime !== xRange.max) {
        setNewEndTime(endTime);
      }
      createGraph();
    }
  }, [
    initialPeaksValleys,
    selectedMarkerToMove,
    xZoomFactor,
    yZoomFactor,
    peakValleyWindows,
    valleyY1,
    valleyY2,
    peakY1,
    peakY2,
    startTime,
    endTime,
  ]);

  //run once when component is created or when well changes to set starter values for calculations
  useEffect(() => {
    if (!peakY1[wellIdx] || !peakY2[wellIdx]) {
      setPeakLineDataToDefault();
    }
    if (!valleyY1[wellIdx] || !valleyY2[wellIdx]) {
      setValleyLineDataToDefault();
    }
  }, [currentWell]);

  useEffect(() => {
    // manually scrolls graph div to bottom because the graph div expands down instead of up
    const containerToScroll = document.getElementById("scrollableContainer");
    containerToScroll.scrollTop = containerToScroll.scrollHeight;
  }, [yZoomFactor]);

  useEffect(() => {
    // sometimes this does get updated to null when moving windowed analysis fill
    // so need to update to max or min if so to prevent changelog message from erroring
    setEditableStartEndTimes({
      startTime: newStartTime ? newStartTime : xRange.min,
      endTime: newEndTime ? newEndTime : xRange.max,
    });
  }, [newStartTime, newEndTime]);

  useEffect(() => {
    checkDuplicates();
    // ensures you don't edit the original array by creating deep copy
    const newEntries = JSON.parse(JSON.stringify(editablePeaksValleys));
    newEntries[currentWell] = [[...peaks], [...valleys]];
    setEditablePeaksValleys(newEntries);
  }, [peaks, valleys]);

  useEffect(() => {
    checkDuplicates();
  }, [initialPeaksValleys, peakValleyWindows]);

  const contextMenuClick = ({ target }) => {
    const contextMenu = d3.select("#contextmenu");
    const stringNode = contextMenu.attr("target");
    const targetIdx = parseFloat(stringNode);
    if (target.id === "Delete") {
      const peakValley = contextMenu.attr("type");
      deletePeakValley(peakValley, targetIdx);
    } else if (target.id === "Move") {
      const peakValley = contextMenu.attr("type");

      const idxToChange = peakValley === "peak" ? peaks.indexOf(targetIdx) : valleys.indexOf(targetIdx);

      setSelectedMarkerToMove({
        type: peakValley,
        idx: idxToChange,
      });
    } else {
      const peakValley = target.id === "Add Peak" ? "peak" : "valley";
      addPeakValley(peakValley, targetIdx);
    }
    contextMenu.style("display", "none");
  };

  const movePeakValley = (keyCode) => {
    const { type, idx } = selectedMarkerToMove;

    if (keyCode === 37) {
      // 37 is left arrow key
      if (type === "peak") {
        const idxVal = peaks[idx];
        peaks.splice(idx, 1, (idxVal -= 1));
        setPeaks([...peaks]); // required to change dependencies
      } else {
        const idxVal = valleys[idx];
        valleys.splice(idx, 1, (idxVal -= 1));
        setValleys([...valleys]); // required to change dependencies
      }
    } else if (keyCode === 39) {
      // 39 is right arrow key
      if (type === "peak") {
        const idxVal = peaks[idx];
        peaks.splice(idx, 1, (idxVal += 1));
        setPeaks([...peaks]); // required to change dependencies
      } else {
        const idxVal = valleys[idx];
        valleys.splice(idx, 1, (idxVal += 1));
        setValleys([...valleys]); // required to change dependencies
      }
    }
  };

  const handleZoomIn = (axis) => {
    if (axis === "x") {
      const newFactor = xZoomFactor * 1.5;
      setXZoomFactor(newFactor);
    } else {
      const newFactor = yZoomFactor * 1.5;
      setYZoomFactor(newFactor);
    }
  };

  const handleZoomOut = (axis) => {
    // ensure max zoom out is initial render size because entire waveform will be in view, so there shouldn't be a need for it.
    if (axis === "x" && xZoomFactor != 1) {
      const newFactor = xZoomFactor / 1.5;
      setXZoomFactor(newFactor);
    } else if (yZoomFactor != 1) {
      const newFactor = yZoomFactor / 1.5;
      setYZoomFactor(newFactor);
    }
  };

  const setLineCalculationVariables = (id, y1, y2) => {
    if (id.includes("peak")) {
      assignNewArr(peakY1, y1, setPeakY1);
      assignNewArr(peakY2, y2, setPeakY2);
    } else {
      assignNewArr(valleyY1, y1, setValleyY1);
      assignNewArr(valleyY2, y2, setValleyY2);
    }
  };

  return (
    <>
      <YAxisContainer>
        <YAxisLabel>Active Twitch Force (uN)</YAxisLabel>
        <ZoomWidget size={"20px"} zoomIn={() => handleZoomIn("y")} zoomOut={() => handleZoomOut("y")} />
      </YAxisContainer>
      <ColumnContainer>
        <ToolbarContainer>
          <ChangelogLabel onClick={openChangelog}>View Changelog</ChangelogLabel>
          <HowTo>
            Edit Peaks / Valleys{" "}
            <Tooltip
              title={
                <TooltipText>
                  <li>
                    Move:
                    <br />
                    Click and drag markers along the waveform line. Or right click to use arrow keys.
                  </li>
                  <li>
                    Add:
                    <br />
                    Right-click along waveform line for placemenet.
                  </li>
                  <li>
                    Delete:
                    <br />
                    Right-click directly on marker.
                  </li>
                  <li>
                    Window:
                    <br />
                    Drag orange and green horizontal lines to filter minimum peaks and maximum valleys.
                  </li>
                </TooltipText>
              }
            >
              <InfoOutlinedIcon sx={{ "&:hover": { color: "var(--teal-green)", cursor: "pointer" } }} />
            </Tooltip>
          </HowTo>
          <ButtonWidget
            label="Undo"
            width="80px"
            height="30px"
            fontSize={15}
            borderRadius="5px"
            clickFn={undoLastChange}
          />
          <ButtonWidget
            label="Reset"
            width="80px"
            height="30px"
            left="5px"
            fontSize={15}
            borderRadius="5px"
            clickFn={resetWellChanges}
          />
          <ButtonWidget
            label="Save"
            width="80px"
            height="30px"
            left="10px"
            fontSize={15}
            borderRadius="5px"
            clickFn={saveChanges}
          />
        </ToolbarContainer>
        <Container id="scrollableContainer">
          <div id="waveformGraph" />
        </Container>
        <XAxisContainer>
          <Legend>
            <table>
              <tbody>
                <tr>
                  <td>
                    <Triangle type="peak" direction="top" />
                    Peaks
                  </td>
                  <td>
                    <LineColor type="peak" />
                    Peak Detection Limit
                  </td>
                  <td>
                    <LineAdjuster type="peak" />
                    Peak Limit Adjuster
                  </td>
                  <td>
                    <Triangle type="valley" direction="bottom" />
                    Valleys
                  </td>
                  <td>
                    <LineColor type="valley" />
                    Valley Limiter
                  </td>
                  <td>
                    <LineAdjuster type="valley" />
                    Valley Limit Adjuster
                  </td>
                  <td>
                    <ToRowComponent>
                      <Triangle type="error" direction="top" />
                      <Triangle type="error" direction="bottom" />
                    </ToRowComponent>
                    Duplicate Valley or Peak
                  </td>
                </tr>
              </tbody>
            </table>
          </Legend>
          <ToRowComponent>
            <XAxisLabel>Time (seconds)</XAxisLabel>
            <ZoomWidget size={"20px"} zoomIn={() => handleZoomIn("x")} zoomOut={() => handleZoomOut("x")} />
          </ToRowComponent>
          <CursorLocLabel>
            Cursor: [ {cursorLoc[0]}, {cursorLoc[1]} ]
          </CursorLocLabel>
        </XAxisContainer>
      </ColumnContainer>
      <ContextMenuContainer id="contextmenu">
        {menuItems.map((item) => {
          return (
            <MenuItem id={item} key={item} onClick={contextMenuClick}>
              {item}
            </MenuItem>
          );
        })}
      </ContextMenuContainer>
    </>
  );
}<|MERGE_RESOLUTION|>--- conflicted
+++ resolved
@@ -63,14 +63,6 @@
   display: flex;
   align-items: center;
   justify-content: space-around;
-<<<<<<< HEAD
-`;
-
-const XAxisZoomContainer = styled.div`
-  display: flex;
-  align-items: center;
-=======
->>>>>>> 6505ad62
 `;
 
 const YAxisLabel = styled.div`

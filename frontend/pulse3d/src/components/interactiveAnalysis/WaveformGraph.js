import styled from "styled-components";
import { useEffect, useState } from "react";
import * as d3 from "d3";
import ZoomWidget from "../basicWidgets/ZoomWidget";
import InfoOutlinedIcon from "@mui/icons-material/InfoOutlined";
import Tooltip from "@mui/material/Tooltip";
import MenuItem from "@mui/material/MenuItem";
import ButtonWidget from "../basicWidgets/ButtonWidget";

const Container = styled.div`
  width: 1260px;
  height: 328px;
  background-color: white;
  overflow-x: scroll;
  overflow-y: scroll;
  position: relative;
  left: 50px;
  bottom: 0px;
  border-radius: 7px;
  display: flex;
  flex-direction: row;
  &::-webkit-scrollbar {
    height: 15px;
    background-color: var(--dark-gray);
  }
  &::-webkit-scrollbar-thumb {
    background-color: var(--dark-blue);
    cursor: pointer;
  }
  &::-webkit-scrollbar-thumb:hover {
    background-color: var(--teal-green);
  }
`;

const CursorLocLabel = styled.div`
  font-size: 15px;
  cursor: default;
  width: 200px;
  text-align: center;
`;

const TooltipText = styled.span`
  font-size: 15px;
`;

const ColumnContainer = styled.div`
  position: relative;
  bottom: 25px;
`;

const XAxisLabel = styled.div`
  top: 470px;
  left: 700px;
  font-size: 15px;
  overflow: hidden;
  line-height: 2;
  margin-right: 3px;
`;

const XAxisContainer = styled.div`
  position: relative;
<<<<<<< HEAD
=======
  height: 16%;
>>>>>>> b3b9f2be
  width: 100%;
  margin-top: 14px;
  margin-bottom: -9px;
  display: flex;
  align-items: center;
  justify-content: space-around;
`;

const YAxisLabel = styled.div`
  position: relative;
  font-size: 15px;
  white-space: nowrap;
`;
const YAxisContainer = styled.div`
  position: relative;
  transform: rotate(-90deg);
  width: 50px;
  top: 186px;
  display: flex;
  align-items: center;
  justify-content: center;
  z-index: 2;
`;

const ToolbarContainer = styled.div`
  position: relative;
  height: 40px;
  display: flex;
  flex-direction: row;
  width: 100%;
  justify-content: flex-end;
  font-size: 16px;
  align-items: center;
  padding-right: 35px;
  padding-bottom: 4px;
`;

const HowTo = styled.div`
  width: 180px;
  display: flex;
  line-height: 1.5;
  justify-content: space-between;
  padding-right: 10px;
  cursor: default;
`;

const ContextMenuContainer = styled.div`
  font-size: 16px;
  background-color: white;
  display: none;
  border-radius: 6px;
  box-shadow: 2px 2px 2px 0px rgb(0 0 0 / 20%), 5px 5px 5px 5px rgb(0 0 0 / 10%);
`;

const ChangelogLabel = styled.div`
  font-size: 16px;
  font-style: italic;
  right: 600px;
  position: relative;
  &:hover {
    color: var(--teal-green);
    cursor: pointer;
  }
`;
const Legend = styled.div`
  background-color: white;
  width: 800px;
  margin-left: 20px;
  padding: 5px;
  margin-left: 21px;
  border-radius: 10px;
  border: 2px solid darkgray;
  & table {
    display: flex;
    flex-flow: column;
  }
  & table tr {
    display: flex;
    align-items: flex-end;
    justify-content: space-evenly;
  }
  & table tr td {
    font-size: 0.75rem;
    display: flex;
    flex-flow: column;
    align-items: center;
  }
`;

const Triangle = styled.div`
  width: 0;
  height: 0;
  border-left: 8px solid transparent;
  border-right: 8px solid transparent;
  border-${(props) => props.direction}: 13px solid ${(props) => {
  if (props.type === "peak") {
    return "var(--curi-peaks)";
  } else if (props.type === "valley") {
    return "var(--curi-valleys)";
  } else {
    return "var(--curi-error-markers)";
  }
}};
`;
const LineColor = styled.div`
  height: 3px;
  width: 50px;
  background-color: ${(props) => (props.type === "peak" ? "var(--curi-peaks)" : "var(--curi-valleys)")};
`;
const LineAdjuster = styled.div`
  height: 14px;
  width: 14px;
  border-radius: 50%;
  background-color: ${(props) => (props.type === "peak" ? "var(--curi-peaks)" : "var(--curi-valleys)")};
`;
const ToRowComponent = styled.div`
  display: flex;
  align-items: center;
`;

const contextMenuItems = {
  moveDelete: ["Move", "Delete"],
  add: ["Add Peak", "Add Valley"],
};

const NoFeaturesAlert = styled.div`
  color: red;
`;
export default function WaveformGraph({
  selectedWellInfo,
  xRange,
  dataToGraph,
  editableStartEndTimesHookItems,
  editablePeaksValleysHookItems,
  peakValleyWindows,
  peakY1HookItems,
  peakY2HookItems,
  valleyY1HookItems,
  valleyY2HookItems,
  changelogActions,
  deletePeakValley,
  addPeakValley,
  filterFeature,
  checkDuplicates,
  assignNewArr,
}) {
  const { selectedWell, wellIdx } = selectedWellInfo;
  const [editableStartEndTimes, setEditableStartEndTimes] = editableStartEndTimesHookItems;
  const { startTime, endTime } = editableStartEndTimes;
  const [editablePeaksValleys, setEditablePeaksValleys] = editablePeaksValleysHookItems;
  const [peaks, valleys] = editablePeaksValleys[selectedWell];
  const [peakY1, setPeakY1] = peakY1HookItems;
  const [peakY2, setPeakY2] = peakY2HookItems;
  const [valleyY1, setValleyY1] = valleyY1HookItems;
  const [valleyY2, setValleyY2] = valleyY2HookItems;

  const [menuItems, setMenuItems] = useState(contextMenuItems.moveDelete);
  const [selectedMarkerToMove, setSelectedMarkerToMove] = useState();
  const [cursorLoc, setCursorLoc] = useState([0, 0]);
  const [xZoomFactor, setXZoomFactor] = useState(1);
  const [yZoomFactor, setYZoomFactor] = useState(1);

  // these functions are just wrappers around hook setters, so adding them before useEffects
  const updateFeatures = (featureType, newFeatureValues) => {
    // ensures you don't edit the original array by creating deep copy
    const newEntries = JSON.parse(JSON.stringify(editablePeaksValleys));
    const featureIdx = featureType === "peak" ? 0 : 1;
    newEntries[selectedWell][featureIdx] = newFeatureValues;
    setEditablePeaksValleys({ ...newEntries });
  };

  const updateStartEndTimes = (newStartEndTimes) => {
    setEditableStartEndTimes({
      ...editableStartEndTimes,
      ...newStartEndTimes,
    });
  };

  useEffect(() => {
    // manually scrolls graph div to bottom because the graph div expands down instead of up
    const containerToScroll = document.getElementById("scrollableContainer");
    containerToScroll.scrollTop = containerToScroll.scrollHeight;
  }, [yZoomFactor]);

  useEffect(() => {
    if (peaks && valleys) {
      // always remove existing graph before plotting new graph
      d3.select("#waveformGraph").select("svg").remove();
      createGraph();
    }
  }, [
    peaks,
    valleys,
    selectedMarkerToMove,
    xZoomFactor,
    yZoomFactor,
    peakValleyWindows,
    valleyY1,
    valleyY2,
    peakY1,
    peakY2,
    startTime,
    endTime,
  ]);

  /* NOTE!! The order of the variables and function calls in this function are important to functionality.
     could eventually try to break this up, but it's more sensitive in react than vue */
  const createGraph = () => {
    /* --------------------------------------
        SET UP SVG GRAPH AND VARIABLES
      -------------------------------------- */
    const maxTime = d3.max(dataToGraph, (d) => {
      return d[0];
    });

    // if windowed analysis, use else use recording max and min times
    const xMin = xRange.min || dataToGraph[0][0];
    const xMax = xRange.max || maxTime;

    const margin = { top: 20, right: 20, bottom: 30, left: 50 },
      width = 1245 - margin.left - margin.right,
      height = 300 - margin.top - margin.bottom;

    // TODO handle if zoom becomes smaller than smallest component width
    const dynamicWidth = Math.max(width, width * xZoomFactor);
    const dynamicHeight = Math.max(height, height * yZoomFactor);
    // Add X axis and Y axis
    const x = d3.scaleLinear().range([0, dynamicWidth]).domain([xMin, xMax]);

    // add .15 extra to y max and y min to auto scale the graph a little outside of true max and mins
    const dataWithinWindow = dataToGraph.filter((coords) => coords[0] >= xMin && coords[0] <= xMax);
    const yMax = d3.max(dataWithinWindow, (d) => d[1]);
    const yMin = d3.min(dataWithinWindow, (d) => d[1]);
    const yRange = yMax * 0.15;

    const y = d3
      .scaleLinear()
      .range([dynamicHeight, 0])
      .domain([yMin - yRange, yMax + yRange]);
    // calculate start and end times in pixels. If windowed time found, use, else recording max and min
    const initialStartTime = x(startTime || xMin);
    const initialEndTime = x(endTime || maxTime);
    // helper functions
    function appendPeakValleyMarkers(id, lineId, xRaw, yRaw, color) {
      return svg
        .append("circle")
        .attr("id", id)
        .attr("lineId", lineId)
        .attr("r", 6)
        .attr("cx", x(xRaw))
        .attr("cy", y(yRaw))
        .attr("fill", color)
        .attr("stroke", color)
        .style("cursor", "pointer")
        .call(pivotLineDrag);
    }
    // waveform line
    const dataLine = d3
      .line()
      .x((d) => {
        return x(d[0] / xZoomFactor);
      })
      .y((d) => {
        return y(d[1] / yZoomFactor);
      });

    // setup custom  context menu
    const contextMenu = d3.select("#contextmenu");

    // append the svg object to the body of the page
    const svg = d3
      .select("#waveformGraph")
      .append("svg")
      .attr("width", dynamicWidth + margin.left + margin.right)
      .attr("height", dynamicHeight + margin.top + margin.bottom)
      .on("mousemove", (e) => {
        // creates static cursor coordinates in lower right hand corner
        setCursorLoc([
          x.invert(e.offsetX - 50).toFixed(2), // counteract the margins
          y.invert(e.offsetY - 20).toFixed(2), // counteract the margins
        ]);
      })
      .on("mousedown", () => {
        contextMenu.style("display", "none");
        if (selectedMarkerToMove) {
          // if set, remove selection on click elsewhere
          setSelectedMarkerToMove();
        }
      })
      .on("contextmenu", (e) => {
        e.preventDefault();
      })
      .on("mouseout", () => {
        // resets coordinates when user exits components with mouse
        setCursorLoc([0, 0]);
      })
      .append("g")
      .attr("transform", `translate(${margin.left}, ${margin.top})`);

    d3.select("body").on("keydown", (e) => {
      // handles key presses globally, haven't found a diff way to do it
      if ([37, 39].includes(e.keyCode) && selectedMarkerToMove) {
        e.preventDefault();
        movePeakValley(e.keyCode);
      }
    });

    // Create the text that travels along the curve of chart
    const focusText = svg
      .append("g")
      .append("text")
      .style("opacity", 0)
      .attr("text-anchor", "left")
      .attr("alignment-baseline", "middle");

    if (selectedMarkerToMove) {
      const features = selectedMarkerToMove.type === "peak" ? peaks : valleys;
      const coords = dataToGraph[features[selectedMarkerToMove.idx]];

      focusText
        .html("[ " + coords[0].toFixed(2) + ", " + coords[1].toFixed(2) + " ]")
        .attr("x", x(coords[0]) + 15)
        .attr("y", y(coords[1]) - 20)
        .style("opacity", 1)
        .style("z-index", 5);
    }

    /* --------------------------------------
        APPEND X AND Y AXES
      -------------------------------------- */
    svg
      .append("g")
      .attr("transform", `translate(0, ${dynamicHeight})`)
      .call(d3.axisBottom(x).ticks(10 * xZoomFactor));

    svg.append("g").call(d3.axisLeft(y));

    /* --------------------------------------
        WINDOW OF ANALYSIS FILLED BACKGROUND
      -------------------------------------- */
    // NOTE!! this needs to go before the tissue line, peaks, and valleys so that it sits behind them.
    const windowedAnalysisFill = svg
      .append("rect")
      .attr("fill", "pink")
      .attr("opacity", 0.2)
      .attr("x", initialStartTime)
      .attr("y", 0)
      .attr("height", dynamicHeight)
      .attr("width", initialEndTime - initialStartTime)
      .call(
        d3
          .drag()
          // NOTE!! these callbacks have to be in this syntax, not const () => {}
          .on("start", function (d) {
            // close context menu if it's open
            contextMenu.style("display", "none");
            if (selectedMarkerToMove) {
              // if set, remove selection on click elsewhere
              setSelectedMarkerToMove();
            }

            d3.select(this)
              .attr("opacity", 0.4)
              .attr("cursor", "pointer")
              .attr("startingPosFromLine", d3.pointer(d)[0] - parseFloat(startTimeLine.attr("x1")));
          })
          .on("drag", function (d) {
            const startingPos = parseFloat(d3.select(this).attr("startingPosFromLine"));
            const timeWidth = parseFloat(d3.select(this).attr("width"));
            // make sure you can't drag outside of window bounds
            const newStartPosition = Math.min(Math.max(d.x - startingPos, 0), dynamicWidth - timeWidth);

            d3.select(this).attr("x", newStartPosition);

            // reposition start time, peaks, valleys lines and set value to state
            startTimeLine.attr("x1", newStartPosition).attr("x2", newStartPosition);
            valleyThresholdLine.attr("x1", newStartPosition);
            peakThresholdLine.attr("x1", newStartPosition);

            // reposition end time, peaks, valleys lines and set value to state
            const endPosition = newStartPosition + timeWidth;
            endTimeLine.attr("x1", endPosition).attr("x2", endPosition);
            valleyThresholdLine.attr("x2", endPosition);
            peakThresholdLine.attr("x2", endPosition);
          })
          .on("end", function () {
            const timeWidth = parseFloat(d3.select(this).attr("width"));
            const startPosition = parseFloat(d3.select(this).attr("x"));
            const endPosition = startPosition + timeWidth;
            // save new window analysis times to state on end so that it only updates changelog on drop
            updateStartEndTimes({
              startTime: parseFloat(x.invert(startPosition).toFixed()),
              endTime: parseFloat(x.invert(endPosition).toFixed()),
            });
            d3.select(this).attr("opacity", 0.2).attr("cursor", "default");
          })
      );

    /* --------------------------------------
        WAVEFORM TISSUE LINE
      -------------------------------------- */
    svg
      .append("path")
      .data([dataWithinWindow.map((x) => [x[0] * xZoomFactor, x[1] * yZoomFactor])])
      .attr("fill", "none")
      .attr("stroke", "var(--curi-waveform)")
      .attr("stroke-width", 2)
      .attr("d", dataLine)
      .style("cursor", "pointer")
      .on("contextmenu", (e) => {
        e.preventDefault();
        const timepoint = x.invert(e.offsetX - 50);
        const isWithinTimeWindow = timepoint > startTime && timepoint < endTime;
        // prevents context menu from appearing if its outside the windowed analysis lines to prevent confusion if no peak or valley gets visibly added
        if (isWithinTimeWindow) {
          setMenuItems(contextMenuItems.add);
          contextMenu
            .attr("target", timepoint) // gives context menu easy access to target peak/valley
            .style("position", "absolute")
            .style("left", e.layerX + 80 + "px") // layer does not take in scroll component so x and y stay within visible window
            .style("top", e.layerY + 50 + "px")
            .style("display", "block");
        }
      });

    /* --------------------------------------
        PEAKS AND VALLEYS
      -------------------------------------- */
    // NOTE!! these have to be in this syntax, not const () => {}  -- not sure why yet
    function dragStarted(d) {
      // close context menu if it's open
      contextMenu.style("display", "none");
      // Makes the radius of the valley/peak marker larger when selected to show user
      d3.select(this).raise().attr("r", 10);
    }

    function dragging(d) {
      const featureType = d3.select(this).attr("id");

      // sets static cursor coordinates to empty because marker already has coordinates when dragging
      setCursorLoc(["_ ", "_"]);
      // invert gives the location of the mouse based on the x and y domains
      d[0] = x.invert(d.x);
      d[1] = y.invert(d.y);

      /*
          To force circle to stay along data line, find index of x-coordinate in datapoints to then grab corresponding y-coordinate
          If this is skipped, user will be able to drag circle anywhere on graph, unrelated to data line.
        */
      const draggedIdx = dataToGraph.findIndex((x) => Number(x[0].toFixed(2)) === Number(d[0].toFixed(2)));
      console.log("3");
      const duplicates = checkDuplicates(selectedWell, peaks, valleys);
      // assigns circle node new x and y coordinates based off drag event
      if (featureType === "peak") {
        d3.select(this)
          .attr(
            "transform",
            "translate(" + x(d[0]) + "," + (y(dataToGraph[draggedIdx][1]) - 7) + ") rotate(180)"
          )
          .style("fill", (d) => {
            return duplicates[featureType].includes(d) ? "var(--curi-error-markers)" : "var(--curi-peaks)";
          })
          .attr("stroke", (d) => {
            return duplicates[featureType].includes(d) ? "var(--curi-error-markers)" : "var(--curi-peaks)";
          });
      } else {
        d3.select(this)
          .attr("transform", "translate(" + x(d[0]) + "," + (y(dataToGraph[draggedIdx][1]) + 7) + ")")
          .style("fill", (d) => {
            return duplicates[featureType].includes(d) ? "var(--curi-error-markers)" : "var(--curi-valleys)";
          })
          .attr("stroke", (d) => {
            return duplicates[featureType].includes(d) ? "var(--curi-error-markers)" : "var(--curi-valleys)";
          });
      }
      // update the focus text with current x and y data points as user drags marker
      focusText
        .html("[ " + d[0].toFixed(2) + ", " + dataToGraph[draggedIdx][1].toFixed(2) + " ]")
        .attr("x", x(d[0]) + 15)
        .attr("y", y(dataToGraph[draggedIdx][1]) - 20)
        .style("opacity", 1);
    }

    function dragEnded(d) {
      // Reduce marker radius and visual x/y markers once a user stops dragging.
      d3.select(this).attr("r", 6);
      focusText.style("opacity", 0);

      const featureType = d3.select(this).attr("id");
      // indexToReplace is the index of the selected peak or valley in the peaks/valley state arrays that need to be changed
      const indexToChange = d3.select(this).attr("indexToReplace");
      const newSelectedIndex = dataToGraph.findIndex(
        (coords) => Number(coords[0].toFixed(2)) === Number(x.invert(d.x).toFixed(2))
      );

      // Changing the x/y coordinates on the graph does not auto update the original array used to plot peaks and valleys so you need to update them separately
      const featureValues = JSON.parse(JSON.stringify(featureType === "peak" ? peaks : valleys));
      featureValues.splice(indexToChange, 1, newSelectedIndex);
      updateFeatures(featureType, featureValues);
    }

    const duplicates = checkDuplicates(selectedWell, peaks, valleys);

    // graph all the peak markers
    svg
      .selectAll("#waveformGraph")
      .data(filterFeature("peak", peaks, startTime, endTime, dataToGraph))
      .enter()
      .append("path")
      .attr("id", "peak")
      .attr("indexToReplace", (d) => peaks.indexOf(d)) // keep track of index in peaks array to splice later
      .attr("d", d3.symbol().type(d3.symbolTriangle).size(50))
      .attr("transform", (d) => {
        return "translate(" + x(dataToGraph[d][0]) + "," + (y(dataToGraph[d][1]) - 7) + ") rotate(180)";
      })
      .style("fill", (d) => {
        return duplicates.peak.includes(d) ? "var(--curi-error-markers)" : "var(--curi-peaks)";
      })
      .attr("stroke", (d) => {
        return duplicates.peak.includes(d) ? "var(--curi-error-markers)" : "var(--curi-peaks)";
      })
      .style("cursor", "pointer")
      .style("display", (d) => {
        // only display them inside windowed analysis times
        const xTime = dataToGraph[d][0];
        return xTime > xMax || xTime < xMin ? "none" : null;
      })
      .on("contextmenu", (e, i) => {
        e.preventDefault();
        setMenuItems(contextMenuItems.moveDelete);
        contextMenu
          .attr("target", i) // gives context menu easy access to target peak/valley
          .attr("type", "peak")
          .style("position", "absolute")
          .style("left", e.layerX + 80 + "px") // layer does not take in scroll component so x and y stay within visible window
          .style("top", e.layerY + 50 + "px")
          .style("display", "block");
      })
      .call(d3.drag().on("start", dragStarted).on("drag", dragging).on("end", dragEnded));

    // graph all the valley markers
    svg
      .selectAll("#waveformGraph")
      .data(filterFeature("valleys", valleys, startTime, endTime, dataToGraph))
      .enter()
      .append("path")
      .attr("id", "valley")
      .attr("indexToReplace", (d) => valleys.indexOf(d)) // keep track of index in valleys array to splice later
      .attr("d", d3.symbol().type(d3.symbolTriangle).size(50))
      .attr("transform", (d) => {
        return "translate(" + x(dataToGraph[d][0]) + "," + (y(dataToGraph[d][1]) + 7) + ")";
      })
      .style("fill", (d) => {
        return duplicates.valley.includes(d) ? "var(--curi-error-markers)" : "var(--curi-valleys)";
      })
      .attr("stroke", (d) => {
        return duplicates.valley.includes(d) ? "var(--curi-error-markers)" : "var(--curi-valleys)";
      })
      .style("cursor", "pointer")
      .style("display", (d) => {
        // only display them inside windowed analysis times
        const xTime = dataToGraph[d][0];
        return xTime > xMax || xTime < xMin ? "none" : null;
      })
      .on("contextmenu", (e, i) => {
        e.preventDefault();
        setMenuItems(contextMenuItems.moveDelete);
        contextMenu
          .attr("target", i) // gives context menu easy access to target peak/valley
          .attr("type", "valley")
          .style("position", "absolute")
          .style("left", e.layerX + 80 + "px") // layer does not take in scroll component so x and y stay within visible window
          .style("top", e.layerY + 50 + "px")
          .style("display", "block");
      })
      .call(d3.drag().on("start", dragStarted).on("drag", dragging).on("end", dragEnded));

    /* --------------------------------------
        PEAKS/VALLEYS THRESHOLD LINES
      -------------------------------------- */
    // ensure you can't move a line outside of window bounds
    function getCorrectY(newY) {
      return Math.min(Math.max(newY, y(yMax + yRange)), y(yMin - yRange));
    }
<<<<<<< HEAD

=======
>>>>>>> b3b9f2be
    const pivotLineDrag = d3
      .drag()
      .on("start", function () {
        // close context menu if it's open
        contextMenu.style("display", "none");
        // increase stroke width when selected and dragging
        d3.select(this).attr("stroke-width", 5);
      })
      .on("drag", function (d) {
        const yPosition = getCorrectY(d.y);

        // set new y for marker
        d3.select(this).attr("cy", yPosition);

        // set new y for line
        const id = d3.select(this).attr("id");
        const elementName = id.includes("peak") ? "#peakLine" : "#valleyLine";
        const yId = id.includes("1") ? "y1" : "y2";
        d3.select(elementName).attr(yId, yPosition);
      })
      .on("end", function (d) {
        // decrease stroke width when unselected and dropped
        d3.select(this).attr("stroke-width", 2);

        const id = d3.select(this).attr("id");

        const elementName = id.includes("peak") ? "#peakLine" : "#valleyLine";
        // need to invert to make calculation compatible with dataToGraph
        const y1 = y.invert(d3.select(elementName).attr("y1"));
        const y2 = y.invert(d3.select(elementName).attr("y2"));

        setLineCalculationVariables(id, y1, y2);
        // decrease stroke width when unselected and dropped
        d3.select(this).attr("stroke-width", 2);
      });

    const moveLineUpDown = d3
      .drag()
      .on("start", function (d) {
        // close context menu if it's open
        contextMenu.style("display", "none");
        // increase stroke width when selected and dragging
        d3.select(this).attr("stroke-width", 5);
        // set y pos where the line was grabbed at
        d3.select(this).attr("prevGrabY", d.y);
      })
      .on("drag", function (d) {
        const id = d3.select(this).attr("id");
        // Get y value of line before the dragging happened
        const prevGrabY = d3.select(this).attr("prevGrabY");
        const changeInY = d.y - prevGrabY;

        const expectedNewY1 = parseFloat(d3.select(this).attr("y1")) + changeInY;
        const expectedNewY2 = parseFloat(d3.select(this).attr("y2")) + changeInY;
        const newY1 = getCorrectY(expectedNewY1);
        const newY2 = getCorrectY(expectedNewY2);

        // if these values don't match, then one of the endpoints of the lines went OOB and no updates should be performed
        if (newY1 === expectedNewY1 && newY2 === expectedNewY2) {
          const prefix = id.includes("peak") ? "peak" : "valley";
          d3.select(this).attr("y1", newY1);
          d3.select(this).attr("y2", newY2);
          d3.select(this).attr("prevGrabY", d.y);
          // set the y variables to prevent the lines from "floating" away from pointer
          d3.select(`#${prefix}LineY1Marker`).attr("cy", newY1);
          d3.select(`#${prefix}LineY2Marker`).attr("cy", newY2);
        }
      })
      .on("end", function () {
        const id = d3.select(this).attr("id");
        d3.select(this).attr("stroke-width", 2);
        const y1 = y.invert(d3.select(this).attr("y1"));
        const y2 = y.invert(d3.select(this).attr("y2"));
        setLineCalculationVariables(id, y1, y2);
      });

    const { minPeaks, maxValleys } = peakValleyWindows[selectedWell];
    // draggable windowed peaks line
    const peakThresholdLine = svg
      .append("line")
      .attr("id", "peakLine")
      .attr("x1", x(startTime))
      .attr("y1", y(peakY1[wellIdx]))
      .attr("x2", x(endTime))
      .attr("y2", y(peakY2[wellIdx]))
      .attr("stroke-width", 2)
      .attr("stroke", "var(--curi-peaks)")
      .style("cursor", "pointer")
      .call(moveLineUpDown);

    // this offset is used to shift the peak/valley threshold endpoint markers slightly inward so they
    // don't sit directly underneath window bound lines. The offset factor used here was chosen arbitrarily.
    // Could probably do this a better way
    const offsetFactor = 100;
    const endpointMarkerOffset = (endTime - startTime) / offsetFactor;

    const peaksY1 = appendPeakValleyMarkers(
      "peakLineY1Marker",
      "peakLine",
      startTime + endpointMarkerOffset,
      peakY1[wellIdx],
      "var(--curi-peaks)"
    );
    const peaksY2 = appendPeakValleyMarkers(
      "peakLineY2Marker",
      "peakLine",
      endTime - endpointMarkerOffset,
      peakY2[wellIdx],
      "var(--curi-peaks)"
    );
    // remove peaks line if no peaks are found
    if (!minPeaks) {
      peakThresholdLine.attr("display", "none");
      peaksY1.attr("display", "none");
      peaksY2.attr("display", "none");
    }
    // dragable windowed valleys line
    const valleyThresholdLine = svg
      .append("line")
      .attr("id", "valleyLine")
      .attr("x1", x(startTime))
      .attr("y1", y(valleyY1[wellIdx]))
      .attr("x2", x(endTime))
      .attr("y2", y(valleyY2[wellIdx]))
      .attr("stroke-width", 2)
      .attr("stroke", "var(--curi-valleys)")
      .style("cursor", "pointer")
      .call(moveLineUpDown);
    const valleysY1 = appendPeakValleyMarkers(
      "valleyLineY1Marker",
      "peakLine",
      startTime + endpointMarkerOffset,
      valleyY1[wellIdx],
      "var(--curi-valleys)"
    );
    const valleysY2 = appendPeakValleyMarkers(
      "valleyLineY2Marker",
      "peakLine",
      endTime - endpointMarkerOffset,
      valleyY2[wellIdx],
      "var(--curi-valleys)"
    );
    // remove valleys line if no valleys are found
    if (!maxValleys) {
      valleyThresholdLine.attr("display", "none");
      valleysY1.attr("display", "none");
      valleysY2.attr("display", "none");
    }

    /* --------------------------------------
        WINDOW START AND END TIME LINES
      -------------------------------------- */
    const timeLineDrag = d3
      .drag()
      .on("start", function () {
        // close context menu if it's open
        contextMenu.style("display", "none");
        // increase stroke width when selected and dragging
        d3.select(this).attr("stroke-width", 6);
      })
      .on("drag", function (d) {
        const time = d3.select(this).attr("id");
        const startingPos = startTimeLine.attr("x1");
        const endPos = endTimeLine.attr("x1");

        // ensure you can't move a line outside of window bounds
        let xPosition = Math.min(Math.max(d.x, 0), dynamicWidth);
        // ensure start time cannot go above end time and vice versa
        xPosition = time === "startTime" ? Math.min(xPosition, endPos) : Math.max(xPosition, startingPos);

        const attrName = time === "startTime" ? "x1" : "x2";
        // update peaks and valley windows to only be within the windowed analysis window
        peakThresholdLine.attr(attrName, xPosition);
        valleyThresholdLine.attr(attrName, xPosition);

        // assign new x values
        d3.select(this).attr("x1", xPosition).attr("x2", xPosition);

        // adjust rectangle fill to new adjusted width
        windowedAnalysisFill.attr("x", startingPos).attr("width", endPos - startingPos);
      })
      .on("end", function () {
        // save adjusted time to pass up to parent component to use across all wells
        // fix to two decimal places, otherwise GET /jobs/waveform-data will error
        const time = d3.select(this).attr("id");
        const xPosition = d3.select(this).attr("x1");
        const newTimeSec = parseFloat(x.invert(xPosition).toFixed(2));

        updateStartEndTimes({ [time]: newTimeSec });
        // update peaks and valley windows to only be within the windowed analysis window
        const attrName = time === "startTime" ? "x1" : "x2";
        peakThresholdLine.attr(attrName, xPosition);
        valleyThresholdLine.attr(attrName, xPosition);

        // descrease stroke width when unselected and dropped
        d3.select(this).attr("stroke-width", 5);
      });

    // start of window analysis line
    const startTimeLine = svg
      .append("line")
      .attr("id", "startTime")
      .attr("x1", initialStartTime)
      .attr("y1", 0)
      .attr("x2", initialStartTime)
      .attr("y2", dynamicHeight)
      .attr("stroke-width", 5)
      .attr("stroke", "black")
      .style("cursor", "pointer")
      .call(timeLineDrag);
    // end of window analysis line
    const endTimeLine = svg
      .append("line")
      .attr("id", "endTime")
      .attr("x1", initialEndTime)
      .attr("y1", 0)
      .attr("x2", initialEndTime)
      .attr("y2", dynamicHeight)
      .attr("stroke-width", 5)
      .attr("stroke", "black")
      .style("cursor", "pointer")
      .call(timeLineDrag);

    /* --------------------------------------
        BLOCKERS (just top blocker for now)
      -------------------------------------- */
    svg
      .append("rect")
      .attr("x", -10)
      .attr("y", -margin.top)
      .attr("width", dynamicWidth + 15)
      .attr("height", margin.top)
      .attr("fill", "white")
      .style("overflow", "hidden");
  };

  const contextMenuClick = ({ target }) => {
    const contextMenu = d3.select("#contextmenu");
    const stringNode = contextMenu.attr("target");
    const targetIdx = parseFloat(stringNode);
    if (target.id === "Delete") {
      const peakValley = contextMenu.attr("type");
      deletePeakValley(peakValley, targetIdx);
    } else if (target.id === "Move") {
      const peakValley = contextMenu.attr("type");

      const idxToChange = (peakValley === "peak" ? peaks : valleys).indexOf(targetIdx);

      setSelectedMarkerToMove({
        type: peakValley,
        idx: idxToChange,
      });
    } else {
      const peakValley = target.id === "Add Peak" ? "peak" : "valley";
      addPeakValley(peakValley, targetIdx);
    }
    contextMenu.style("display", "none");
  };

  const movePeakValley = (keyCode) => {
    const { type, idx } = selectedMarkerToMove;

    // Tanner (5/25/23): Currently assuming that only 37 and 39 will be passed in
    const shiftAmount = keyCode === 37 ? -1 : 1;
    const featureValues = JSON.parse(JSON.stringify(featureType === "peak" ? peaks : valleys));
    const idxVal = featureValues[idx];
    featureValues.splice(idx, 1, (idxVal += shiftAmount));
    updateFeatures(type, featureValues);
  };

  const handleZoomIn = (axis) => {
    if (axis === "x") {
      const newFactor = xZoomFactor * 1.5;
      setXZoomFactor(newFactor);
    } else {
      const newFactor = yZoomFactor * 1.5;
      setYZoomFactor(newFactor);
    }
  };

  const handleZoomOut = (axis) => {
    // ensure max zoom out is initial render size because entire waveform will be in view, so there shouldn't be a need for it.
    if (axis === "x" && xZoomFactor != 1) {
      const newFactor = xZoomFactor / 1.5;
      setXZoomFactor(newFactor);
    } else if (yZoomFactor != 1) {
      const newFactor = yZoomFactor / 1.5;
      setYZoomFactor(newFactor);
    }
  };

  const setLineCalculationVariables = (id, y1, y2) => {
    if (id.includes("peak")) {
      assignNewArr(peakY1, y1, setPeakY1);
      assignNewArr(peakY2, y2, setPeakY2);
    } else {
      assignNewArr(valleyY1, y1, setValleyY1);
      assignNewArr(valleyY2, y2, setValleyY2);
    }
  };
  const getFeatureAlertMessage = () => {
    const [peaks, valleys] = editablePeaksValleys[selectedWellInfo.selectedWell];
    if (peaks.length === 0 && valleys.length === 0) return "No peaks or valleys detected";
    if (peaks.length === 0) return "No peaks detected";
    if (valleys.length === 0) return "No valleys detected";
    return null;
  };

  return (
    <>
      <YAxisContainer>
        <YAxisLabel>Active Twitch Force (uN)</YAxisLabel>
        <ZoomWidget size={"20px"} zoomIn={() => handleZoomIn("y")} zoomOut={() => handleZoomOut("y")} />
      </YAxisContainer>
      <ColumnContainer>
        <ToolbarContainer>
<<<<<<< HEAD
=======
          <NoFeaturesAlert>{getFeatureAlertMessage()}</NoFeaturesAlert>
>>>>>>> b3b9f2be
          <ChangelogLabel onClick={changelogActions.open}>View Changelog</ChangelogLabel>
          <HowTo>
            Edit Peaks / Valleys{" "}
            <Tooltip
              title={
                <TooltipText>
                  <li>
                    Move:
                    <br />
                    Click and drag markers along the waveform line. Or right click to use arrow keys.
                  </li>
                  <li>
                    Add:
                    <br />
                    Right-click along waveform line for placemenet.
                  </li>
                  <li>
                    Delete:
                    <br />
                    Right-click directly on marker.
                  </li>
                  <li>
                    Window:
                    <br />
                    Drag orange and green horizontal lines to filter minimum peaks and maximum valleys.
                  </li>
                </TooltipText>
              }
            >
              <InfoOutlinedIcon sx={{ "&:hover": { color: "var(--teal-green)", cursor: "pointer" } }} />
            </Tooltip>
          </HowTo>
          <ButtonWidget
            label="Undo"
            width="80px"
            height="30px"
            fontSize={15}
            borderRadius="5px"
            clickFn={changelogActions.undo}
          />
          <ButtonWidget
            label="Reset"
            width="80px"
            height="30px"
            left="5px"
            fontSize={15}
            borderRadius="5px"
            clickFn={changelogActions.reset}
          />
          <ButtonWidget
            label="Save"
            width="80px"
            height="30px"
            left="10px"
            fontSize={15}
            borderRadius="5px"
            clickFn={changelogActions.save}
          />
        </ToolbarContainer>
        <Container id="scrollableContainer">
          <div id="waveformGraph" />
        </Container>
        <XAxisContainer>
          <Legend>
            <table>
              <tbody>
                <tr>
                  <td>
                    <Triangle type="peak" direction="top" />
                    Peaks
                  </td>
                  <td>
                    <LineColor type="peak" />
                    Peak Detection Limit
                  </td>
                  <td>
                    <LineAdjuster type="peak" />
                    Peak Limit Adjuster
                  </td>
                  <td>
                    <Triangle type="valley" direction="bottom" />
                    Valleys
                  </td>
                  <td>
                    <LineColor type="valley" />
                    Valley Limiter
                  </td>
                  <td>
                    <LineAdjuster type="valley" />
                    Valley Limit Adjuster
                  </td>
                  <td>
                    <ToRowComponent>
                      <Triangle type="error" direction="top" />
                      <Triangle type="error" direction="bottom" />
                    </ToRowComponent>
                    Duplicate Valley or Peak
                  </td>
                </tr>
              </tbody>
            </table>
          </Legend>
          <ToRowComponent>
            <XAxisLabel>Time (seconds)</XAxisLabel>
            <ZoomWidget size={"20px"} zoomIn={() => handleZoomIn("x")} zoomOut={() => handleZoomOut("x")} />
          </ToRowComponent>
          <CursorLocLabel>
            Cursor: [ {cursorLoc[0]}, {cursorLoc[1]} ]
          </CursorLocLabel>
        </XAxisContainer>
      </ColumnContainer>
      <ContextMenuContainer id="contextmenu">
        {menuItems.map((item) => {
          return (
            <MenuItem id={item} key={item} onClick={contextMenuClick}>
              {item}
            </MenuItem>
          );
        })}
      </ContextMenuContainer>
    </>
  );
}<|MERGE_RESOLUTION|>--- conflicted
+++ resolved
@@ -59,10 +59,6 @@
 
 const XAxisContainer = styled.div`
   position: relative;
-<<<<<<< HEAD
-=======
-  height: 16%;
->>>>>>> b3b9f2be
   width: 100%;
   margin-top: 14px;
   margin-bottom: -9px;
@@ -647,10 +643,7 @@
     function getCorrectY(newY) {
       return Math.min(Math.max(newY, y(yMax + yRange)), y(yMin - yRange));
     }
-<<<<<<< HEAD
-
-=======
->>>>>>> b3b9f2be
+
     const pivotLineDrag = d3
       .drag()
       .on("start", function () {
@@ -967,10 +960,7 @@
       </YAxisContainer>
       <ColumnContainer>
         <ToolbarContainer>
-<<<<<<< HEAD
-=======
           <NoFeaturesAlert>{getFeatureAlertMessage()}</NoFeaturesAlert>
->>>>>>> b3b9f2be
           <ChangelogLabel onClick={changelogActions.open}>View Changelog</ChangelogLabel>
           <HowTo>
             Edit Peaks / Valleys{" "}

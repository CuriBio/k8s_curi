--- conflicted
+++ resolved
@@ -1153,17 +1153,10 @@
               </tbody>
             </table>
           </Legend>
-<<<<<<< HEAD
           <ToRowComponent>
             <XAxisLabel>Time (seconds)</XAxisLabel>
             <ZoomWidget size={"20px"} zoomIn={() => handleZoomIn("x")} zoomOut={() => handleZoomOut("x")} />
           </ToRowComponent>
-=======
-          <XAxisZoomContainer>
-            <XAxisLabel>Time (seconds)</XAxisLabel>
-            <ZoomWidget size={"20px"} zoomIn={() => handleZoomIn("x")} zoomOut={() => handleZoomOut("x")} />
-          </XAxisZoomContainer>
->>>>>>> 268cd239
           <CursorLocLabel>
             Cursor: [ {cursorLoc[0]}, {cursorLoc[1]} ]
           </CursorLocLabel>

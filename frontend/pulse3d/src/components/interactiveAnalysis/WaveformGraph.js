--- conflicted
+++ resolved
@@ -225,11 +225,7 @@
     const newEntries = JSON.parse(JSON.stringify(editablePeaksValleys));
     const featureIdx = featureType === "peak" ? 0 : 1;
     newEntries[selectedWell][featureIdx] = newFeatureValues;
-<<<<<<< HEAD
-    setEditablePeaksValleys(newEntries);
-=======
     setEditablePeaksValleys({ ...newEntries });
->>>>>>> ec93e11c
   };
 
   const updateStartEndTimes = (newStartEndTimes) => {
@@ -558,11 +554,7 @@
       );
 
       // Changing the x/y coordinates on the graph does not auto update the original array used to plot peaks and valleys so you need to update them separately
-<<<<<<< HEAD
-      const featureValues = featureType === "peak" ? peaks : valleys;
-=======
       const featureValues = JSON.parse(JSON.stringify(featureType === "peak" ? peaks : valleys));
->>>>>>> ec93e11c
       featureValues.splice(indexToChange, 1, newSelectedIndex);
       updateFeatures(featureType, featureValues);
     }
@@ -913,11 +905,7 @@
 
     // Tanner (5/25/23): Currently assuming that only 37 and 39 will be passed in
     const shiftAmount = keyCode === 37 ? -1 : 1;
-<<<<<<< HEAD
-    const featureValues = type === "peak" ? peaks : valleys;
-=======
     const featureValues = JSON.parse(JSON.stringify(featureType === "peak" ? peaks : valleys));
->>>>>>> ec93e11c
     const idxVal = featureValues[idx];
     featureValues.splice(idx, 1, (idxVal += shiftAmount));
     updateFeatures(type, featureValues);
@@ -969,10 +957,7 @@
       </YAxisContainer>
       <ColumnContainer>
         <ToolbarContainer>
-<<<<<<< HEAD
           <NoFeaturesAlert>{getFeatureAlertMessage()}</NoFeaturesAlert>
-=======
->>>>>>> ec93e11c
           <ChangelogLabel onClick={changelogActions.open}>View Changelog</ChangelogLabel>
           <HowTo>
             Edit Peaks / Valleys{" "}

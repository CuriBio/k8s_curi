import { useEffect, useState } from "react";
import { getPeaksValleysFromTable, getWaveformCoordsFromTable, getTableFromParquet } from "@/utils/generic";

export const useWaveformData = (url) => {
  const [waveformData, setWaveformData] = useState([]);
  const [featureIndicies, setFeatureIndicies] = useState([]);
  const [error, setError] = useState(false);
  const [loading, setLoading] = useState(true);

  const parseParquetData = async (data, tableFn, normalizeYAxis) => {
    const table = await getTableFromParquet(Object.values(JSON.parse(data)));
    return await tableFn(table, normalizeYAxis);
  };

  const getData = async () => {
    try {
      const response = await fetch(url);

      if (response.status !== 200) setError(true);
      else {
        const { peaksValleysData, normalizeYAxis, timeForceData } = await response.json();

        const featuresForWells = await parseParquetData(peaksValleysData, getPeaksValleysFromTable);
        const coordinates = await parseParquetData(timeForceData, getWaveformCoordsFromTable, normalizeYAxis);

        setWaveformData(coordinates);
        setFeatureIndicies(featuresForWells);
        setLoading(false);
      }
    } catch (e) {
<<<<<<< HEAD
      console.log("ERROR getting waveform data");
=======
      console.log("ERROR getting waveform data: ", e);
>>>>>>> 6c8ce4c6
      setError(true);
    }
  };

  useEffect(() => {
    getData();
  }, [url]);

  return { waveformData, featureIndicies, getErrorState: error, getLoadingState: loading };
};<|MERGE_RESOLUTION|>--- conflicted
+++ resolved
@@ -28,11 +28,7 @@
         setLoading(false);
       }
     } catch (e) {
-<<<<<<< HEAD
-      console.log("ERROR getting waveform data");
-=======
       console.log("ERROR getting waveform data: ", e);
->>>>>>> 6c8ce4c6
       setError(true);
     }
   };

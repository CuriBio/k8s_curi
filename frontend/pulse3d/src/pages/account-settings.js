--- conflicted
+++ resolved
@@ -4,19 +4,9 @@
 import styled from "styled-components";
 import UsageWidgetFull from "@/components/account/UsageWidgetFull";
 import AdminAccountOptions from "@/components/account/AdminAccountOptions";
-<<<<<<< HEAD
 import { UploadsContext } from "@/pages/_app";
 import ButtonWidget from "@/components/basicWidgets/ButtonWidget";
 import PasswordForm from "@/components/account/PasswordForm";
-=======
-import AnalysisParamContainer from "@/components/uploadForm/AnalysisParamContainer";
-import DropDownWidget from "@/components/basicWidgets/DropDownWidget";
-import { UploadsContext } from "@/pages/_app";
-import ButtonWidget from "@/components/basicWidgets/ButtonWidget";
-import PasswordForm from "@/components/account/PasswordForm";
-import semverGte from "semver/functions/gte";
-import { getMinP3dVersionForProduct } from "@/utils/generic";
->>>>>>> 59af71d9
 import UserPreferences from "@/components/account/UserPreferences";
 
 const BackgroundContainer = styled.div`
@@ -120,7 +110,7 @@
   const [passwords, setPasswords] = useState({ password1: "", password2: "" });
 
   const isAdminAccount = accountType === "admin";
-  const isPasswordAccount = loginType === "password"
+  const isPasswordAccount = loginType === "password";
 
   useEffect(() => {
     if (usageQuota && usageQuota.limits && usageQuota.current) {
@@ -181,7 +171,6 @@
   return (
     <BackgroundContainer>
       <Header>Account Settings</Header>
-<<<<<<< HEAD
       {isPasswordAccount && (
         <SubsectionContainer>
           <Subheader>Change Password</Subheader>
@@ -215,49 +204,6 @@
               />
             </ButtonContainer>
           </SubSectionBody>
-=======
-      <SubsectionContainer>
-        <Subheader>Change Password</Subheader>
-        <SubSectionBody>
-          <PasswordContainer>
-            <PasswordForm
-              password1={passwords.password1}
-              password2={passwords.password2}
-              onChangePassword={onChangePassword}
-              setErrorMsg={setErrorMsg}
-            ></PasswordForm>
-          </PasswordContainer>
-          <ButtonContainer>
-            {passwordUpdateSuccess && <SuccessText>Update Successful!</SuccessText>}
-            {errorMsg && <ErrorText role="errorMsg">{errorMsg}</ErrorText>}
-            <ButtonWidget
-              width="150px"
-              height="40px"
-              position="relative"
-              borderRadius="3px"
-              label="Save"
-              backgroundColor={
-                inProgress.password ||
-                !(isEmpty(errorMsg) && !isEmpty(passwords.password1) && !isEmpty(passwords.password2))
-                  ? "var(--dark-gray)"
-                  : "var(--dark-blue)"
-              }
-              inProgress={inProgress.password}
-              disabled={inProgress.password}
-              clickFn={saveNewPassword}
-            />
-          </ButtonContainer>
-        </SubSectionBody>
-      </SubsectionContainer>
-      {!isAdminAccount && (
-        <SubsectionContainer>
-          <UserPreferences
-            pulse3dVersions={pulse3dVersions}
-            metaPulse3dVersions={metaPulse3dVersions}
-            productPage={productPage}
-            preferences={preferences}
-          />
->>>>>>> 59af71d9
         </SubsectionContainer>
       )}
       {!isAdminAccount && (

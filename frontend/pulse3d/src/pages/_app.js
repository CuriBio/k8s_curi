import "../styles/globals.css";
import "@fontsource/mulish";
import Layout from "@/components/layouts/Layout";
import { createTheme, ThemeProvider } from "@mui/material/styles";
import { useEffect, createContext, useState } from "react";
import { useRouter } from "next/router";
import ModalWidget from "@/components/basicWidgets/ModalWidget";

/*
  This theme is to be used with materialUI components
  More colors can be added if desired.
  Colors need to be lable specific to what material UI expects otherwise it will error in tests
*/
const MUItheme = createTheme({
  palette: {
    primary: {
      // dark blue
      main: "rgb(0, 38, 62)",
    },
    secondary: {
      // teal green
      main: "rgb(25, 172, 138)",
    },
  },
});

export const AuthContext = createContext();

const availablePages = {
  user: ["/uploads", "/upload-form", "/account"],
  admin: ["/uploads", "/new-user", "/users-info"],
};

function Pulse({ Component, pageProps }) {
  const getLayout = Component.getLayout || ((page) => page);
  const router = useRouter();
  const [accountType, setAccountType] = useState();
  const [showLoggedOutAlert, setLoggedOutAlert] = useState(false);
  const [usageQuota, setUsageQuota] = useState();

  let swInterval = null;
  // register the SW once
  useEffect(() => {
    if ("serviceWorker" in navigator) {
      // env vars need to be set here because service worker does not have access to node process
      navigator.serviceWorker
        .register(
          `/serviceWorker.js?pulse3d_url=${process.env.NEXT_PUBLIC_PULSE3D_URL}&users_url=${process.env.NEXT_PUBLIC_USERS_URL}`,
          { type: "module" }
        )
        .then(navigator.serviceWorker.ready)
        .then(() => sendSWMessage())
        .catch((e) => console.log("SERVICE WORKER ERROR: ", e));

      navigator.serviceWorker.addEventListener("message", ({ data }) => {
        /* --------------------
        Current messages received:

        auth check: {isLoggedIn: bool, accountType: str, routerPathname: str, usageQuota: obj}
        logout: {logout: bool}
        usage: {uploads_reached: bool, jobs_reached: bool}
        ---------------------*/

        // might need auth check to include actual fetch request in SW to check token status if this becomes a problem
        // will not use the correct pathname if directly accessing router.pathname
        const currentPage = data.routerPathname;
        // this prevents the inactivity from popping up when a user is already on the login page or verified page
        // do this with multiple messages
        if (data.usageQuota) setUsageQuota(data.usageQuota);

        if (data.logout && currentPage && currentPage !== "/verify" && currentPage !== "/login") {
          setLoggedOutAlert(true);
        } else if (data.isLoggedIn) {
          // the router pathname is sent to the SW and then sent back here since for some reason this message handler
          setAccountType(data.accountType);
          // if logged in and on a page that shouldn't be accessed, or on the login page, redirect to home page (currently /uploads)
          // TODO Tanner (8/23/22): this probably isn't the best solution for redirecting to other pages. Should look into a better way to do this
          if (currentPage === "/login" || !availablePages[data.accountType].includes(currentPage)) {
            router.replace("/uploads", undefined, { shallow: true });
          }
<<<<<<< HEAD
        } else if (currentPage !== "/login" && currentPage !== "/verify") {
=======
        } else if (!data.isLoggedIn && currentPage !== "/login" && currentPage !== "/verify") {
          setAccountType(data.accountType);
>>>>>>> 27a7b6f7
          // always redirect to login page if not logged in and not an account verification
          // protects unauthorized page access
          router.replace("/login", undefined, { shallow: true });
        }
      });
    }
  }, []);

  // whenever the page updates, sends message to SW (if active) to check if a user is logged in
  useEffect(() => {
    sendSWMessage();

    // start pinging SW if not on login page to keep alive
    if (!router.pathname.includes("login")) keepSWALive();
    // clear on teardown/page redirections
    return () => clearInterval(swInterval);
  }, [router.pathname]);

  const sendSWMessage = () => {
    if ("serviceWorker" in navigator) {
      navigator.serviceWorker.ready.then((registration) => {
        registration.active.postMessage({
          msgType: "authCheck",
          routerPathname: router.pathname,
        });
      });
    }
  };

  const keepSWALive = () => {
    if ("serviceWorker" in navigator) {
      navigator.serviceWorker.ready.then((registration) => {
        swInterval = setInterval(
          () =>
            registration.active.postMessage({
              msgType: "stayAlive",
            }),
          20e3
        );
      });
    }
  };

  return (
    <ThemeProvider theme={MUItheme}>
      <AuthContext.Provider value={{ accountType, usageQuota }}>
        <Layout>
          <ModalWidget
            open={showLoggedOutAlert}
            closeModal={() => {
              setLoggedOutAlert(false);
              router.replace("/login", undefined, { shallow: true });
            }}
            header="Attention"
            labels={["You have been logged out due to inactivity"]}
          />
          {getLayout(<Component {...pageProps} />, pageProps.data)}
        </Layout>
      </AuthContext.Provider>
    </ThemeProvider>
  );
}

export default Pulse;<|MERGE_RESOLUTION|>--- conflicted
+++ resolved
@@ -78,12 +78,8 @@
           if (currentPage === "/login" || !availablePages[data.accountType].includes(currentPage)) {
             router.replace("/uploads", undefined, { shallow: true });
           }
-<<<<<<< HEAD
-        } else if (currentPage !== "/login" && currentPage !== "/verify") {
-=======
         } else if (!data.isLoggedIn && currentPage !== "/login" && currentPage !== "/verify") {
           setAccountType(data.accountType);
->>>>>>> 27a7b6f7
           // always redirect to login page if not logged in and not an account verification
           // protects unauthorized page access
           router.replace("/login", undefined, { shallow: true });

import DashboardLayout from "@/components/layouts/DashboardLayout";
import { useState, useEffect } from "react";
import styled from "styled-components";
import DataTable from "react-data-table-component";
import UsersActionSelector from "@/components/table/UsersActionsSelector";
import FilterHeader from "@/components/table/FilterHeader";
import CircularSpinner from "@/components/basicWidgets/CircularSpinner";

const columns = [
  {
    name: "Name",
    selector: (row) => row.name,
  },
  {
    name: "Email",
    selector: (row) => row.email,
  },
  {
    name: "Date Created",
    selector: (row) => formatDateTime(row.created_at),
  },
  {
    name: "Last Login",
    selector: (row) => formatDateTime(row.last_login),
  },
  {
    name: "Status",
    selector: (row) => (row.suspended ? "Inactive" : "Active"),
  },
];

// These can be overridden on a col-by-col basis by setting a value in an  obj in the columns array above
const columnProperties = {
  center: false,
  sortable: true,
};
const customStyles = {
  headRow: {
    style: {
      backgroundColor: "var(--dark-blue)",
      color: "white",
    },
  },
  subHeader: {
    style: {
      backgroundColor: "var(--dark-blue)",
    },
  },
};

const conditionalRowStyles = [
  {
    when: (row) => row.suspended === true,
    style: {
      color: "var(--dark-gray  )",
    },
  },
  {
    when: (row) => row.suspended === false,
    style: {
      color: "var(--teal-green)",
    },
  },
];
const filterBoxstyles = [
  { position: "relative", left: "35px", width: "10vw" },
  { position: "relative", left: "139px", width: "10vw" },
  { position: "relative", left: "243px", width: "10vw" },
  { position: "relative", left: "342px", width: "10vw" },
];

const PageContainer = styled.div`
  width: 85%;
`;

const Container = styled.div`
  position: relative;
  margin: 0% 3% 3% 3%;
  margin-top: 1rem;
  box-shadow: 0px 5px 5px -3px rgb(0 0 0 / 30%), 0px 8px 10px 1px rgb(0 0 0 / 20%),
    0px 3px 14px 2px rgb(0 0 0 / 12%);
`;

const SpinnerContainer = styled.div`
  margin: 50px;
`;

const formatDateTime = (datetime) => {
  if (datetime)
    return new Date(datetime + "Z").toLocaleDateString(undefined, {
      hour: "numeric",
      minute: "numeric",
    });
  else {
    const now = new Date();
    const datetime =
      now.getFullYear() +
      "-" +
      (now.getMonth() + 1) +
      "-" +
      now.getDate() +
      "-" +
      now.getHours() +
      now.getMinutes() +
      now.getSeconds();
    return datetime;
  }
};
export default function UserInfo() {
  const [displayData, setDisplayData] = useState([]);
  const [filterString, setFilterString] = useState("");
  const [filtercolumn, setFilterColumn] = useState("");
  const [usersData, setUsersData] = useState([]);
  const [loading, setLoading] = useState(true);
  const getAllUsers = async () => {
    try {
      const response = await fetch(`${process.env.NEXT_PUBLIC_USERS_URL}/`);
      if (response && response.status === 200) {
        const usersJson = await response.json();
        setUsersData(usersJson);
        setDisplayData(usersJson);
        setLoading(false);
      }
    } catch (e) {
      console.log("ERROR fetching all users info");
    }
  };
  //gets users at load
  useEffect(() => {
    getAllUsers();
  }, []);

  //when user data changes make sure to refilter the results
  useEffect(() => {
    if (usersData.length > 0 && filtercolumn.length > 0) {
      const newList = usersData.filter((user) => user[toUserField[filtercolumn]].includes(filterString));
      setDisplayData(newList);
    }
  }, [usersData]);

  const toUserField = {
    Name: "name",
    Email: "email",
    "Date Created": "created_at",
    "Last Login": "last_login",
  };
  //when filter string changes refilter results
  useEffect(() => {
    const newList = usersData.filter((user) => {
      //if the column containes date data
<<<<<<< HEAD
      return formatDateTime(user[toUserField[filtercolumn]])
        .toLocaleLowerCase()
        .includes(filterString.toLocaleLowerCase());
=======
      if (["Date Created", "Last Login"].includes(filtercolumn)) {
        return formatDateTime(user[toUserField[filtercolumn]])
          .toLocaleLowerCase()
          .includes(filterString.toLocaleLowerCase());
      } else {
        return user[toUserField[filtercolumn]].toLocaleLowerCase().includes(filterString.toLocaleLowerCase());
      }
>>>>>>> 9fe5256f
    });
    setDisplayData(newList);
  }, [filterString]);

  const ExpandedComponent = ({ data }) => (
    <UsersActionSelector data={data} getAllUsers={getAllUsers} setUsersData={setUsersData} />
  );
  return (
    <>
      <PageContainer>
        <Container>
          <DataTable
            columns={columns.map((e) => {
              return {
                ...columnProperties,
                ...e,
              };
            })}
            data={displayData}
            customStyles={customStyles}
            expandableRows
            expandableRowsComponent={ExpandedComponent}
            conditionalRowStyles={conditionalRowStyles}
            pagination
            defaultSortFieldId={5}
            progressPending={loading}
            progressComponent={
              <SpinnerContainer>
                <CircularSpinner size={200} color={"secondary"} />
              </SpinnerContainer>
            }
            subHeader
            subHeaderComponent={
              <FilterHeader
<<<<<<< HEAD
                columns={["Name", "Email", "Date Created", "Last Loggedin"]}
=======
                columns={["Name", "Email", "Date Created", "Last Login"]}
>>>>>>> 9fe5256f
                setFilterString={setFilterString}
                setFilterColumn={setFilterColumn}
                loading={loading}
                filterBoxstyles={filterBoxstyles}
              />
            }
          />
        </Container>
      </PageContainer>
    </>
  );
}
UserInfo.getLayout = (page) => {
  return <DashboardLayout>{page}</DashboardLayout>;
};<|MERGE_RESOLUTION|>--- conflicted
+++ resolved
@@ -148,11 +148,6 @@
   useEffect(() => {
     const newList = usersData.filter((user) => {
       //if the column containes date data
-<<<<<<< HEAD
-      return formatDateTime(user[toUserField[filtercolumn]])
-        .toLocaleLowerCase()
-        .includes(filterString.toLocaleLowerCase());
-=======
       if (["Date Created", "Last Login"].includes(filtercolumn)) {
         return formatDateTime(user[toUserField[filtercolumn]])
           .toLocaleLowerCase()
@@ -160,7 +155,6 @@
       } else {
         return user[toUserField[filtercolumn]].toLocaleLowerCase().includes(filterString.toLocaleLowerCase());
       }
->>>>>>> 9fe5256f
     });
     setDisplayData(newList);
   }, [filterString]);
@@ -195,11 +189,7 @@
             subHeader
             subHeaderComponent={
               <FilterHeader
-<<<<<<< HEAD
-                columns={["Name", "Email", "Date Created", "Last Loggedin"]}
-=======
                 columns={["Name", "Email", "Date Created", "Last Login"]}
->>>>>>> 9fe5256f
                 setFilterString={setFilterString}
                 setFilterColumn={setFilterColumn}
                 loading={loading}

import styled from "styled-components";
import { useEffect, useState, useContext } from "react";
import AnalysisParamForm from "@/components/uploadForm/AnalysisParamForm";
import ButtonWidget from "@/components/basicWidgets/ButtonWidget";
import FileDragDrop from "@/components/uploadForm/FileDragDrop";
import SparkMD5 from "spark-md5";
import { hexToBase64 } from "../utils/generic";
import { useRouter } from "next/router";
import ModalWidget from "@/components/basicWidgets/ModalWidget";
import DashboardLayout, { UploadsContext } from "@/components/layouts/DashboardLayout";
import semverGte from "semver/functions/gte";
import InputDropdownWidget from "@/components/basicWidgets/InputDropdownWidget";
import { AuthContext } from "./_app";

const Container = styled.div`
  justify-content: center;
  position: relative;
  padding: 3rem;
`;

const Header = styled.h2`
  position: relative;
  text-align: center;
  background-color: var(--dark-blue);
  color: var(--light-gray);
  margin: auto;
  width: 100%;
  height: 75px;
  line-height: 3;
`;

const UploadCreditUsageInfo = styled.div`
  color: red;
  width: 57%;
  margin: auto;
  text-align: center;
  border: 3px solid red;
  padding: 1rem;
  margin-top: 2rem;
  margin-bottom: 0;
`;

const Uploads = styled.div`
  width: 100%;
  min-width: 1200px;
  border: solid;
  border-color: var(--dark-gray);
  border-width: 2px;
  border-radius: 15px;
  background-color: white;
  overflow: hidden;
  display: flex;
  flex-direction: column;
  align-items: center;
`;

const ButtonContainer = styled.div`
  display: flex;
  justify-content: flex-end;
  padding: 3rem 8rem;
  width: 100%;
`;

const SuccessText = styled.span`
  color: green;
  font-style: italic;
  font-size: 15px;
  padding-right: 10px;
  line-height: 3;
`;

const DropDownContainer = styled.div`
  width: 100%;
  display: flex;
  justify-content: center;
  position: relative;
  height: 17%;
  align-items: center;
  margin-top: 2rem;
`;

const dropZoneText = "CLICK HERE or DROP";
const defaultUploadErrorLabel =
  "Something went wrong while attempting to start the analysis for the following file(s):";
const defaultBadFilesLabel =
  "The following file(s) cannot be uploaded because they either contain multiple recordings or do not have the correct number of files.";

const modalObj = {
  uploadsReachedDuringSession: {
    header: "Warning!",
    messages: [
      "The upload limit has been reached for this customer account during your session preventing this recording from being uploaded.",
      "You will only be allowed to perform re-analysis on existing files.",
    ],
  },
  jobsReachedDuringSession: {
    header: "Warning!",
    messages: [
      "All usage limits have been reached for this customer account during your session preventing this analyses from starting.",
      "You will not be able to upload new recording files or perform re-analysis on existing files.",
    ],
  },
  jobsReachedAfterAnalysis: {
    header: "Warning!",
    messages: [
      "All usage limits have now been reached for this customer account.",
      "You will not be able to upload new recording files or perform re-analysis on existing files.",
    ],
  },
};

const isReanalysisPage = (router) => {
  return router.query.id === "Re-analyze Existing Upload";
};

export default function UploadForm() {
  const { uploads, pulse3dVersions, defaultUploadForReanalysis } = useContext(UploadsContext);

  const getDefaultAnalysisParams = () => {
    return {
      normalizeYAxis: "",
      baseToPeak: "",
      peakToBase: "",
      maxY: "",
      twitchWidths: "",
      startTime: "",
      endTime: "",
      stiffnessFactor: null,
      selectedPulse3dVersion: pulse3dVersions[0] || "", // Tanner (9/15/22): The pulse3d version technically isn't a param, but it lives in the same part of the form as the params
      wellsWithFlippedWaveforms: "",
      showStimSheet: "",
      wellGroups: {},
      stimWaveformFormat: "",
      nameOverride: "",
      // original advanced params
      prominenceFactorPeaks: "",
      prominenceFactorValleys: "",
      widthFactorPeaks: "",
      widthFactorValleys: "",
      // noise based advanced params
      relativeProminenceFactor: "",
      noiseProminenceFactor: "",
      minPeakWidth: "",
      maxPeakWidth: "",
      minPeakHeight: "",
      maxPeakFreq: "",
      valleySearchDuration: "",
      upslopeDuration: "",
      upslopeNoiseAllowance: "",
    };
  };

  const router = useRouter();
  const { usageQuota } = useContext(AuthContext);

  const [files, setFiles] = useState(defaultUploadForReanalysis ? [defaultUploadForReanalysis] : []);
  const [formattedUploads, setFormattedUploads] = useState([]);
  const [isButtonDisabled, setIsButtonDisabled] = useState(true);
  const [paramErrors, setParamErrors] = useState({});
  const [inProgress, setInProgress] = useState(false);
  const [modalButtons, setModalButtons] = useState(["Close"]);
  const [failedUploadsMsg, setFailedUploadsMsg] = useState([defaultUploadErrorLabel]);
  const [uploadSuccess, setUploadSuccess] = useState(false);
  const [checkedParams, setCheckedParams] = useState(false);
  const [modalState, setModalState] = useState(false);
  const [usageModalState, setUsageModalState] = useState(false);
  const [usageModalLabels, setUsageModalLabels] = useState(modalObj.uploadsReachedDuringSession);
  const [analysisParams, setAnalysisParams] = useState(getDefaultAnalysisParams());
  const [badFiles, setBadFiles] = useState([]);
  const [resetDragDrop, setResetDragDrop] = useState(false);
  const [wellGroupErr, setWellGroupErr] = useState(false);
  const [creditUsageAlert, setCreditUsageAlert] = useState(false);
  const [alertShowed, setAlertShowed] = useState(false);
  const [reanalysis, setReanalysis] = useState(isReanalysisPage(router));
  const [xlsxFilePresent, setXlsxFilePresent] = useState(false);
  const [analysisPresetName, setAnalysisPresetName] = useState();
  const [userPresets, setUserPresets] = useState([]);
  const [selectedPresetIdx, setSelectedPresetIdx] = useState();
  const [savePresetChecked, setSavePresetChecked] = useState(false);

  useEffect(() => {
    if (badFiles.length > 0) {
      // give users the option to proceed with clean files if any, otherwise just close
      setModalButtons(["Close"]);
      // add files to modal to notify user which files are bad
      setFailedUploadsMsg([defaultBadFilesLabel, ...badFiles.map((f) => f.name)]);
      setModalState(true);
    }
  }, [badFiles]);

  useEffect(() => {
    const checkValidSelection = () => {
      if (files.length === 0) {
        return false;
      } else if (reanalysis) {
        return uploads && uploads.some((upload) => upload.id === files[0].id);
      } else {
        return files[0] instanceof File;
      }
    };

    // checks if error value exists, no file is selected, or upload is in progress
    const checkConditions =
      !Object.values(paramErrors).every((val) => val.length === 0) ||
      !checkValidSelection() ||
      inProgress ||
      wellGroupErr;

    setIsButtonDisabled(checkConditions);

    setCreditUsageAlert(
      !alertShowed && //makesure modal shows up only once
        !checkConditions &&
        reanalysis && // modal only shows up in re-analyze tab
        usageQuota && // undefined check
        usageQuota.limits && // undefined check
        parseInt(usageQuota.limits.jobs) !== -1 && // check that usage is not unlimited
        files.length > 0 && // undefined check
        files[0].created_at !== files[0].updated_at
      // if time updated and time created are different then free analysis has already been used and a re-analyze will use a credit
    );
  }, [paramErrors, files, inProgress, wellGroupErr]);

  useEffect(() => {
    populateFormWithPresetParams();
  }, [selectedPresetIdx]);

  useEffect(() => {
    // resets upload status when user makes changes
    if (
      (files.length > 0 && files[0] instanceof File) ||
      JSON.stringify(analysisParams) != JSON.stringify(getDefaultAnalysisParams())
    ) {
      setUploadSuccess(false);
    }
  }, [files, analysisParams]);

  useEffect(() => {
    // check for incorrect files and let user know
    checkFileContents();
  }, [files]);

  useEffect(() => {
    // grab list of user presets on initial load
    // this gets called again in resetState when an analysis is submitted
    getAnalysisPresets();
  }, []);

  useEffect(() => {
    const newAnalysisStatus = isReanalysisPage(router);
    // only perform these updates if the page actually changed
    if (reanalysis !== newAnalysisStatus) {
      setReanalysis(newAnalysisStatus);
      // reset all params if the user switches between the "re-analyze" and "new upload" versions of this page
      resetState();
    }
  }, [router.query]);

  useEffect(() => {
    if (uploads) {
      setFormattedUploads([...uploads.map((upload) => upload.filename).filter((name) => name)]);
    }
  }, [uploads]);

  const populateFormWithPresetParams = () => {
    // start with default parameters
    // checking against null or undefined because index 0 won't pass otherwise
    if (Number.isInteger(selectedPresetIdx)) {
      const currentParams = getDefaultAnalysisParams();
      const presetParams = JSON.parse(userPresets[selectedPresetIdx].parameters);

      for (const param in presetParams) {
        // checking that the param exists incase params change over time, do not directly replace assuming all values match
        // and don't update if already default value
        if (param in currentParams && presetParams[param] !== currentParams[param]) {
          currentParams[param] = presetParams[param];
<<<<<<< HEAD
=======
          // protect against deprecated pulse3d versions
          if (param == "selectedPulse3dVersion" && !pulse3dVersions.includes(presetParams[param])) {
            currentParams[param] = pulse3dVersions[0];
          }
>>>>>>> 6c8ce4c6
        }
      }

      setAnalysisParams(currentParams);
    }
  };

  const getAnalysisPresets = async () => {
    try {
      const presetResponse = await fetch(`${process.env.NEXT_PUBLIC_PULSE3D_URL}/presets`);
      const savedPresets = await presetResponse.json();
      setUserPresets(savedPresets);
    } catch (e) {
      console.log("ERROR getting user analysis presets");
    }
  };

  const resetState = () => {
    setResetDragDrop(true);
    setFiles([]);
    updateCheckParams(false); // this will also reset the analysis params and their error message
    setFailedUploadsMsg(failedUploadsMsg);
    setModalButtons(["Close"]);
    setXlsxFilePresent(false);
    // in case user added a new preset, want to grab updated list on analysis submission
    getAnalysisPresets();
  };

  const resetAnalysisParams = () => {
    setAnalysisParams(getDefaultAnalysisParams());
    setAnalysisPresetName("");
    setSavePresetChecked(false);
  };

  const updateCheckParams = (newCheckedParams) => {
    if (checkedParams && !newCheckedParams) {
      // if unchecking, reset all params
      resetAnalysisParams();
      setParamErrors({});
    }
    setCheckedParams(newCheckedParams);
  };
  const formatTupleParams = (firstParam, secondParam) => {
    // convert factors that aren't specified to null
    if (firstParam === "") {
      firstParam = null;
    }
    if (secondParam === "") {
      secondParam = null;
    }

    let factors = [firstParam, secondParam];
    if (factors.every((v) => !v)) {
      // if both factors are null, return null instead of an array
      return null;
    }
    return factors;
  };

  const getNullIfEmpty = (val) => {
    return val === "" ? null : val;
  };

  const getJobParams = (uploadId) => {
    const {
      normalizeYAxis,
      showStimSheet,
      baseToPeak,
      peakToBase,
      maxY,
      prominenceFactorPeaks,
      prominenceFactorValleys,
      relativeProminenceFactor,
      noiseProminenceFactor,
      widthFactorPeaks,
      widthFactorValleys,
      minPeakHeight,
      maxPeakFreq,
      valleySearchDuration,
      upslopeDuration,
      upslopeNoiseAllowance,
      twitchWidths,
      startTime,
      endTime,
      selectedPulse3dVersion,
      stiffnessFactor,
      wellsWithFlippedWaveforms,
      wellGroups,
      stimWaveformFormat,
    } = analysisParams;

    const version =
      selectedPulse3dVersion === "" || !selectedPulse3dVersion ? pulse3dVersions[0] : selectedPulse3dVersion;

    const requestBody = {
      baseline_widths_to_use: formatTupleParams(baseToPeak, peakToBase),
      // pulse3d versions are currently sorted in desc order, so pick the first (latest) version as the default
      version,
    };

    if (uploadId) {
      requestBody.upload_id = uploadId;
    }
<<<<<<< HEAD

    for (const [name, value] of [
      ["normalize_y_axis", normalizeYAxis],
      ["twitch_widths", twitchWidths],
      ["start_time", startTime],
      ["end_time", endTime],
      ["max_y", maxY],
      ["include_stim_protocols", showStimSheet],
    ]) {
      requestBody[name] = getNullIfEmpty(value);
    }

    if (semverGte(version, "0.30.1")) {
      requestBody.stiffness_factor = getNullIfEmpty(stiffnessFactor);
      requestBody.inverted_post_magnet_wells = getNullIfEmpty(wellsWithFlippedWaveforms);
    }
    if (semverGte(version, "0.30.3")) {
      requestBody.well_groups = Object.keys(wellGroups).length === 0 ? null : wellGroups;
    }
    if (semverGte(version, "0.30.5")) {
      requestBody.stim_waveform_format = getNullIfEmpty(stimWaveformFormat);
    }
    if (semverGte(version, "0.32.2")) {
      // don't add name if it's the original filename or if it's empty
      const useOriginalName =
        analysisParams.nameOverride === "" ||
        analysisParams.nameOverride === removeFileExt(files[0].filename);
      requestBody.name_override = useOriginalName ? null : analysisParams.nameOverride;
    }

=======

    for (const [name, value] of [
      ["normalize_y_axis", normalizeYAxis],
      ["twitch_widths", twitchWidths],
      ["start_time", startTime],
      ["end_time", endTime],
      ["max_y", maxY],
      ["include_stim_protocols", showStimSheet],
    ]) {
      requestBody[name] = getNullIfEmpty(value);
    }

    if (semverGte(version, "0.30.1")) {
      requestBody.stiffness_factor = getNullIfEmpty(stiffnessFactor);
      requestBody.inverted_post_magnet_wells = getNullIfEmpty(wellsWithFlippedWaveforms);
    }
    if (semverGte(version, "0.30.3")) {
      requestBody.well_groups = Object.keys(wellGroups).length === 0 ? null : wellGroups;
    }
    if (semverGte(version, "0.30.5")) {
      requestBody.stim_waveform_format = getNullIfEmpty(stimWaveformFormat);
    }
    if (semverGte(version, "0.32.2")) {
      // don't add name if it's the original filename or if it's empty
      const useOriginalName =
        analysisParams.nameOverride === "" ||
        analysisParams.nameOverride === removeFileExt(files[0].filename);
      requestBody.name_override = useOriginalName ? null : analysisParams.nameOverride;
    }

>>>>>>> 6c8ce4c6
    if (semverGte(version, "0.33.2")) {
      for (const [name, value] of [
        ["relative_prominence_factor", relativeProminenceFactor],
        ["noise_prominence_factor", noiseProminenceFactor],
        ["height_factor", minPeakHeight],
        ["max_frequency", maxPeakFreq],
        ["valley_search_duration", valleySearchDuration],
        ["upslope_duration", upslopeDuration],
        ["upslope_noise_allowance_duration", upslopeNoiseAllowance],
      ]) {
        requestBody[name] = getNullIfEmpty(value);
      }

      requestBody.width_factors = formatTupleParams(minPeakWidth, maxPeakWidth);
      // need to convert all these params from ms to s
      for (const name of ["valley_search_duration", "upslope_duration", "upslope_noise_allowance_duration"]) {
        if (requestBody[name] !== null) {
          requestBody[name] /= 1000;
        }
      }
      if (requestBody.width_factors !== null) {
        requestBody.width_factors = requestBody.width_factors.map((width) => {
          width !== null ? width / 1000 : null;
        });
      }
    } else {
      requestBody.prominence_factors = formatTupleParams(prominenceFactorPeaks, prominenceFactorValleys);
      requestBody.width_factors = formatTupleParams(widthFactorPeaks, widthFactorValleys);
    }

    return requestBody;
  };

  const postNewJob = async (uploadId, filename) => {
    try {
      const requestBody = getJobParams(uploadId);
      const jobResponse = await fetch(`${process.env.NEXT_PUBLIC_PULSE3D_URL}/jobs`, {
        method: "POST",
        body: JSON.stringify(requestBody),
      });

      const jobData = await jobResponse.json();
      // 403 gets returned in quota limit reached responses modal gets handled in ControlPanel
      if (jobData.error && jobData.error === "UsageError") {
        console.log("ERROR starting job because customer job limit has been reached");
        setUsageModalLabels(modalObj.jobsReachedDuringSession);
        setUsageModalState(true);
      } else if (jobData.usage_quota.jobs_reached) {
        setUsageModalLabels(modalObj.jobsReachedAfterAnalysis);
        setUsageModalState(true);
      } else if (jobResponse.status !== 200 || (jobData.error && jobData.error == "AuthorizationError")) {
        failedUploadsMsg.push(filename);
        console.log("ERROR posting new job");
      }
    } catch (e) {
      failedUploadsMsg.push(filename);
      console.log("ERROR posting new job", e);
    }
  };

  const submitNewAnalysis = async () => {
    if (files.length > 0) {
      await handleNewAnalysis(files);
    }
    resetState();
  };

  const checkFileContents = async () => {
    var JSZip = require("jszip");
    let filteredFiles;
    if (!reanalysis) {
      const asyncFilter = async (arr, predicate) =>
        Promise.all(arr.map(predicate)).then((results) => arr.filter((_v, index) => results[index]));

      let xlsxInFile = false;
      filteredFiles = await asyncFilter(files, async (file) => {
        //only run these checks if is zip file
        try {
          if (file && file.type.includes("zip")) {
            const zip = new JSZip();
            const { files: loadedFiles } = await zip.loadAsync(file);
            const dirs = Object.values(loadedFiles).filter(({ dir }) => dir);
            const onlyOneDir = dirs.length === 0 || dirs.length === 1;

            const numXlxsInFile = Object.keys(loadedFiles).filter(
              (filename) => filename.includes(".xlsx") && !filename.includes("__MACOSX")
            ).length;

            const numH5InFile = Object.keys(loadedFiles).filter(
              (filename) => filename.includes(".h5") && !filename.includes("__MACOSX")
            ).length;

            const fileContainsValidNumFiles =
              numH5InFile > 0 ? numH5InFile === 24 || numH5InFile === 48 : numXlxsInFile > 0;

            // not setting xlsxInFile = (numXlxsInFile > 0) because it needs to remain true if ever made true
            if (numXlxsInFile > 0) xlsxInFile = numXlxsInFile;

            return !onlyOneDir || !fileContainsValidNumFiles;
          } else {
            // this will occur when user uploads single well xlsx data
            // not setting xlsxInFile = (numXlxsInFile > 0) because it needs to remain true if ever made true
            xlsxInFile = 1;
          }
        } catch (e) {
          console.log(`ERROR unable to read file: ${file.filename} ${e}`);
          failedUploadsMsg.push(file.filename);
          return true;
        }
      });

      setXlsxFilePresent(xlsxInFile);
      setBadFiles([...filteredFiles]);

      for (let i = 0; i < filteredFiles.length; i++) {
        const matchingIdx = files.findIndex(({ name }) => name === filteredFiles[i].name);
        files.splice(matchingIdx, 1);
        setFiles([...files]);
      }
    }
  };

  const handleNewAnalysis = async (files) => {
    // update state to trigger in progress spinner over submit button
    if (files.length > 0) {
      setInProgress(true);

      for (const file of files) {
        //check file is in uploads list
        const fileIsInList = uploads.some((upload) => upload.id === file.id);

        if (file instanceof File) {
          await uploadFile(file);
        } else if (fileIsInList) {
          await postNewJob(file.id, file.filename);
        }
      }

      try {
        // just logging error occurred, doesn't block rest of analysis
        if (savePresetChecked) await saveAnalysisPreset();
      } catch (e) {
        console.log("ERROR saving analysis preset");
      }

      // open error modal notifying which files failed if any, otherwise display success text
      if (failedUploadsMsg.length > 1) {
        setModalState(true);
      } else {
        setUploadSuccess(true);
      }
      setInProgress(false);
    }
  };

  const uploadFile = async (file) => {
    let fileReader = new FileReader();
    const filename = file.name;

    try {
      let fileHash;
      try {
        // Tanner (8/11/21): Need to use a promise here since FileReader API does not support using async functions, only callbacks
        fileHash = await new Promise((resolve, reject) => {
          fileReader.onload = function (e) {
            if (file.size != e.target.result.byteLength) {
              console.log(
                "ERROR:</strong> Browser reported success but could not read the file until the end."
              );
              reject();
            }

            resolve(SparkMD5.ArrayBuffer.hash(e.target.result));
          };

          fileReader.onerror = function () {
            console.log(
              "ERROR: FileReader onerror was triggered, maybe the browser aborted due to high memory usage."
            );
            reject();
          };

          fileReader.readAsArrayBuffer(file);
        });
      } catch (e) {
        failedUploadsMsg.push(filename);
        return;
      }

      const uploadResponse = await fetch(`${process.env.NEXT_PUBLIC_PULSE3D_URL}/uploads`, {
        method: "POST",
        body: JSON.stringify({
          filename,
          md5s: hexToBase64(fileHash),
          upload_type: "pulse3d",
          auto_upload: false,
        }),
      });

      if (uploadResponse.status !== 200) {
        // break flow if initial request returns error status code
        failedUploadsMsg.push(filename);
        console.log("ERROR uploading file metadata to DB:  ", await uploadResponse.json());
        return;
      }

      const data = await uploadResponse.json();

      if (data.error && data.error == "UsageError") {
        console.log("ERROR uploading file because customer upload limit has been reached");
        setUsageModalLabels(modalObj.uploadsReachedDuringSession);
        setUsageModalState(true);
        return;
      }
      const uploadDetails = data.params;
      const uploadId = data.id;
      const formData = new FormData();

      Object.entries(uploadDetails.fields).forEach(([k, v]) => {
        formData.append(k, v);
      });

      formData.append("file", file);

      const uploadPostRes = await fetch(uploadDetails.url, {
        method: "POST",
        body: formData,
      });

      if (uploadPostRes.status === 204) {
        await postNewJob(uploadId, filename);
      } else {
        failedUploadsMsg.push(filename);
        console.log("ERROR uploading file to s3:  ", await uploadPostRes.json());
      }
    } catch (e) {
      // catch all if service worker isn't working
      console.log("ERROR posting to presigned url");
    }
  };

  const handleDropDownSelect = (idx) => {
    setAlertShowed(false);

    let nameOverride = "";
    if (idx === -1) {
      setFiles([]); // must be an array
    } else {
      const newSelection = uploads[idx];
      setFiles([newSelection]);
      nameOverride = removeFileExt(newSelection.filename).join(".");
    }

    setAnalysisParams({
      ...analysisParams,
      nameOverride: nameOverride,
    });
  };

  const removeFileExt = (filename) => {
    const filenameNoExt = filename.split(".");
    filenameNoExt.pop();

    return filenameNoExt;
  };

  const saveAnalysisPreset = async () => {
    await fetch(`${process.env.NEXT_PUBLIC_PULSE3D_URL}/presets`, {
      method: "POST",
      body: JSON.stringify({ name: analysisPresetName, analysis_params: analysisParams }),
    });
  };

  const handleClose = async (idx) => {
    // if user chooses to proceed with upload when some files were flagged as bad
    if (idx === 1) {
      const filteredFiles = files.filter((f) => !failedUploadsMsg.includes(f.name));
      await handleNewAnalysis(filteredFiles);
    }
    // goes after because this dependency triggers reset
    setModalState(false);
    setFailedUploadsMsg([defaultUploadErrorLabel]);
  };

  return (
    <Container>
      <Uploads>
        <Header>Run Analysis</Header>
        {reanalysis ? (
          <DropDownContainer>
            <InputDropdownWidget
              label="Select Recording"
              options={formattedUploads}
              initialOption={defaultUploadForReanalysis ? defaultUploadForReanalysis.filename : null}
              handleSelection={handleDropDownSelect}
              reset={files.length === 0}
              width={500}
            />
          </DropDownContainer>
        ) : (
          <>
            <FileDragDrop // TODO figure out how to notify user if they attempt to upload existing recording
              handleFileChange={(files) => setFiles(Object.values(files))}
              dropZoneText={dropZoneText}
              fileSelection={
                files.length > 0 ? files.map(({ name }) => name).join(", ") : "No files selected"
              }
              setResetDragDrop={setResetDragDrop}
              resetDragDrop={resetDragDrop}
            />
            {usageQuota && usageQuota.limits && parseInt(usageQuota.limits.jobs) !== -1 ? (
              <UploadCreditUsageInfo>
                Analysis will run on each successfully uploaded file, consuming 1 analysis credit each.
              </UploadCreditUsageInfo>
            ) : null}
          </>
        )}
        <AnalysisParamForm
          errorMessages={paramErrors}
          checkedParams={checkedParams}
          setCheckedParams={updateCheckParams}
          paramErrors={paramErrors}
          setParamErrors={setParamErrors}
          setAnalysisParams={setAnalysisParams}
          analysisParams={analysisParams}
          setWellGroupErr={setWellGroupErr}
          reanalysis={reanalysis}
          xlsxFilePresent={xlsxFilePresent}
          userPresetOpts={{
            userPresets,
            setSelectedPresetIdx,
            savePresetChecked,
            setSavePresetChecked,
            setAnalysisPresetName,
            analysisPresetName,
          }}
        />
        <ButtonContainer>
          {uploadSuccess ? <SuccessText>Upload Successful!</SuccessText> : null}
          <ButtonWidget
            width="200px"
            height="50px"
            position="relative"
            borderRadius="3px"
            label="Reset"
            clickFn={resetState}
          />
          <ButtonWidget
            width="200px"
            height="50px"
            position="relative"
            borderRadius="3px"
            left="10px"
            backgroundColor={isButtonDisabled ? "var(--dark-gray)" : "var(--dark-blue)"}
            disabled={isButtonDisabled}
            inProgress={inProgress}
            label="Submit"
            clickFn={submitNewAnalysis}
          />
        </ButtonContainer>
      </Uploads>
      <ModalWidget
        open={modalState}
        labels={failedUploadsMsg}
        buttons={modalButtons}
        closeModal={handleClose}
        header="Error Occurred"
      />
      <ModalWidget
        open={usageModalState}
        labels={usageModalLabels.messages}
        closeModal={() => {
          setUsageModalState(false);
          router.replace("/uploads", undefined, { shallow: true });
        }}
        header={usageModalLabels.header}
      />
      <ModalWidget
        open={creditUsageAlert}
        labels={["This re-analysis will consume 1 analysis credit."]}
        closeModal={() => {
          setCreditUsageAlert(false);
          setAlertShowed(true);
        }}
        header={"Attention!"}
      />
    </Container>
  );
}

UploadForm.getLayout = (page) => {
  return <DashboardLayout>{page}</DashboardLayout>;
};<|MERGE_RESOLUTION|>--- conflicted
+++ resolved
@@ -274,13 +274,10 @@
         // and don't update if already default value
         if (param in currentParams && presetParams[param] !== currentParams[param]) {
           currentParams[param] = presetParams[param];
-<<<<<<< HEAD
-=======
           // protect against deprecated pulse3d versions
           if (param == "selectedPulse3dVersion" && !pulse3dVersions.includes(presetParams[param])) {
             currentParams[param] = pulse3dVersions[0];
           }
->>>>>>> 6c8ce4c6
         }
       }
 
@@ -384,7 +381,6 @@
     if (uploadId) {
       requestBody.upload_id = uploadId;
     }
-<<<<<<< HEAD
 
     for (const [name, value] of [
       ["normalize_y_axis", normalizeYAxis],
@@ -415,38 +411,6 @@
       requestBody.name_override = useOriginalName ? null : analysisParams.nameOverride;
     }
 
-=======
-
-    for (const [name, value] of [
-      ["normalize_y_axis", normalizeYAxis],
-      ["twitch_widths", twitchWidths],
-      ["start_time", startTime],
-      ["end_time", endTime],
-      ["max_y", maxY],
-      ["include_stim_protocols", showStimSheet],
-    ]) {
-      requestBody[name] = getNullIfEmpty(value);
-    }
-
-    if (semverGte(version, "0.30.1")) {
-      requestBody.stiffness_factor = getNullIfEmpty(stiffnessFactor);
-      requestBody.inverted_post_magnet_wells = getNullIfEmpty(wellsWithFlippedWaveforms);
-    }
-    if (semverGte(version, "0.30.3")) {
-      requestBody.well_groups = Object.keys(wellGroups).length === 0 ? null : wellGroups;
-    }
-    if (semverGte(version, "0.30.5")) {
-      requestBody.stim_waveform_format = getNullIfEmpty(stimWaveformFormat);
-    }
-    if (semverGte(version, "0.32.2")) {
-      // don't add name if it's the original filename or if it's empty
-      const useOriginalName =
-        analysisParams.nameOverride === "" ||
-        analysisParams.nameOverride === removeFileExt(files[0].filename);
-      requestBody.name_override = useOriginalName ? null : analysisParams.nameOverride;
-    }
-
->>>>>>> 6c8ce4c6
     if (semverGte(version, "0.33.2")) {
       for (const [name, value] of [
         ["relative_prominence_factor", relativeProminenceFactor],

import styled from "styled-components";
import { useEffect, useState, useContext } from "react";
import AnalysisParamForm from "@/components/uploadForm/AnalysisParamForm";
import ButtonWidget from "@/components/basicWidgets/ButtonWidget";
import FileDragDrop from "@/components/uploadForm/FileDragDrop";
import SparkMD5 from "spark-md5";
import { hexToBase64 } from "../utils/generic";
import { useRouter } from "next/router";
import ModalWidget from "@/components/basicWidgets/ModalWidget";
import DashboardLayout, { UploadsContext } from "@/components/layouts/DashboardLayout";
import semverGte from "semver/functions/gte";
import InputDropdownWidget from "@/components/basicWidgets/InputDropdownWidget";
import { AuthContext } from "./_app";
const Container = styled.div`
  justify-content: center;
  position: relative;
  padding: 3rem;
`;

const Header = styled.h2`
  position: relative;
  text-align: center;
  background-color: var(--dark-blue);
  color: var(--light-gray);
  margin: auto;
  height: 75px;
  line-height: 3;
`;

const UploadCreditUsageInfo = styled.div`
  color: red;
  width: 51%;
  margin: auto;
  text-align: center;
  border: 3px solid red;
  padding: 1rem;
  margin-top: 2rem;
  margin-bottom: 0;
`;

const Uploads = styled.div`
  width: 100%;
  min-width: 1200px;
  border: solid;
  border-color: var(--dark-gray);
  border-width: 2px;
  border-radius: 15px;
  background-color: white;
  overflow: hidden;
`;

const ButtonContainer = styled.div`
  display: flex;
  justify-content: flex-end;
  padding: 3rem 6rem;
`;

const SuccessText = styled.span`
  color: green;
  font-style: italic;
  font-size: 15px;
  padding-right: 10px;
  line-height: 3;
`;

const DropDownContainer = styled.div`
  width: 70%;
  display: flex;
  justify-content: center;
  left: 15%;
  position: relative;
  height: 17%;
  align-items: center;
  margin-top: 2rem;
`;

const dropZoneText = "CLICK HERE or DROP single recording ZIP files";
const defaultUploadErrorLabel =
  "Something went wrong while attempting to start the analysis for the following file(s):";
const defaultZipErrorLabel =
  "The following file(s) will not be uploaded because they either contain multiple recordings or do not have the correct number of H5 files.";

const modalObj = {
  uploadsReachedDuringSession: {
    header: "Warning!",
    messages: [
      "The upload limit has been reached for this customer account during your session preventing this recording from being uploaded.",
      "You will only be allowed to perform re-analysis on existing files.",
    ],
  },
  jobsReachedDuringSession: {
    header: "Warning!",
    messages: [
      "All usage limits have been reached for this customer account during your session preventing this analyses from starting.",
      "You will not be able to upload new recording files or perform re-analysis on existing files.",
    ],
  },
};
export default function UploadForm() {
  const { uploads, pulse3dVersions } = useContext(UploadsContext);

  const getDefaultAnalysisParams = () => {
    return {
      normalizeYAxis: "",
      baseToPeak: "",
      peakToBase: "",
      maxY: "",
      prominenceFactor: "",
      widthFactor: "",
      twitchWidths: "",
      startTime: "",
      endTime: "",
      stiffnessFactor: null,
      selectedPulse3dVersion: pulse3dVersions[0] || "", // Tanner (9/15/22): The pulse3d version technically isn't a param, but it lives in the same part of the form as the params
      wellsWithFlippedWaveforms: "",
      showStimSheet: "",
      wellGroups: {},
<<<<<<< HEAD
=======
      stimWaveformFormat: "",
>>>>>>> 02f3b0ad
    };
  };

  const router = useRouter();
  const [files, setFiles] = useState([]);
  const [formattedUploads, setFormattedUploads] = useState([]);
  const [isButtonDisabled, setIsButtonDisabled] = useState(true);
  const [paramErrors, setParamErrors] = useState({});
  const [inProgress, setInProgress] = useState(false);
  const [modalButtons, setModalButtons] = useState(["Close"]);
  const [failedUploadsMsg, setFailedUploadsMsg] = useState([defaultUploadErrorLabel]);
  const [uploadSuccess, setUploadSuccess] = useState(false);
  const [checkedParams, setCheckedParams] = useState(false);
  const [tabSelection, setTabSelection] = useState(router.query.id);
  const [modalState, setModalState] = useState(false);
  const [usageModalState, setUsageModalState] = useState(false);
  const [usageModalLabels, setUsageModalLabels] = useState(modalObj.uploadsReachedDuringSession);
  const [analysisParams, setAnalysisParams] = useState(getDefaultAnalysisParams());
  const [badZipFiles, setBadZipFiles] = useState([]);
  const [resetDragDrop, setResetDragDrop] = useState(false);
  const [wellGroupErr, setWellGroupErr] = useState(false);
  const { usageQuota } = useContext(AuthContext);
  const [creditUsageAlert, setCreditUsageAlert] = useState(false);
  const [alertShowed, setAlertShowed] = useState(false);

  useEffect(() => {
    if (badZipFiles.length > 0) {
      // give users the option to proceed with clean files if any, otherwise just close
      setModalButtons(badZipFiles.length !== files.length ? ["Cancel", "Proceed"] : ["Close"]);
      // add files to modal to notify user which files are bad
      setFailedUploadsMsg([defaultZipErrorLabel, ...badZipFiles.map((f) => f.name)]);
      setModalState(true);
    }
  }, [badZipFiles]);

  const resetAnalysisParams = () => {
    setAnalysisParams(getDefaultAnalysisParams());
  };

  const updateCheckParams = (newCheckedParams) => {
    if (checkedParams && !newCheckedParams) {
      // if unchecking, reset all params
      resetAnalysisParams();
      setParamErrors({});
    }
    setCheckedParams(newCheckedParams);
  };

  useEffect(() => {
    // checks if error value exists, no file is selected, or upload is in progress
    const checkConditions =
      !Object.values(paramErrors).every((val) => val.length === 0) ||
      !((files.length > 0 && files[0] instanceof File) || (uploads && uploads.includes(files[0]))) ||
      inProgress ||
      wellGroupErr;

    setIsButtonDisabled(checkConditions);

    setCreditUsageAlert(
      !alertShowed && //makesure modal shows up only once
        !checkConditions &&
        tabSelection === "Re-analyze Existing Upload" && // modal only shows up in re-analyze tab
        usageQuota && // undefined check
        usageQuota.limits && // undefined check
        parseInt(usageQuota.limits.jobs) !== -1 && //check that usage is not unlimited
        files.length > 0 && // undefined check
        files[0].created_at !== files[0].updated_at
      // if time updated and time created are different then free analysis has already been used and a re-analyze will use a credit
    );
  }, [paramErrors, files, inProgress, wellGroupErr]);

  useEffect(() => {
    // resets upload status when user makes changes
    if (
      (files.length > 0 && files[0] instanceof File) ||
      JSON.stringify(analysisParams) != JSON.stringify(getDefaultAnalysisParams())
    ) {
      setUploadSuccess(false);
    }
  }, [files, analysisParams]);

  useEffect(() => {
    // reset all params if the user switches between the "re-analyze" and "new upload" versions of this page
    setTabSelection(router.query.id);
    resetState();
  }, [router.query]);

  useEffect(() => {
    if (uploads) {
      const uploadFilenames = uploads.map((upload) => upload.filename).filter((name) => name);

      setFormattedUploads([...uploadFilenames]);
    }
  }, [uploads]);

  const resetState = () => {
    setResetDragDrop(true);
    setFiles([]);
    updateCheckParams(false); // this will also reset the analysis params and their error message
    setFailedUploadsMsg(failedUploadsMsg);
    setModalButtons(["Close"]);
  };

  const formatTupleParams = (firstParam, secondParam) => {
    // convert factors that aren't specified to null
    if (firstParam === "") {
      firstParam = null;
    }
    if (secondParam === "") {
      secondParam = null;
    }

    let factors = [firstParam, secondParam];
    if (factors.every((v) => !v)) {
      // if both factors are null, return null instead of an array
      return null;
    }
    return factors;
  };

  const postNewJob = async (uploadId, filename) => {
    try {
      const {
        normalizeYAxis,
        showStimSheet,
        baseToPeak,
        peakToBase,
        maxY,
        prominenceFactorPeaks,
        prominenceFactorValleys,
        widthFactorPeaks,
        widthFactorValleys,
        twitchWidths,
        startTime,
        endTime,
        selectedPulse3dVersion,
        stiffnessFactor,
        wellsWithFlippedWaveforms,
        wellGroups,
<<<<<<< HEAD
=======
        stimWaveformFormat,
>>>>>>> 02f3b0ad
      } = analysisParams;

      const version =
        selectedPulse3dVersion === "" || !selectedPulse3dVersion
          ? pulse3dVersions[0]
          : selectedPulse3dVersion;

      const requestBody = {
        upload_id: uploadId,
        normalize_y_axis: normalizeYAxis === "" ? null : normalizeYAxis,
        baseline_widths_to_use: formatTupleParams(baseToPeak, peakToBase),
        prominence_factors: formatTupleParams(prominenceFactorPeaks, prominenceFactorValleys),
        width_factors: formatTupleParams(widthFactorPeaks, widthFactorValleys),
        twitch_widths: twitchWidths === "" ? null : twitchWidths,
        start_time: startTime === "" ? null : startTime,
        end_time: endTime === "" ? null : endTime,
        // pulse3d versions are currently sorted in desc order, so pick the first (latest) version as the default
        version,
      };

      if (semverGte(version, "0.25.0")) {
        requestBody.max_y = maxY === "" ? null : maxY;
      }
      if (semverGte(version, "0.28.1")) {
        requestBody.include_stim_protocols = showStimSheet === "" ? null : showStimSheet;
<<<<<<< HEAD
      }
      if (semverGte(version, "0.30.1")) {
        requestBody.stiffness_factor = stiffnessFactor === "" ? null : stiffnessFactor;
      }
      if (semverGte(version, "0.30.1")) {
=======
      }
      if (semverGte(version, "0.30.1")) {
        requestBody.stiffness_factor = stiffnessFactor === "" ? null : stiffnessFactor;
>>>>>>> 02f3b0ad
        requestBody.inverted_post_magnet_wells =
          wellsWithFlippedWaveforms === "" ? null : wellsWithFlippedWaveforms;
      }
      if (semverGte(version, "0.30.3")) {
        requestBody.well_groups = Object.keys(wellGroups).length === 0 ? null : wellGroups;
<<<<<<< HEAD
=======
      }
      if (semverGte(version, "0.30.5")) {
        requestBody.stim_waveform_format = stimWaveformFormat === "" ? null : stimWaveformFormat;
>>>>>>> 02f3b0ad
      }
      const jobResponse = await fetch(`${process.env.NEXT_PUBLIC_PULSE3D_URL}/jobs`, {
        method: "POST",
        body: JSON.stringify(requestBody),
      });

      const jobData = await jobResponse.json();
      // 403 gets returned in quota limit reached responses modal gets handled in ControlPanel
      if (jobData.error && jobData.error === "UsageError") {
        console.log("ERROR starting job because customer job limit has been reached");
        setUsageModalLabels(modalObj.jobsReachedDuringSession);
        setUsageModalState(true);
      } else if (jobResponse.status !== 200 || (jobData.error && jobData.error == "AuthorizationError")) {
        failedUploadsMsg.push(filename);
        console.log("ERROR posting new job");
      }
    } catch (e) {
      failedUploadsMsg.push(filename);
      console.log("ERROR posting new job", e);
    }
  };

  const submitNewAnalysis = async () => {
    await checkForMultiRecZips();
    resetState();
  };

  const checkForMultiRecZips = async () => {
    var JSZip = require("jszip");
    let badZipfiles;
    if (tabSelection === "Analyze New Files") {
      const asyncFilter = async (arr, predicate) =>
        Promise.all(arr.map(predicate)).then((results) => arr.filter((_v, index) => results[index]));

      badZipfiles = await asyncFilter(files, async (file) => {
        try {
          const zip = new JSZip();
          const { files: loadedFiles } = await zip.loadAsync(file);

          const dirs = Object.values(loadedFiles).filter(({ dir }) => dir);
          const onlyOneRec = dirs.length === 0 || dirs.length === 1;

          const numFilesInRecording = Object.keys(loadedFiles).filter(
            (filename) => filename.includes(".h5") && !filename.includes("__MACOSX")
          ).length;

          // Beta 1 recordings will contain 24 files, Beta 2 and V1 recordings will contain 48
          const recordingContainsValidNumFiles = numFilesInRecording === 24 || numFilesInRecording === 48;
          return !onlyOneRec || !recordingContainsValidNumFiles;
        } catch (e) {
          console.log(`ERROR unable to read zip file: ${file.filename} ${e}`);
          failedUploadsMsg.push(file.filename);
          return true;
        }
      });
      setBadZipFiles(badZipfiles);
      let newFiles = files;

      for (let i = 0; i < badZipfiles.length; i++) {
        for (let j = 0; j < newFiles.length; j++) {
          if (badZipfiles[i].name === newFiles[j].name) {
            setFiles(newFiles.splice(j, 1));
          }
        }
      }
    }
    if (files.length > 0) {
      await handleNewAnalysis(files);
    }
  };

  const handleNewAnalysis = async (files) => {
    // update state to trigger in progress spinner over submit button
    if (files.length > 0) {
      setInProgress(true);

      for (const file of files) {
        if (file instanceof File) {
          await uploadFile(file);
        } else if (uploads.includes(file)) {
          await postNewJob(file.id, file.filename);
        }
      }

      // open error modal notifying which files failed if any, otherwise display success text
      if (failedUploadsMsg.length > 1) {
        setModalState(true);
      } else {
        setUploadSuccess(true);
      }
      setInProgress(false);
    }
  };

  const uploadFile = async (file) => {
    let fileReader = new FileReader();
    const filename = file.name;

    try {
      let fileHash;
      try {
        // Tanner (8/11/21): Need to use a promise here since FileReader API does not support using async functions, only callbacks
        fileHash = await new Promise((resolve, reject) => {
          fileReader.onload = function (e) {
            if (file.size != e.target.result.byteLength) {
              console.log(
                "ERROR:</strong> Browser reported success but could not read the file until the end."
              );
              reject();
            }

            resolve(SparkMD5.ArrayBuffer.hash(e.target.result));
          };

          fileReader.onerror = function () {
            console.log(
              "ERROR: FileReader onerror was triggered, maybe the browser aborted due to high memory usage."
            );
            reject();
          };

          fileReader.readAsArrayBuffer(file);
        });
      } catch (e) {
        failedUploadsMsg.push(filename);
        return;
      }

      const uploadResponse = await fetch(`${process.env.NEXT_PUBLIC_PULSE3D_URL}/uploads`, {
        method: "POST",
        body: JSON.stringify({
          filename,
          md5s: hexToBase64(fileHash),
          upload_type: "pulse3d",
        }),
      });

      if (uploadResponse.status !== 200) {
        // break flow if initial request returns error status code
        failedUploadsMsg.push(filename);
        console.log("ERROR uploading file metadata to DB:  ", await uploadResponse.json());
        return;
      }

      const data = await uploadResponse.json();

      if (data.error && data.error == "UsageError") {
        console.log("ERROR uploading file because customer upload limit has been reached");
        setUsageModalLabels(modalObj.uploadsReachedDuringSession);
        setUsageModalState(true);
        return;
      }
      const uploadDetails = data.params;
      const uploadId = data.id;
      const formData = new FormData();

      Object.entries(uploadDetails.fields).forEach(([k, v]) => {
        formData.append(k, v);
      });

      formData.append("file", file);

      const uploadPostRes = await fetch(uploadDetails.url, {
        method: "POST",
        body: formData,
      });

      if (uploadPostRes.status === 204) {
        await postNewJob(uploadId, filename);
      } else {
        failedUploadsMsg.push(filename);
        console.log("ERROR uploading file to s3:  ", await uploadPostRes.json());
      }
    } catch (e) {
      // catch all if service worker isn't working
      console.log("ERROR posting to presigned url");
    }
  };

  const handleDropDownSelect = (idx) => {
    setAlertShowed(false);
    setFiles([uploads[idx]]); // must be an array
  };

  const handleClose = async (idx) => {
    // if user chooses to proceed with upload when some files were flagged as bad
    if (idx === 1) {
      const filteredFiles = files.filter((f) => !failedUploadsMsg.includes(f.name));
      await handleNewAnalysis(filteredFiles);
    }
    // goes after because this dependency triggers reset
    setModalState(false);
    setFailedUploadsMsg([defaultUploadErrorLabel]);
  };

  return (
    <Container>
      <Uploads>
        <Header>Run Analysis</Header>
        {tabSelection === "Analyze New Files" ? (
          <>
            <FileDragDrop // TODO figure out how to notify user if they attempt to upload existing recording
              handleFileChange={(files) => setFiles(Object.values(files))}
              dropZoneText={dropZoneText}
              fileSelection={
                files.length > 0 ? files.map(({ name }) => name).join(", ") : "No files selected"
              }
              setResetDragDrop={setResetDragDrop}
              resetDragDrop={resetDragDrop}
            />
            {usageQuota && usageQuota.limits && parseInt(usageQuota.limits.jobs) !== -1 ? (
              <UploadCreditUsageInfo>
                Analysis will run on each successfully uploaded file, consuming 1 analysis credit each.
              </UploadCreditUsageInfo>
            ) : null}
          </>
        ) : (
          <DropDownContainer>
            <InputDropdownWidget
              options={formattedUploads}
              width={500}
              label="Select Recording"
              reset={files.length === 0}
              handleSelection={handleDropDownSelect}
            />
          </DropDownContainer>
        )}
        <AnalysisParamForm
          errorMessages={paramErrors}
          checkedParams={checkedParams}
          setCheckedParams={updateCheckParams}
          paramErrors={paramErrors}
          setParamErrors={setParamErrors}
          setAnalysisParams={setAnalysisParams}
          analysisParams={analysisParams}
          setWellGroupErr={setWellGroupErr}
        />
        <ButtonContainer>
          {uploadSuccess ? <SuccessText>Upload Successful!</SuccessText> : null}
          <ButtonWidget
            width="135px"
            height="45px"
            position="relative"
            borderRadius="3px"
            label="Reset"
            clickFn={resetState}
          />
          <ButtonWidget
            width="135px"
            height="45px"
            position="relative"
            borderRadius="3px"
            left="10px"
            backgroundColor={isButtonDisabled ? "var(--dark-gray)" : "var(--dark-blue)"}
            disabled={isButtonDisabled}
            inProgress={inProgress}
            label="Submit"
            clickFn={submitNewAnalysis}
          />
        </ButtonContainer>
      </Uploads>
      <ModalWidget
        open={modalState}
        labels={failedUploadsMsg}
        buttons={modalButtons}
        closeModal={handleClose}
        header="Error Occurred"
      />
      <ModalWidget
        open={usageModalState}
        labels={usageModalLabels.messages}
        closeModal={() => {
          setUsageModalState(false);
          router.replace("/uploads", undefined, { shallow: true });
        }}
        header={usageModalLabels.header}
      />
      <ModalWidget
        open={creditUsageAlert}
        labels={["This re-analysis will consume 1 analysis credit."]}
        closeModal={() => {
          setCreditUsageAlert(false);
          setAlertShowed(true);
        }}
        header={"Attention!"}
      />
    </Container>
  );
}

UploadForm.getLayout = (page) => {
  return <DashboardLayout>{page}</DashboardLayout>;
};<|MERGE_RESOLUTION|>--- conflicted
+++ resolved
@@ -115,10 +115,7 @@
       wellsWithFlippedWaveforms: "",
       showStimSheet: "",
       wellGroups: {},
-<<<<<<< HEAD
-=======
       stimWaveformFormat: "",
->>>>>>> 02f3b0ad
     };
   };
 
@@ -258,10 +255,7 @@
         stiffnessFactor,
         wellsWithFlippedWaveforms,
         wellGroups,
-<<<<<<< HEAD
-=======
         stimWaveformFormat,
->>>>>>> 02f3b0ad
       } = analysisParams;
 
       const version =
@@ -287,28 +281,17 @@
       }
       if (semverGte(version, "0.28.1")) {
         requestBody.include_stim_protocols = showStimSheet === "" ? null : showStimSheet;
-<<<<<<< HEAD
       }
       if (semverGte(version, "0.30.1")) {
         requestBody.stiffness_factor = stiffnessFactor === "" ? null : stiffnessFactor;
-      }
-      if (semverGte(version, "0.30.1")) {
-=======
-      }
-      if (semverGte(version, "0.30.1")) {
-        requestBody.stiffness_factor = stiffnessFactor === "" ? null : stiffnessFactor;
->>>>>>> 02f3b0ad
         requestBody.inverted_post_magnet_wells =
           wellsWithFlippedWaveforms === "" ? null : wellsWithFlippedWaveforms;
       }
       if (semverGte(version, "0.30.3")) {
         requestBody.well_groups = Object.keys(wellGroups).length === 0 ? null : wellGroups;
-<<<<<<< HEAD
-=======
       }
       if (semverGte(version, "0.30.5")) {
         requestBody.stim_waveform_format = stimWaveformFormat === "" ? null : stimWaveformFormat;
->>>>>>> 02f3b0ad
       }
       const jobResponse = await fetch(`${process.env.NEXT_PUBLIC_PULSE3D_URL}/jobs`, {
         method: "POST",

import styled from "styled-components";
import { useEffect, useState, useContext } from "react";
import AnalysisParamForm from "@/components/uploadForm/AnalysisParamForm";
import ButtonWidget from "@/components/basicWidgets/ButtonWidget";
import FileDragDrop from "@/components/uploadForm/FileDragDrop";
import SparkMD5 from "spark-md5";
import { hexToBase64 } from "../utils/generic";
import { useRouter } from "next/router";
import ModalWidget from "@/components/basicWidgets/ModalWidget";
import DashboardLayout, { UploadsContext } from "@/components/layouts/DashboardLayout";
import semverGte from "semver/functions/gte";
import InputDropdownWidget from "@/components/basicWidgets/InputDropdownWidget";
import { AuthContext } from "./_app";

const Container = styled.div`
  justify-content: center;
  position: relative;
  padding: 3rem;
`;

const Header = styled.h2`
  position: relative;
  text-align: center;
  background-color: var(--dark-blue);
  color: var(--light-gray);
  margin: auto;
  width: 100%;
  height: 75px;
  line-height: 3;
`;

const UploadCreditUsageInfo = styled.div`
  color: red;
  width: 57%;
  margin: auto;
  text-align: center;
  border: 3px solid red;
  padding: 1rem;
  margin-top: 2rem;
  margin-bottom: 0;
`;

const Uploads = styled.div`
  width: 100%;
  min-width: 1200px;
  border: solid;
  border-color: var(--dark-gray);
  border-width: 2px;
  border-radius: 15px;
  background-color: white;
  overflow: hidden;
  display: flex;
  flex-direction: column;
  align-items: center;
`;

const ButtonContainer = styled.div`
  display: flex;
  justify-content: flex-end;
  padding: 3rem 8rem;
  width: 100%;
`;

const SuccessText = styled.span`
  color: green;
  font-style: italic;
  font-size: 15px;
  padding-right: 10px;
  line-height: 3;
`;

const DropDownContainer = styled.div`
  width: 100%;
  display: flex;
  justify-content: center;
  position: relative;
  height: 17%;
  align-items: center;
  margin-top: 2rem;
`;

const dropZoneText = "CLICK HERE or DROP";
const defaultUploadErrorLabel =
  "Something went wrong while attempting to start the analysis for the following file(s):";
const defaultBadFilesLabel =
  "The following file(s) cannot be uploaded because they either contain multiple recordings or do not have the correct number of files.";

const modalObj = {
  uploadsReachedDuringSession: {
    header: "Warning!",
    messages: [
      "The upload limit has been reached for this customer account during your session preventing this recording from being uploaded.",
      "You will only be allowed to perform re-analysis on existing files.",
    ],
  },
  jobsReachedDuringSession: {
    header: "Warning!",
    messages: [
      "All usage limits have been reached for this customer account during your session preventing this analyses from starting.",
      "You will not be able to upload new recording files or perform re-analysis on existing files.",
    ],
  },
  jobsReachedAfterAnalysis: {
    header: "Warning!",
    messages: [
      "All usage limits have now been reached for this customer account.",
      "You will not be able to upload new recording files or perform re-analysis on existing files.",
    ],
  },
};

const isReanalysisPage = (router) => {
  return (
    typeof router.query.id === "string" && router.query.id.toLowerCase() === "re-analyze existing upload"
  );
};

export default function UploadForm() {
  const { usageQuota, preferences, productPage } = useContext(AuthContext);

  const { uploads, pulse3dVersions, defaultUploadForReanalysis } = useContext(UploadsContext);

  const isPulse3dPreferenceSet = () => {
    return (
      preferences &&
      productPage in preferences &&
      "version" in preferences[productPage] &&
      pulse3dVersions.length > 0
    );
  };

  const getDefaultPulse3dVersion = () => {
    const defaultVersion = isPulse3dPreferenceSet() ? preferences[productPage].version : pulse3dVersions[0];
    return defaultVersion || "";
  };

  const getDefaultAnalysisParams = () => {
    return {
<<<<<<< HEAD
      normalizationMethod: "",
=======
      normalizationMethod: null,
>>>>>>> d80099c9
      normalizeYAxis: "",
      baseToPeak: "",
      peakToBase: "",
      maxY: "",
      twitchWidths: "",
      startTime: "",
      endTime: "",
      stiffnessFactor: null,
      selectedPulse3dVersion: getDefaultPulse3dVersion(), // Tanner (9/15/22): The pulse3d version technically isn't a param, but it lives in the same part of the form as the params
      wellsWithFlippedWaveforms: "",
      showStimSheet: "",
      wellGroups: {},
      stimWaveformFormat: "",
      nameOverride: "",
      dataType: null,
      // original advanced params
      prominenceFactorPeaks: "",
      prominenceFactorValleys: "",
      widthFactorPeaks: "",
      widthFactorValleys: "",
      // noise based advanced params
      relativeProminenceFactor: "",
      noiseProminenceFactor: "",
      minPeakWidth: "",
      maxPeakWidth: "",
      minPeakHeight: "",
      maxPeakFreq: "",
      valleySearchDuration: "",
      upslopeDuration: "",
      upslopeNoiseAllowance: "",
    };
  };

  const router = useRouter();

  const [files, setFiles] = useState(defaultUploadForReanalysis ? [defaultUploadForReanalysis] : []);
  const [formattedUploads, setFormattedUploads] = useState([]);
  const [isButtonDisabled, setIsButtonDisabled] = useState(true);
  const [paramErrors, setParamErrors] = useState({});
  const [inProgress, setInProgress] = useState(false);
  const [modalButtons, setModalButtons] = useState(["Close"]);
  const [failedUploadsMsg, setFailedUploadsMsg] = useState([defaultUploadErrorLabel]);
  const [uploadSuccess, setUploadSuccess] = useState(false);
  const [checkedParams, setCheckedParams] = useState(false);
  const [modalState, setModalState] = useState(false);
  const [usageModalState, setUsageModalState] = useState(false);
  const [usageModalLabels, setUsageModalLabels] = useState(modalObj.uploadsReachedDuringSession);
  const [analysisParams, setAnalysisParams] = useState(getDefaultAnalysisParams());
  const [badFiles, setBadFiles] = useState([]);
  const [resetDragDrop, setResetDragDrop] = useState(false);
  const [wellGroupErr, setWellGroupErr] = useState(false);
  const [creditUsageAlert, setCreditUsageAlert] = useState(false);
  const [alertShowed, setAlertShowed] = useState(false);
  const [reanalysis, setReanalysis] = useState(isReanalysisPage(router));
  const [xlsxFilePresent, setXlsxFilePresent] = useState(false);
  const [analysisPresetName, setAnalysisPresetName] = useState();
  const [userPresets, setUserPresets] = useState([]);
  const [selectedPresetIdx, setSelectedPresetIdx] = useState();
  const [savePresetChecked, setSavePresetChecked] = useState(false);

  useEffect(() => {
    if (badFiles.length > 0) {
      // give users the option to proceed with clean files if any, otherwise just close
      setModalButtons(["Close"]);
      // add files to modal to notify user which files are bad
      setFailedUploadsMsg([defaultBadFilesLabel, ...badFiles.map((f) => f.name)]);
      setModalState(true);
    }
  }, [badFiles]);

  useEffect(() => {
    const checkValidSelection = () => {
      if (files.length === 0) {
        return false;
      } else if (reanalysis) {
        return uploads && uploads.some((upload) => upload.id === files[0].id);
      } else {
        return files[0] instanceof File;
      }
    };

    // checks if error value exists, no file is selected, or upload is in progress
    const checkConditions =
      !Object.values(paramErrors).every((val) => val.length === 0) ||
      !checkValidSelection() ||
      inProgress ||
      wellGroupErr;

    setIsButtonDisabled(checkConditions);

    setCreditUsageAlert(
      !alertShowed && //makesure modal shows up only once
        !checkConditions &&
        reanalysis && // modal only shows up in re-analyze tab
        usageQuota && // undefined check
        usageQuota.limits && // undefined check
        parseInt(usageQuota.limits.jobs) !== -1 && // check that usage is not unlimited
        files.length > 0 && // undefined check
        files[0].created_at !== files[0].updated_at
      // if time updated and time created are different then free analysis has already been used and a re-analyze will use a credit
    );
  }, [paramErrors, files, inProgress, wellGroupErr]);

  useEffect(() => {
    populateFormWithPresetParams();
  }, [selectedPresetIdx]);

  useEffect(() => {
    // resets upload status when user makes changes
    if (
      (files.length > 0 && files[0] instanceof File) ||
      JSON.stringify(analysisParams) != JSON.stringify(getDefaultAnalysisParams())
    ) {
      setUploadSuccess(false);
    }
  }, [files, analysisParams]);

  useEffect(() => {
    // check for incorrect files and let user know
    checkFileContents();
  }, [files]);

  useEffect(() => {
    // grab list of user presets on initial load
    // this gets called again in resetState when an analysis is submitted
    getAnalysisPresets();
  }, []);

  useEffect(() => {
    const newAnalysisStatus = isReanalysisPage(router);
    // only perform these updates if the page actually changed
    if (reanalysis !== newAnalysisStatus) {
      setReanalysis(newAnalysisStatus);
      // reset all params if the user switches between the "re-analyze" and "new upload" versions of this page
      resetState();
    }
  }, [router.query]);

  useEffect(() => {
    if (uploads) {
      setFormattedUploads([...uploads.map((upload) => upload.filename).filter((name) => name)]);
    }
  }, [uploads]);

  const populateFormWithPresetParams = () => {
    // start with default parameters
    // checking against null or undefined because index 0 won't pass otherwise
    if (Number.isInteger(selectedPresetIdx)) {
      const currentParams = getDefaultAnalysisParams();
      const presetParams = JSON.parse(userPresets[selectedPresetIdx].parameters);

      for (const param in presetParams) {
        // checking that the param exists incase params change over time, do not directly replace assuming all values match
        // and don't update if already default value
        if (param in currentParams && presetParams[param] !== currentParams[param]) {
          currentParams[param] = presetParams[param];
          // protect against deprecated pulse3d versions
          if (param == "selectedPulse3dVersion" && !pulse3dVersions.includes(presetParams[param])) {
            currentParams[param] = pulse3dVersions[0];
          }
        }
      }

      setAnalysisParams(currentParams);
    }
  };

  const getAnalysisPresets = async () => {
    try {
      const presetResponse = await fetch(`${process.env.NEXT_PUBLIC_PULSE3D_URL}/presets`);
      const savedPresets = await presetResponse.json();
      setUserPresets(savedPresets);
    } catch (e) {
      console.log("ERROR getting user analysis presets");
    }
  };

  const resetState = () => {
    setResetDragDrop(true);
    setFiles([]);
    updateCheckParams(false); // this will also reset the analysis params and their error message
    setFailedUploadsMsg(failedUploadsMsg);
    setModalButtons(["Close"]);
    setXlsxFilePresent(false);
    // in case user added a new preset, want to grab updated list on analysis submission
    getAnalysisPresets();
    setSelectedPresetIdx();
    resetAnalysisParams();
  };

  const resetAnalysisParams = () => {
    setAnalysisParams(getDefaultAnalysisParams());
    setAnalysisPresetName("");
    setSavePresetChecked(false);
  };

  const updateCheckParams = (newCheckedParams) => {
    if (checkedParams && !newCheckedParams) {
      // if unchecking, reset all params
      resetAnalysisParams();
      setParamErrors({});
    }
    setCheckedParams(newCheckedParams);
  };

  const formatTupleParams = (firstParam, secondParam) => {
    // convert factors that aren't specified to null
    if (firstParam === "") {
      firstParam = null;
    }
    if (secondParam === "") {
      secondParam = null;
    }
    let factors = [firstParam, secondParam];

    if (factors.every((v) => !v)) {
      // if both factors are null, return null instead of an array
      return null;
    }
    return factors;
  };

  const getNullIfEmpty = (val) => {
    return val === "" ? null : val;
  };

  const getJobParams = (uploadId) => {
    const {
      normalizeYAxis,
      showStimSheet,
      baseToPeak,
      peakToBase,
      maxY,
      prominenceFactorPeaks,
      prominenceFactorValleys,
      relativeProminenceFactor,
      noiseProminenceFactor,
      widthFactorPeaks,
      widthFactorValleys,
      minPeakHeight,
      maxPeakFreq,
      valleySearchDuration,
      upslopeDuration,
      upslopeNoiseAllowance,
      twitchWidths,
      startTime,
      endTime,
      selectedPulse3dVersion,
      stiffnessFactor,
      wellsWithFlippedWaveforms,
      wellGroups,
      stimWaveformFormat,
      dataType,
      minPeakWidth,
      maxPeakWidth,
      normalizationMethod,
    } = analysisParams;

    const version =
      selectedPulse3dVersion === "" || !selectedPulse3dVersion ? pulse3dVersions[0] : selectedPulse3dVersion;

    const requestBody = {
      baseline_widths_to_use: formatTupleParams(baseToPeak, peakToBase),
      // pulse3d versions are currently sorted in desc order, so pick the first (latest) version as the default
      version,
    };

    if (uploadId) {
      requestBody.upload_id = uploadId;
    }

    for (const [name, value] of [
      ["normalize_y_axis", normalizeYAxis],
      ["twitch_widths", twitchWidths],
      ["start_time", startTime],
      ["end_time", endTime],
      ["max_y", maxY],
      ["include_stim_protocols", showStimSheet],
    ]) {
      requestBody[name] = getNullIfEmpty(value);
    }

    if (semverGte(version, "0.30.1")) {
      requestBody.stiffness_factor = getNullIfEmpty(stiffnessFactor);
      requestBody.inverted_post_magnet_wells = getNullIfEmpty(wellsWithFlippedWaveforms);
    }
    if (semverGte(version, "0.30.3")) {
      requestBody.well_groups = Object.keys(wellGroups).length === 0 ? null : wellGroups;
    }
    if (semverGte(version, "0.30.5")) {
      requestBody.stim_waveform_format = getNullIfEmpty(stimWaveformFormat);
    }
    if (semverGte(version, "0.32.2")) {
      // don't add name if it's the original filename or if it's empty
      const useOriginalName =
        analysisParams.nameOverride === "" ||
        analysisParams.nameOverride === removeFileExt(files[0].filename);
      requestBody.name_override = useOriginalName ? null : analysisParams.nameOverride;
    }
    if (semverGte(version, "0.34.2")) {
      requestBody.data_type = getNullIfEmpty(dataType);
    }

    if (semverGte(version, "0.33.2")) {
      for (const [name, value] of [
        ["relative_prominence_factor", relativeProminenceFactor],
        ["noise_prominence_factor", noiseProminenceFactor],
        ["height_factor", minPeakHeight],
        ["max_frequency", maxPeakFreq],
        ["valley_search_duration", valleySearchDuration],
        ["upslope_duration", upslopeDuration],
        ["upslope_noise_allowance_duration", upslopeNoiseAllowance],
      ]) {
        requestBody[name] = getNullIfEmpty(value);
      }

      requestBody.width_factors = formatTupleParams(minPeakWidth, maxPeakWidth);
      // need to convert all these params from ms to s
      for (const name of ["valley_search_duration", "upslope_duration", "upslope_noise_allowance_duration"]) {
        if (requestBody[name] !== null) {
          requestBody[name] /= 1000;
        }
      }
      if (requestBody.width_factors !== null) {
        requestBody.width_factors = requestBody.width_factors.map((width) =>
          width !== null ? width / 1000 : null
        );
      }
    } else {
      requestBody.prominence_factors = formatTupleParams(prominenceFactorPeaks, prominenceFactorValleys);
      requestBody.width_factors = formatTupleParams(widthFactorPeaks, widthFactorValleys);
    }

    if (semverGte(version, "1.0.0")) {
      requestBody.normalization_method = normalizationMethod === "None" ? null : normalizationMethod;
    }

    return requestBody;
  };

  const postNewJob = async (uploadId, filename) => {
    try {
      const requestBody = getJobParams(uploadId);
      const jobResponse = await fetch(`${process.env.NEXT_PUBLIC_PULSE3D_URL}/jobs`, {
        method: "POST",
        body: JSON.stringify(requestBody),
      });

      const jobData = await jobResponse.json();
      // 403 gets returned in quota limit reached responses modal gets handled in ControlPanel
      if (jobData.error && jobData.error === "UsageError") {
        console.log("ERROR starting job because customer job limit has been reached");
        setUsageModalLabels(modalObj.jobsReachedDuringSession);
        setUsageModalState(true);
      } else if (jobData.usage_quota.jobs_reached) {
        setUsageModalLabels(modalObj.jobsReachedAfterAnalysis);
        setUsageModalState(true);
      } else if (jobResponse.status !== 200 || (jobData.error && jobData.error == "AuthorizationError")) {
        failedUploadsMsg.push(filename);
        console.log("ERROR posting new job");
      }
    } catch (e) {
      failedUploadsMsg.push(filename);
      console.log("ERROR posting new job", e);
    }
  };

  const submitNewAnalysis = async () => {
    if (files.length > 0) {
      await handleNewAnalysis(files);
    }
    resetState();
  };

  const checkFileContents = async () => {
    var JSZip = require("jszip");
    let filteredFiles;
    if (!reanalysis) {
      const asyncFilter = async (arr, predicate) =>
        Promise.all(arr.map(predicate)).then((results) => arr.filter((_v, index) => results[index]));

      let xlsxInFile = false;
      filteredFiles = await asyncFilter(files, async (file) => {
        //only run these checks if is zip file
        try {
          if (file && file.type.includes("zip")) {
            const zip = new JSZip();
            const { files: loadedFiles } = await zip.loadAsync(file);
            const dirs = Object.values(loadedFiles).filter(({ dir }) => dir);
            const onlyOneDir = dirs.length === 0 || dirs.length === 1;

            const numXlxsInFile = Object.keys(loadedFiles).filter(
              (filename) => filename.includes(".xlsx") && !filename.includes("__MACOSX")
            ).length;

            const numH5InFile = Object.keys(loadedFiles).filter(
              (filename) => filename.includes(".h5") && !filename.includes("__MACOSX")
            ).length;

            const fileContainsValidNumFiles =
              numH5InFile > 0 ? numH5InFile === 24 || numH5InFile === 48 : numXlxsInFile > 0;

            // not setting xlsxInFile = (numXlxsInFile > 0) because it needs to remain true if ever made true
            if (numXlxsInFile > 0) xlsxInFile = numXlxsInFile;

            return !onlyOneDir || !fileContainsValidNumFiles;
          } else {
            // this will occur when user uploads single well xlsx data
            // not setting xlsxInFile = (numXlxsInFile > 0) because it needs to remain true if ever made true
            xlsxInFile = 1;
          }
        } catch (e) {
          console.log(`ERROR unable to read file: ${file.filename} ${e}`);
          failedUploadsMsg.push(file.filename);
          return true;
        }
      });

      setXlsxFilePresent(xlsxInFile);
      setBadFiles([...filteredFiles]);

      for (let i = 0; i < filteredFiles.length; i++) {
        const matchingIdx = files.findIndex(({ name }) => name === filteredFiles[i].name);
        files.splice(matchingIdx, 1);
        setFiles([...files]);
      }
    }
  };

  const handleNewAnalysis = async (files) => {
    // update state to trigger in progress spinner over submit button
    if (files.length > 0) {
      setInProgress(true);

      for (const file of files) {
        //check file is in uploads list
        const fileIsInList = uploads.some((upload) => upload.id === file.id);

        if (file instanceof File) {
          await uploadFile(file);
        } else if (fileIsInList) {
          await postNewJob(file.id, file.filename);
        }
      }

      try {
        // just logging error occurred, doesn't block rest of analysis
        if (savePresetChecked) await saveAnalysisPreset();
      } catch (e) {
        console.log("ERROR saving analysis preset");
      }

      // open error modal notifying which files failed if any, otherwise display success text
      if (failedUploadsMsg.length > 1) {
        setModalState(true);
      } else {
        setUploadSuccess(true);
      }
      setInProgress(false);
    }
  };

  const uploadFile = async (file) => {
    let fileReader = new FileReader();
    const filename = file.name;

    try {
      let fileHash;
      try {
        // Tanner (8/11/21): Need to use a promise here since FileReader API does not support using async functions, only callbacks
        fileHash = await new Promise((resolve, reject) => {
          fileReader.onload = function (e) {
            if (file.size != e.target.result.byteLength) {
              console.log(
                "ERROR:</strong> Browser reported success but could not read the file until the end."
              );
              reject();
            }

            resolve(SparkMD5.ArrayBuffer.hash(e.target.result));
          };

          fileReader.onerror = function () {
            console.log(
              "ERROR: FileReader onerror was triggered, maybe the browser aborted due to high memory usage."
            );
            reject();
          };

          fileReader.readAsArrayBuffer(file);
        });
      } catch (e) {
        failedUploadsMsg.push(filename);
        return;
      }

      const uploadResponse = await fetch(`${process.env.NEXT_PUBLIC_PULSE3D_URL}/uploads`, {
        method: "POST",
        body: JSON.stringify({
          filename,
          md5s: hexToBase64(fileHash),
          upload_type: productPage,
          auto_upload: false,
        }),
      });

      if (uploadResponse.status !== 200) {
        // break flow if initial request returns error status code
        failedUploadsMsg.push(filename);
        console.log("ERROR uploading file metadata to DB:  ", await uploadResponse.json());
        return;
      }

      const data = await uploadResponse.json();

      if (data.error && data.error == "UsageError") {
        console.log("ERROR uploading file because customer upload limit has been reached");
        setUsageModalLabels(modalObj.uploadsReachedDuringSession);
        setUsageModalState(true);
        return;
      }
      const uploadDetails = data.params;
      const uploadId = data.id;
      const formData = new FormData();

      Object.entries(uploadDetails.fields).forEach(([k, v]) => {
        formData.append(k, v);
      });

      formData.append("file", file);

      const uploadPostRes = await fetch(uploadDetails.url, {
        method: "POST",
        body: formData,
      });

      if (uploadPostRes.status === 204) {
        await postNewJob(uploadId, filename);
      } else {
        failedUploadsMsg.push(filename);
        console.log("ERROR uploading file to s3:  ", await uploadPostRes.json());
      }
    } catch (e) {
      // catch all if service worker isn't working
      console.log("ERROR posting to presigned url");
    }
  };

  const handleDropDownSelect = (idx) => {
    setAlertShowed(false);

    let nameOverride = "";
    if (idx === -1) {
      setFiles([]); // must be an array
    } else {
      const newSelection = uploads[idx];
      setFiles([newSelection]);
      nameOverride = removeFileExt(newSelection.filename).join(".");
    }

    setAnalysisParams({
      ...analysisParams,
      nameOverride: nameOverride,
    });
  };

  const removeFileExt = (filename) => {
    const filenameNoExt = filename.split(".");
    filenameNoExt.pop();

    return filenameNoExt;
  };

  const saveAnalysisPreset = async () => {
    await fetch(`${process.env.NEXT_PUBLIC_PULSE3D_URL}/presets`, {
      method: "POST",
      body: JSON.stringify({ name: analysisPresetName, analysis_params: analysisParams }),
    });
  };

  const handleClose = async (idx) => {
    // if user chooses to proceed with upload when some files were flagged as bad
    if (idx === 1) {
      const filteredFiles = files.filter((f) => !failedUploadsMsg.includes(f.name));
      await handleNewAnalysis(filteredFiles);
    }
    // goes after because this dependency triggers reset
    setModalState(false);
    setFailedUploadsMsg([defaultUploadErrorLabel]);
  };

  return (
    <Container>
      <Uploads>
        <Header>Run Analysis</Header>
        {reanalysis ? (
          <DropDownContainer>
            <InputDropdownWidget
              label="Select Recording"
              options={formattedUploads}
              initialOption={defaultUploadForReanalysis ? defaultUploadForReanalysis.filename : null}
              handleSelection={handleDropDownSelect}
              reset={files.length === 0}
              width={500}
              disabled={inProgress}
            />
          </DropDownContainer>
        ) : (
          <>
            <FileDragDrop // TODO figure out how to notify user if they attempt to upload existing recording
              handleFileChange={(files) => setFiles(Object.values(files))}
              dropZoneText={dropZoneText}
              fileSelection={
                files.length > 0 ? files.map(({ name }) => name).join(", ") : "No files selected"
              }
              setResetDragDrop={setResetDragDrop}
              resetDragDrop={resetDragDrop}
            />
            {usageQuota && usageQuota.limits && parseInt(usageQuota.limits.jobs) !== -1 ? (
              <UploadCreditUsageInfo>
                Analysis will run on each successfully uploaded file, consuming 1 analysis credit each.
              </UploadCreditUsageInfo>
            ) : null}
          </>
        )}
        <AnalysisParamForm
          errorMessages={paramErrors}
          checkedParams={checkedParams}
          setCheckedParams={updateCheckParams}
          paramErrors={paramErrors}
          setParamErrors={setParamErrors}
          setAnalysisParams={setAnalysisParams}
          analysisParams={analysisParams}
          setWellGroupErr={setWellGroupErr}
          reanalysis={reanalysis}
          xlsxFilePresent={xlsxFilePresent}
          userPresetOpts={{
            userPresets,
            setSelectedPresetIdx,
            savePresetChecked,
            setSavePresetChecked,
            setAnalysisPresetName,
            analysisPresetName,
          }}
          isPulse3dPreferenceSet={isPulse3dPreferenceSet}
        />
        <ButtonContainer>
          {uploadSuccess && <SuccessText>Upload Successful!</SuccessText>}
          <ButtonWidget
            width="200px"
            height="50px"
            position="relative"
            borderRadius="3px"
            label="Reset"
            clickFn={resetState}
          />
          <ButtonWidget
            width="200px"
            height="50px"
            position="relative"
            borderRadius="3px"
            left="10px"
            backgroundColor={isButtonDisabled ? "var(--dark-gray)" : "var(--dark-blue)"}
            disabled={isButtonDisabled}
            inProgress={inProgress}
            label="Submit"
            clickFn={submitNewAnalysis}
          />
        </ButtonContainer>
      </Uploads>
      <ModalWidget
        open={modalState}
        labels={failedUploadsMsg}
        buttons={modalButtons}
        closeModal={handleClose}
        header="Error Occurred"
      />
      <ModalWidget
        open={usageModalState}
        labels={usageModalLabels.messages}
        closeModal={() => {
          setUsageModalState(false);
          router.replace("/uploads", undefined, { shallow: true });
        }}
        header={usageModalLabels.header}
      />
      <ModalWidget
        open={creditUsageAlert}
        labels={["This re-analysis will consume 1 analysis credit."]}
        closeModal={() => {
          setCreditUsageAlert(false);
          setAlertShowed(true);
        }}
        header={"Attention!"}
      />
    </Container>
  );
}

UploadForm.getLayout = (page) => {
  return <DashboardLayout>{page}</DashboardLayout>;
};<|MERGE_RESOLUTION|>--- conflicted
+++ resolved
@@ -136,11 +136,7 @@
 
   const getDefaultAnalysisParams = () => {
     return {
-<<<<<<< HEAD
-      normalizationMethod: "",
-=======
       normalizationMethod: null,
->>>>>>> d80099c9
       normalizeYAxis: "",
       baseToPeak: "",
       peakToBase: "",

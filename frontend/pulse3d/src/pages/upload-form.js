import styled from "styled-components";
import { useEffect, useState, useContext } from "react";
import AnalysisParamForm from "@/components/uploadForm/AnalysisParamForm";
import ButtonWidget from "@/components/basicWidgets/ButtonWidget";
import FileDragDrop from "@/components/uploadForm/FileDragDrop";
import SparkMD5 from "spark-md5";
import { hexToBase64 } from "../utils/generic";
import { useRouter } from "next/router";
import ModalWidget from "@/components/basicWidgets/ModalWidget";
import DashboardLayout, { UploadsContext } from "@/components/layouts/DashboardLayout";
import semverGte from "semver/functions/gte";
import InputDropdownWidget from "@/components/basicWidgets/InputDropdownWidget";
import { AuthContext } from "./_app";
const Container = styled.div`
  justify-content: center;
  position: relative;
  padding: 3rem;
`;

const Header = styled.h2`
  position: relative;
  text-align: center;
  background-color: var(--dark-blue);
  color: var(--light-gray);
  margin: auto;
  height: 75px;
  line-height: 3;
`;

const UploadCreditUsageInfo = styled.div`
  color: red;
  width: 51%;
  margin: auto;
  text-align: center;
  border: 3px solid red;
  padding: 1rem;
  margin-top: 2rem;
  margin-bottom: 0;
`;

const Uploads = styled.div`
  width: 100%;
  min-width: 1200px;
  border: solid;
  border-color: var(--dark-gray);
  border-width: 2px;
  border-radius: 15px;
  background-color: white;
  overflow: hidden;
`;

const ButtonContainer = styled.div`
  display: flex;
  justify-content: flex-end;
  padding: 3rem 6rem;
`;

const SuccessText = styled.span`
  color: green;
  font-style: italic;
  font-size: 15px;
  padding-right: 10px;
  line-height: 3;
`;

const DropDownContainer = styled.div`
  width: 70%;
  display: flex;
  justify-content: center;
  left: 15%;
  position: relative;
  height: 17%;
  align-items: center;
  margin-top: 2rem;
`;

const dropZoneText = "CLICK HERE or DROP single recording ZIP files";
const defaultUploadErrorLabel =
  "Something went wrong while attempting to start the analysis for the following file(s):";
const defaultZipErrorLabel =
  "The following file(s) will not be uploaded because they either contain multiple recordings or do not have the correct number of H5 files.";

const modalObj = {
  uploadsReachedDuringSession: {
    header: "Warning!",
    messages: [
      "The upload limit has been reached for this customer account during your session preventing this recording from being uploaded.",
      "You will only be allowed to perform re-analysis on existing files.",
    ],
  },
  jobsReachedDuringSession: {
    header: "Warning!",
    messages: [
      "All usage limits have been reached for this customer account during your session preventing this analyses from starting.",
      "You will not be able to upload new recording files or perform re-analysis on existing files.",
    ],
  },
};
export default function UploadForm() {
  const { uploads, pulse3dVersions } = useContext(UploadsContext);

  const getDefaultAnalysisParams = () => {
    return {
      normalizeYAxis: "",
      baseToPeak: "",
      peakToBase: "",
      maxY: "",
      prominenceFactor: "",
      widthFactor: "",
      twitchWidths: "",
      startTime: "",
      endTime: "",
      stiffnessFactor: null,
      selectedPulse3dVersion: pulse3dVersions[0] || "", // Tanner (9/15/22): The pulse3d version technically isn't a param, but it lives in the same part of the form as the params
      wellsWithFlippedWaveforms: "",
      showStimSheet: "",
      wellGroups: {},
      stimWaveformFormat: "",
<<<<<<< HEAD
      nameOverride: "",
=======
>>>>>>> 3048eb6a
    };
  };

  const router = useRouter();
  const { usageQuota } = useContext(AuthContext);

  const [files, setFiles] = useState([]);
  const [formattedUploads, setFormattedUploads] = useState([]);
  const [isButtonDisabled, setIsButtonDisabled] = useState(true);
  const [paramErrors, setParamErrors] = useState({});
  const [inProgress, setInProgress] = useState(false);
  const [modalButtons, setModalButtons] = useState(["Close"]);
  const [failedUploadsMsg, setFailedUploadsMsg] = useState([defaultUploadErrorLabel]);
  const [uploadSuccess, setUploadSuccess] = useState(false);
  const [checkedParams, setCheckedParams] = useState(false);
  const [modalState, setModalState] = useState(false);
  const [usageModalState, setUsageModalState] = useState(false);
  const [usageModalLabels, setUsageModalLabels] = useState(modalObj.uploadsReachedDuringSession);
  const [analysisParams, setAnalysisParams] = useState(getDefaultAnalysisParams());
  const [badZipFiles, setBadZipFiles] = useState([]);
  const [resetDragDrop, setResetDragDrop] = useState(false);
  const [wellGroupErr, setWellGroupErr] = useState(false);
  const [creditUsageAlert, setCreditUsageAlert] = useState(false);
  const [alertShowed, setAlertShowed] = useState(false);
  const [reanalysis, setReanalysis] = useState(false);

  useEffect(() => {
    if (badZipFiles.length > 0) {
      // give users the option to proceed with clean files if any, otherwise just close
      setModalButtons(badZipFiles.length !== files.length ? ["Cancel", "Proceed"] : ["Close"]);
      // add files to modal to notify user which files are bad
      setFailedUploadsMsg([defaultZipErrorLabel, ...badZipFiles.map((f) => f.name)]);
      setModalState(true);
    }
  }, [badZipFiles]);

  useEffect(() => {
    // checks if error value exists, no file is selected, or upload is in progress
    const checkConditions =
      !Object.values(paramErrors).every((val) => val.length === 0) ||
      !((files.length > 0 && files[0] instanceof File) || (uploads && uploads.includes(files[0]))) ||
      inProgress ||
      wellGroupErr;

    setIsButtonDisabled(checkConditions);

    setCreditUsageAlert(
      !alertShowed && //makesure modal shows up only once
        !checkConditions &&
        reanalysis && // modal only shows up in re-analyze tab
        usageQuota && // undefined check
        usageQuota.limits && // undefined check
        parseInt(usageQuota.limits.jobs) !== -1 && //check that usage is not unlimited
        files.length > 0 && // undefined check
        files[0].created_at !== files[0].updated_at
      // if time updated and time created are different then free analysis has already been used and a re-analyze will use a credit
    );
  }, [paramErrors, files, inProgress, wellGroupErr]);

  useEffect(() => {
    // resets upload status when user makes changes
    if (
      (files.length > 0 && files[0] instanceof File) ||
      JSON.stringify(analysisParams) != JSON.stringify(getDefaultAnalysisParams())
    ) {
      setUploadSuccess(false);
    }
  }, [files, analysisParams]);

  useEffect(() => {
    setReanalysis(router.query.id === "Re-analyze Existing Upload");

    // reset all params if the user switches between the "re-analyze" and "new upload" versions of this page
    resetState();
  }, [router.query]);

  useEffect(() => {
    if (uploads) {
      const uploadFilenames = uploads.map((upload) => upload.filename).filter((name) => name);

      setFormattedUploads([...uploadFilenames]);
    }
  }, [uploads]);

  const resetState = () => {
    setResetDragDrop(true);
    setFiles([]);
    updateCheckParams(false); // this will also reset the analysis params and their error message
    setFailedUploadsMsg(failedUploadsMsg);
    setModalButtons(["Close"]);
  };

  const resetAnalysisParams = () => {
    setAnalysisParams(getDefaultAnalysisParams());
  };

  const updateCheckParams = (newCheckedParams) => {
    if (checkedParams && !newCheckedParams) {
      // if unchecking, reset all params
      resetAnalysisParams();
      setParamErrors({});
    }
    setCheckedParams(newCheckedParams);
  };
  const formatTupleParams = (firstParam, secondParam) => {
    // convert factors that aren't specified to null
    if (firstParam === "") {
      firstParam = null;
    }
    if (secondParam === "") {
      secondParam = null;
    }

    let factors = [firstParam, secondParam];
    if (factors.every((v) => !v)) {
      // if both factors are null, return null instead of an array
      return null;
    }
    return factors;
  };

  const postNewJob = async (uploadId, filename) => {
    try {
      const {
        normalizeYAxis,
        showStimSheet,
        baseToPeak,
        peakToBase,
        maxY,
        prominenceFactorPeaks,
        prominenceFactorValleys,
        widthFactorPeaks,
        widthFactorValleys,
        twitchWidths,
        startTime,
        endTime,
        selectedPulse3dVersion,
        stiffnessFactor,
        wellsWithFlippedWaveforms,
        wellGroups,
        stimWaveformFormat,
      } = analysisParams;

      const version =
        selectedPulse3dVersion === "" || !selectedPulse3dVersion
          ? pulse3dVersions[0]
          : selectedPulse3dVersion;

      const requestBody = {
        upload_id: uploadId,
        normalize_y_axis: normalizeYAxis === "" ? null : normalizeYAxis,
        baseline_widths_to_use: formatTupleParams(baseToPeak, peakToBase),
        prominence_factors: formatTupleParams(prominenceFactorPeaks, prominenceFactorValleys),
        width_factors: formatTupleParams(widthFactorPeaks, widthFactorValleys),
        twitch_widths: twitchWidths === "" ? null : twitchWidths,
        start_time: startTime === "" ? null : startTime,
        end_time: endTime === "" ? null : endTime,
        // pulse3d versions are currently sorted in desc order, so pick the first (latest) version as the default
        version,
      };

      if (semverGte(version, "0.25.0")) {
        requestBody.max_y = maxY === "" ? null : maxY;
      }
      if (semverGte(version, "0.28.1")) {
        requestBody.include_stim_protocols = showStimSheet === "" ? null : showStimSheet;
      }
      if (semverGte(version, "0.30.1")) {
        requestBody.stiffness_factor = stiffnessFactor === "" ? null : stiffnessFactor;
        requestBody.inverted_post_magnet_wells =
          wellsWithFlippedWaveforms === "" ? null : wellsWithFlippedWaveforms;
      }
      if (semverGte(version, "0.30.3")) {
        requestBody.well_groups = Object.keys(wellGroups).length === 0 ? null : wellGroups;
      }
      if (semverGte(version, "0.30.5")) {
        requestBody.stim_waveform_format = stimWaveformFormat === "" ? null : stimWaveformFormat;
      }
<<<<<<< HEAD
      if (semverGte(version, "0.32.2")) {
        // don't add name if it's the original filename or if it's empty
        requestBody.name_override =
          analysisParams.nameOverride === "" ||
          analysisParams.nameOverride === removeFileExt(files[0].filename)
            ? null
            : analysisParams.nameOverride;
      }

=======
>>>>>>> 3048eb6a
      const jobResponse = await fetch(`${process.env.NEXT_PUBLIC_PULSE3D_URL}/jobs`, {
        method: "POST",
        body: JSON.stringify(requestBody),
      });

      const jobData = await jobResponse.json();
      // 403 gets returned in quota limit reached responses modal gets handled in ControlPanel
      if (jobData.error && jobData.error === "UsageError") {
        console.log("ERROR starting job because customer job limit has been reached");
        setUsageModalLabels(modalObj.jobsReachedDuringSession);
        setUsageModalState(true);
      } else if (jobResponse.status !== 200 || (jobData.error && jobData.error == "AuthorizationError")) {
        failedUploadsMsg.push(filename);
        console.log("ERROR posting new job");
      }
    } catch (e) {
      failedUploadsMsg.push(filename);
      console.log("ERROR posting new job", e);
    }
  };

  const submitNewAnalysis = async () => {
    await checkForMultiRecZips();
    resetState();
  };

  const checkForMultiRecZips = async () => {
    var JSZip = require("jszip");
    let badZipfiles;
    if (!reanalysis) {
      const asyncFilter = async (arr, predicate) =>
        Promise.all(arr.map(predicate)).then((results) => arr.filter((_v, index) => results[index]));

      badZipfiles = await asyncFilter(files, async (file) => {
        //only run these checks if is zip file
        if (file && file.type == "application/x-zip-compressed") {
          try {
            const zip = new JSZip();
            const { files: loadedFiles } = await zip.loadAsync(file);

            const dirs = Object.values(loadedFiles).filter(({ dir }) => dir);
            const onlyOneRec = dirs.length === 0 || dirs.length === 1;

            const numFilesInRecording = Object.keys(loadedFiles).filter(
              (filename) => filename.includes(".h5") && !filename.includes("__MACOSX")
            ).length;

            // Beta 1 recordings will contain 24 files, Beta 2 and V1 recordings will contain 48
            const recordingContainsValidNumFiles = numFilesInRecording === 24 || numFilesInRecording === 48;
            return !onlyOneRec || !recordingContainsValidNumFiles;
          } catch (e) {
            console.log(`ERROR unable to read zip file: ${file.filename} ${e}`);
            failedUploadsMsg.push(file.filename);
            return true;
          }
        }
      });
      setBadZipFiles(badZipfiles);
      let newFiles = files;

      for (let i = 0; i < badZipfiles.length; i++) {
        for (let j = 0; j < newFiles.length; j++) {
          if (badZipfiles[i].name === newFiles[j].name) {
            setFiles(newFiles.splice(j, 1));
          }
        }
      }
    }
    if (files.length > 0) {
      await handleNewAnalysis(files);
    }
  };

  const handleNewAnalysis = async (files) => {
    // update state to trigger in progress spinner over submit button
    if (files.length > 0) {
      setInProgress(true);

      for (const file of files) {
        if (file instanceof File) {
          await uploadFile(file);
        } else if (uploads.includes(file)) {
          await postNewJob(file.id, file.filename);
        }
      }

      // open error modal notifying which files failed if any, otherwise display success text
      if (failedUploadsMsg.length > 1) {
        setModalState(true);
      } else {
        setUploadSuccess(true);
      }
      setInProgress(false);
    }
  };

  const uploadFile = async (file) => {
    let fileReader = new FileReader();
    const filename = file.name;

    try {
      let fileHash;
      try {
        // Tanner (8/11/21): Need to use a promise here since FileReader API does not support using async functions, only callbacks
        fileHash = await new Promise((resolve, reject) => {
          fileReader.onload = function (e) {
            if (file.size != e.target.result.byteLength) {
              console.log(
                "ERROR:</strong> Browser reported success but could not read the file until the end."
              );
              reject();
            }

            resolve(SparkMD5.ArrayBuffer.hash(e.target.result));
          };

          fileReader.onerror = function () {
            console.log(
              "ERROR: FileReader onerror was triggered, maybe the browser aborted due to high memory usage."
            );
            reject();
          };

          fileReader.readAsArrayBuffer(file);
        });
      } catch (e) {
        failedUploadsMsg.push(filename);
        return;
      }

      const uploadResponse = await fetch(`${process.env.NEXT_PUBLIC_PULSE3D_URL}/uploads`, {
        method: "POST",
        body: JSON.stringify({
          filename,
          md5s: hexToBase64(fileHash),
          upload_type: "pulse3d",
          auto_upload: false,
        }),
      });

      if (uploadResponse.status !== 200) {
        // break flow if initial request returns error status code
        failedUploadsMsg.push(filename);
        console.log("ERROR uploading file metadata to DB:  ", await uploadResponse.json());
        return;
      }

      const data = await uploadResponse.json();

      if (data.error && data.error == "UsageError") {
        console.log("ERROR uploading file because customer upload limit has been reached");
        setUsageModalLabels(modalObj.uploadsReachedDuringSession);
        setUsageModalState(true);
        return;
      }
      const uploadDetails = data.params;
      const uploadId = data.id;
      const formData = new FormData();

      Object.entries(uploadDetails.fields).forEach(([k, v]) => {
        formData.append(k, v);
      });

      formData.append("file", file);

      const uploadPostRes = await fetch(uploadDetails.url, {
        method: "POST",
        body: formData,
      });

      if (uploadPostRes.status === 204) {
        await postNewJob(uploadId, filename);
      } else {
        failedUploadsMsg.push(filename);
        console.log("ERROR uploading file to s3:  ", await uploadPostRes.json());
      }
    } catch (e) {
      // catch all if service worker isn't working
      console.log("ERROR posting to presigned url");
    }
  };

  const handleDropDownSelect = (idx) => {
    setAlertShowed(false);
    setFiles([uploads[idx]]); // must be an array

    const filenameNoExt = removeFileExt(uploads[idx].filename);
    setAnalysisParams({ ...analysisParams, nameOverride: filenameNoExt.join(".") });
  };

  const removeFileExt = (filename) => {
    const filenameNoExt = filename.split(".");
    filenameNoExt.pop();

    return filenameNoExt;
  };

  const handleClose = async (idx) => {
    // if user chooses to proceed with upload when some files were flagged as bad
    if (idx === 1) {
      const filteredFiles = files.filter((f) => !failedUploadsMsg.includes(f.name));
      await handleNewAnalysis(filteredFiles);
    }
    // goes after because this dependency triggers reset
    setModalState(false);
    setFailedUploadsMsg([defaultUploadErrorLabel]);
  };

  return (
    <Container>
      <Uploads>
        <Header>Run Analysis</Header>
        {!reanalysis ? (
          <>
            <FileDragDrop // TODO figure out how to notify user if they attempt to upload existing recording
              handleFileChange={(files) => setFiles(Object.values(files))}
              dropZoneText={dropZoneText}
              fileSelection={
                files.length > 0 ? files.map(({ name }) => name).join(", ") : "No files selected"
              }
              setResetDragDrop={setResetDragDrop}
              resetDragDrop={resetDragDrop}
            />
            {usageQuota && usageQuota.limits && parseInt(usageQuota.limits.jobs) !== -1 ? (
              <UploadCreditUsageInfo>
                Analysis will run on each successfully uploaded file, consuming 1 analysis credit each.
              </UploadCreditUsageInfo>
            ) : null}
          </>
        ) : (
          <DropDownContainer>
            <InputDropdownWidget
              options={formattedUploads}
              width={500}
              label="Select Recording"
              reset={files.length === 0}
              handleSelection={handleDropDownSelect}
            />
          </DropDownContainer>
        )}
        <AnalysisParamForm
          errorMessages={paramErrors}
          checkedParams={checkedParams}
          setCheckedParams={updateCheckParams}
          paramErrors={paramErrors}
          setParamErrors={setParamErrors}
          setAnalysisParams={setAnalysisParams}
          analysisParams={analysisParams}
          setWellGroupErr={setWellGroupErr}
          reanalysis={reanalysis}
        />
        <ButtonContainer>
          {uploadSuccess ? <SuccessText>Upload Successful!</SuccessText> : null}
          <ButtonWidget
            width="135px"
            height="45px"
            position="relative"
            borderRadius="3px"
            label="Reset"
            clickFn={resetState}
          />
          <ButtonWidget
            width="135px"
            height="45px"
            position="relative"
            borderRadius="3px"
            left="10px"
            backgroundColor={isButtonDisabled ? "var(--dark-gray)" : "var(--dark-blue)"}
            disabled={isButtonDisabled}
            inProgress={inProgress}
            label="Submit"
            clickFn={submitNewAnalysis}
          />
        </ButtonContainer>
      </Uploads>
      <ModalWidget
        open={modalState}
        labels={failedUploadsMsg}
        buttons={modalButtons}
        closeModal={handleClose}
        header="Error Occurred"
      />
      <ModalWidget
        open={usageModalState}
        labels={usageModalLabels.messages}
        closeModal={() => {
          setUsageModalState(false);
          router.replace("/uploads", undefined, { shallow: true });
        }}
        header={usageModalLabels.header}
      />
      <ModalWidget
        open={creditUsageAlert}
        labels={["This re-analysis will consume 1 analysis credit."]}
        closeModal={() => {
          setCreditUsageAlert(false);
          setAlertShowed(true);
        }}
        header={"Attention!"}
      />
    </Container>
  );
}

UploadForm.getLayout = (page) => {
  return <DashboardLayout>{page}</DashboardLayout>;
};<|MERGE_RESOLUTION|>--- conflicted
+++ resolved
@@ -116,10 +116,7 @@
       showStimSheet: "",
       wellGroups: {},
       stimWaveformFormat: "",
-<<<<<<< HEAD
       nameOverride: "",
-=======
->>>>>>> 3048eb6a
     };
   };
 
@@ -298,7 +295,6 @@
       if (semverGte(version, "0.30.5")) {
         requestBody.stim_waveform_format = stimWaveformFormat === "" ? null : stimWaveformFormat;
       }
-<<<<<<< HEAD
       if (semverGte(version, "0.32.2")) {
         // don't add name if it's the original filename or if it's empty
         requestBody.name_override =
@@ -308,8 +304,6 @@
             : analysisParams.nameOverride;
       }
 
-=======
->>>>>>> 3048eb6a
       const jobResponse = await fetch(`${process.env.NEXT_PUBLIC_PULSE3D_URL}/jobs`, {
         method: "POST",
         body: JSON.stringify(requestBody),
@@ -497,7 +491,10 @@
     setFiles([uploads[idx]]); // must be an array
 
     const filenameNoExt = removeFileExt(uploads[idx].filename);
-    setAnalysisParams({ ...analysisParams, nameOverride: filenameNoExt.join(".") });
+    setAnalysisParams({
+      ...analysisParams,
+      nameOverride: filenameNoExt.join("."),
+    });
   };
 
   const removeFileExt = (filename) => {

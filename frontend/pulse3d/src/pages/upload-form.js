--- conflicted
+++ resolved
@@ -137,10 +137,7 @@
   const [badZipFiles, setBadZipFiles] = useState([]);
   const [resetDragDrop, setResetDragDrop] = useState(false);
   const [creditUsageAlert, setCreditUsageAlert] = useState(false);
-<<<<<<< HEAD
   const [wellGroupErr, setWellGroupErr] = useState(false);
-=======
->>>>>>> 234836ce
   const { usageQuota } = useContext(AuthContext);
 
   useEffect(() => {
@@ -171,13 +168,9 @@
     const checkConditions =
       !Object.values(paramErrors).every((val) => val.length === 0) ||
       !((files.length > 0 && files[0] instanceof File) || (uploads && uploads.includes(files[0]))) ||
-<<<<<<< HEAD
       inProgress ||
       wellGroupErr;
 
-=======
-      inProgress;
->>>>>>> 234836ce
     setIsButtonDisabled(checkConditions);
     setCreditUsageAlert(
       !checkConditions &&
@@ -186,11 +179,7 @@
         usageQuota.limits &&
         parseInt(usageQuota.limits.jobs) !== -1
     );
-<<<<<<< HEAD
   }, [paramErrors, files, inProgress, wellGroupErr]);
-=======
-  }, [paramErrors, files, inProgress]);
->>>>>>> 234836ce
 
   useEffect(() => {
     // resets upload status when user makes changes
@@ -289,23 +278,16 @@
       if (semverGte(version, "0.30.1")) {
         requestBody.stiffness_factor = stiffnessFactor === "" ? null : stiffnessFactor;
       }
-<<<<<<< HEAD
       if (semverGte(version, "0.30.2")) {
         requestBody.well_groups = stiffnessFactor === "" ? null : stiffnessFactor;
       }
-=======
->>>>>>> 234836ce
       if (semverGte(version, "0.30.1")) {
         requestBody.inverted_post_magnet_wells =
           wellsWithFlippedWaveforms === "" ? null : wellsWithFlippedWaveforms;
       }
-<<<<<<< HEAD
       if (semverGte(version, "0.29.2")) {
-        requestBody.well_groups = well_groups.keys().length === 0 ? null : well_groups;
-      }
-=======
-
->>>>>>> 234836ce
+        requestBody.well_groups = wellGroups.keys().length === 0 ? null : wellGroups;
+      }
       const jobResponse = await fetch(`${process.env.NEXT_PUBLIC_PULSE3D_URL}/jobs`, {
         method: "POST",
         body: JSON.stringify(requestBody),

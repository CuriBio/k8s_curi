import styled from "styled-components";
import { useEffect, useState, useContext } from "react";
import AnalysisParamForm from "@/components/uploadForm/AnalysisParamForm";
import ButtonWidget from "@/components/basicWidgets/ButtonWidget";
import FileDragDrop from "@/components/uploadForm/FileDragDrop";
import SparkMD5 from "spark-md5";
import { hexToBase64 } from "../utils/generic";
import { useRouter } from "next/router";
import ModalWidget from "@/components/basicWidgets/ModalWidget";
import DashboardLayout, { UploadsContext } from "@/components/layouts/DashboardLayout";
import semverGte from "semver/functions/gte";
import InputDropdownWidget from "@/components/basicWidgets/InputDropdownWidget";
import { AuthContext } from "./_app";
const Container = styled.div`
  justify-content: center;
  position: relative;
  padding: 3rem;
`;

const Header = styled.h2`
  position: relative;
  text-align: center;
  background-color: var(--dark-blue);
  color: var(--light-gray);
  margin: auto;
  height: 75px;
  line-height: 3;
`;

const UploadCreditUsageInfo = styled.div`
  color: red;
  width: 51%;
  margin: auto;
  text-align: center;
  border: 3px solid red;
  padding: 1rem;
  margin-top: 2rem;
  margin-bottom: 0;
`;

const Uploads = styled.div`
  width: 100%;
  min-width: 1200px;
  border: solid;
  border-color: var(--dark-gray);
  border-width: 2px;
  border-radius: 15px;
  background-color: white;
  overflow: hidden;
`;

const ButtonContainer = styled.div`
  display: flex;
  justify-content: flex-end;
  padding: 3rem 6rem;
`;

const SuccessText = styled.span`
  color: green;
  font-style: italic;
  font-size: 15px;
  padding-right: 10px;
  line-height: 3;
`;

const DropDownContainer = styled.div`
  width: 70%;
  display: flex;
  justify-content: center;
  left: 15%;
  position: relative;
  height: 17%;
  align-items: center;
  margin-top: 2rem;
`;

const dropZoneText = "CLICK HERE or DROP single recording ZIP files";
const defaultUploadErrorLabel =
  "Something went wrong while attempting to start the analysis for the following file(s):";
const defaultZipErrorLabel =
  "The following file(s) will not be uploaded because they either contain multiple recordings or do not have the correct number of H5 files.";

const modalObj = {
  uploadsReachedDuringSession: {
    header: "Warning!",
    messages: [
      "The upload limit has been reached for this customer account during your session preventing this recording from being uploaded.",
      "You will only be allowed to perform re-analysis on existing files.",
    ],
  },
  jobsReachedDuringSession: {
    header: "Warning!",
    messages: [
      "All usage limits have been reached for this customer account during your session preventing this analyses from starting.",
      "You will not be able to upload new recording files or perform re-analysis on existing files.",
    ],
  },
};
export default function UploadForm() {
  const { uploads, pulse3dVersions } = useContext(UploadsContext);

  const getDefaultAnalysisParams = () => {
    return {
      normalizeYAxis: "",
      baseToPeak: "",
      peakToBase: "",
      maxY: "",
      prominenceFactor: "",
      widthFactor: "",
      twitchWidths: "",
      startTime: "",
      endTime: "",
      stiffnessFactor: null,
      selectedPulse3dVersion: pulse3dVersions[0] || "", // Tanner (9/15/22): The pulse3d version technically isn't a param, but it lives in the same part of the form as the params
      wellsWithFlippedWaveforms: "",
      showStimSheet: "",
      wellGroups: {},
    };
  };

  const router = useRouter();
  const [files, setFiles] = useState([]);
  const [formattedUploads, setFormattedUploads] = useState([]);
  const [isButtonDisabled, setIsButtonDisabled] = useState(true);
  const [paramErrors, setParamErrors] = useState({});
  const [inProgress, setInProgress] = useState(false);
  const [modalButtons, setModalButtons] = useState(["Close"]);
  const [failedUploadsMsg, setFailedUploadsMsg] = useState([defaultUploadErrorLabel]);
  const [uploadSuccess, setUploadSuccess] = useState(false);
  const [checkedParams, setCheckedParams] = useState(false);
  const [tabSelection, setTabSelection] = useState(router.query.id);
  const [modalState, setModalState] = useState(false);
  const [usageModalState, setUsageModalState] = useState(false);
  const [usageModalLabels, setUsageModalLabels] = useState(modalObj.uploadsReachedDuringSession);
  const [analysisParams, setAnalysisParams] = useState(getDefaultAnalysisParams());
  const [badZipFiles, setBadZipFiles] = useState([]);
  const [resetDragDrop, setResetDragDrop] = useState(false);
<<<<<<< HEAD
=======
  const [creditUsageAlert, setCreditUsageAlert] = useState(false);
  const [wellGroupErr, setWellGroupErr] = useState(false);
>>>>>>> bb46c534
  const { usageQuota } = useContext(AuthContext);

  useEffect(() => {
    if (badZipFiles.length > 0) {
      // give users the option to proceed with clean files if any, otherwise just close
      setModalButtons(badZipFiles.length !== files.length ? ["Cancel", "Proceed"] : ["Close"]);
      // add files to modal to notify user which files are bad
      setFailedUploadsMsg([defaultZipErrorLabel, ...badZipFiles.map((f) => f.name)]);
      setModalState(true);
    }
  }, [badZipFiles]);

  const resetAnalysisParams = () => {
    setAnalysisParams(getDefaultAnalysisParams());
  };

  const updateCheckParams = (newCheckedParams) => {
    if (checkedParams && !newCheckedParams) {
      // if unchecking, reset all params
      resetAnalysisParams();
      setParamErrors({});
    }
    setCheckedParams(newCheckedParams);
  };

  useEffect(() => {
    // checks if error value exists, no file is selected, or upload is in progress
    const checkConditions =
      !Object.values(paramErrors).every((val) => val.length === 0) ||
      !((files.length > 0 && files[0] instanceof File) || (uploads && uploads.includes(files[0]))) ||
      inProgress ||
      wellGroupErr;

    setIsButtonDisabled(checkConditions);
<<<<<<< HEAD
  }, [paramErrors, files, inProgress]);
=======
    setCreditUsageAlert(
      !checkConditions &&
        tabSelection === "Re-analyze Existing Upload" &&
        usageQuota &&
        usageQuota.limits &&
        parseInt(usageQuota.limits.jobs) !== -1
    );
  }, [paramErrors, files, inProgress, wellGroupErr]);
>>>>>>> bb46c534

  useEffect(() => {
    // resets upload status when user makes changes
    if (
      (files.length > 0 && files[0] instanceof File) ||
      JSON.stringify(analysisParams) != JSON.stringify(getDefaultAnalysisParams())
    ) {
      setUploadSuccess(false);
    }
  }, [files, analysisParams]);

  useEffect(() => {
    // reset all params if the user switches between the "re-analyze" and "new upload" versions of this page
    setTabSelection(router.query.id);
    resetState();
  }, [router.query]);

  useEffect(() => {
    if (uploads) {
      const uploadFilenames = uploads.map((upload) => upload.filename).filter((name) => name);

      setFormattedUploads([...uploadFilenames]);
    }
  }, [uploads]);

  const resetState = () => {
    setResetDragDrop(true);
    setFiles([]);
    updateCheckParams(false); // this will also reset the analysis params and their error message
    setFailedUploadsMsg(failedUploadsMsg);
    setModalButtons(["Close"]);
  };

  const formatTupleParams = (firstParam, secondParam) => {
    // convert factors that aren't specified to null
    if (firstParam === "") {
      firstParam = null;
    }
    if (secondParam === "") {
      secondParam = null;
    }

    let factors = [firstParam, secondParam];
    if (factors.every((v) => !v)) {
      // if both factors are null, return null instead of an array
      return null;
    }
    return factors;
  };

  const postNewJob = async (uploadId, filename) => {
    try {
      const {
        normalizeYAxis,
        showStimSheet,
        baseToPeak,
        peakToBase,
        maxY,
        prominenceFactorPeaks,
        prominenceFactorValleys,
        widthFactorPeaks,
        widthFactorValleys,
        twitchWidths,
        startTime,
        endTime,
        selectedPulse3dVersion,
        stiffnessFactor,
        wellsWithFlippedWaveforms,
        wellGroups,
      } = analysisParams;

      const version =
        selectedPulse3dVersion === "" || !selectedPulse3dVersion
          ? pulse3dVersions[0]
          : selectedPulse3dVersion;

      const requestBody = {
        upload_id: uploadId,
        normalize_y_axis: normalizeYAxis === "" ? null : normalizeYAxis,
        baseline_widths_to_use: formatTupleParams(baseToPeak, peakToBase),
        prominence_factors: formatTupleParams(prominenceFactorPeaks, prominenceFactorValleys),
        width_factors: formatTupleParams(widthFactorPeaks, widthFactorValleys),
        twitch_widths: twitchWidths === "" ? null : twitchWidths,
        start_time: startTime === "" ? null : startTime,
        end_time: endTime === "" ? null : endTime,
        // pulse3d versions are currently sorted in desc order, so pick the first (latest) version as the default
        version,
      };

      if (semverGte(version, "0.25.0")) {
        requestBody.max_y = maxY === "" ? null : maxY;
      }
      if (semverGte(version, "0.28.1")) {
        requestBody.include_stim_protocols = showStimSheet === "" ? null : showStimSheet;
      }
      if (semverGte(version, "0.30.1")) {
        requestBody.stiffness_factor = stiffnessFactor === "" ? null : stiffnessFactor;
      }
      if (semverGte(version, "0.30.1")) {
        requestBody.inverted_post_magnet_wells =
          wellsWithFlippedWaveforms === "" ? null : wellsWithFlippedWaveforms;
      }
      if (semverGte(version, "0.30.3")) {
        requestBody.well_groups = Object.keys(wellGroups).length === 0 ? null : wellGroups;
      }
      const jobResponse = await fetch(`${process.env.NEXT_PUBLIC_PULSE3D_URL}/jobs`, {
        method: "POST",
        body: JSON.stringify(requestBody),
      });

      const jobData = await jobResponse.json();
      // 403 gets returned in quota limit reached responses modal gets handled in ControlPanel
      if (jobData.error && jobData.error === "UsageError") {
        console.log("ERROR starting job because customer job limit has been reached");
        setUsageModalLabels(modalObj.jobsReachedDuringSession);
        setUsageModalState(true);
      } else if (jobResponse.status !== 200 || (jobData.error && jobData.error == "AuthorizationError")) {
        failedUploadsMsg.push(filename);
        console.log("ERROR posting new job");
      }
    } catch (e) {
      failedUploadsMsg.push(filename);
      console.log("ERROR posting new job", e);
    }
  };

  const submitNewAnalysis = async () => {
    await checkForMultiRecZips();
    resetState();
  };

  const checkForMultiRecZips = async () => {
    var JSZip = require("jszip");
    let badZipfiles;
    if (tabSelection === "Analyze New Files") {
      const asyncFilter = async (arr, predicate) =>
        Promise.all(arr.map(predicate)).then((results) => arr.filter((_v, index) => results[index]));

      badZipfiles = await asyncFilter(files, async (file) => {
        try {
          const zip = new JSZip();
          const { files: loadedFiles } = await zip.loadAsync(file);

          const dirs = Object.values(loadedFiles).filter(({ dir }) => dir);
          const onlyOneRec = dirs.length === 0 || dirs.length === 1;

          const numFilesInRecording = Object.keys(loadedFiles).filter(
            (filename) => filename.includes(".h5") && !filename.includes("__MACOSX")
          ).length;

          // Beta 1 recordings will contain 24 files, Beta 2 and V1 recordings will contain 48
          const recordingContainsValidNumFiles = numFilesInRecording === 24 || numFilesInRecording === 48;
          return !onlyOneRec || !recordingContainsValidNumFiles;
        } catch (e) {
          console.log(`ERROR unable to read zip file: ${file.filename} ${e}`);
          failedUploadsMsg.push(file.filename);
          return true;
        }
      });
      setBadZipFiles(badZipfiles);
      let newFiles = files;

      for (let i = 0; i < badZipfiles.length; i++) {
        for (let j = 0; j < newFiles.length; j++) {
          if (badZipfiles[i].name === newFiles[j].name) {
            setFiles(newFiles.splice(j, 1));
          }
        }
      }
    }
    if (files.length > 0) {
      await handleNewAnalysis(files);
    }
  };

  const handleNewAnalysis = async (files) => {
    // update state to trigger in progress spinner over submit button
    if (files.length > 0) {
      setInProgress(true);

      for (const file of files) {
        if (file instanceof File) {
          await uploadFile(file);
        } else if (uploads.includes(file)) {
          await postNewJob(file.id, file.filename);
        }
      }

      // open error modal notifying which files failed if any, otherwise display success text
      if (failedUploadsMsg.length > 1) {
        setModalState(true);
      } else {
        setUploadSuccess(true);
      }
      setInProgress(false);
    }
  };

  const uploadFile = async (file) => {
    let fileReader = new FileReader();
    const filename = file.name;

    try {
      let fileHash;
      try {
        // Tanner (8/11/21): Need to use a promise here since FileReader API does not support using async functions, only callbacks
        fileHash = await new Promise((resolve, reject) => {
          fileReader.onload = function (e) {
            if (file.size != e.target.result.byteLength) {
              console.log(
                "ERROR:</strong> Browser reported success but could not read the file until the end."
              );
              reject();
            }

            resolve(SparkMD5.ArrayBuffer.hash(e.target.result));
          };

          fileReader.onerror = function () {
            console.log(
              "ERROR: FileReader onerror was triggered, maybe the browser aborted due to high memory usage."
            );
            reject();
          };

          fileReader.readAsArrayBuffer(file);
        });
      } catch (e) {
        failedUploadsMsg.push(filename);
        return;
      }

      const uploadResponse = await fetch(`${process.env.NEXT_PUBLIC_PULSE3D_URL}/uploads`, {
        method: "POST",
        body: JSON.stringify({
          filename,
          md5s: hexToBase64(fileHash),
          upload_type: "pulse3d",
        }),
      });

      if (uploadResponse.status !== 200) {
        // break flow if initial request returns error status code
        failedUploadsMsg.push(filename);
        console.log("ERROR uploading file metadata to DB:  ", await uploadResponse.json());
        return;
      }

      const data = await uploadResponse.json();

      if (data.error && data.error == "UsageError") {
        console.log("ERROR uploading file because customer upload limit has been reached");
        setUsageModalLabels(modalObj.uploadsReachedDuringSession);
        setUsageModalState(true);
        return;
      }
      const uploadDetails = data.params;
      const uploadId = data.id;
      const formData = new FormData();

      Object.entries(uploadDetails.fields).forEach(([k, v]) => {
        formData.append(k, v);
      });

      formData.append("file", file);

      const uploadPostRes = await fetch(uploadDetails.url, {
        method: "POST",
        body: formData,
      });

      if (uploadPostRes.status === 204) {
        await postNewJob(uploadId, filename);
      } else {
        failedUploadsMsg.push(filename);
        console.log("ERROR uploading file to s3:  ", await uploadPostRes.json());
      }
    } catch (e) {
      // catch all if service worker isn't working
      console.log("ERROR posting to presigned url");
    }
  };

  const handleDropDownSelect = (idx) => {
    setFiles([uploads[idx]]); // must be an array
  };

  const handleClose = async (idx) => {
    // if user chooses to proceed with upload when some files were flagged as bad
    if (idx === 1) {
      const filteredFiles = files.filter((f) => !failedUploadsMsg.includes(f.name));
      await handleNewAnalysis(filteredFiles);
    }
    // goes after because this dependency triggers reset
    setModalState(false);
    setFailedUploadsMsg([defaultUploadErrorLabel]);
  };

  return (
    <Container>
      <Uploads>
        <Header>Run Analysis</Header>
        {tabSelection === "Analyze New Files" ? (
          <>
            <FileDragDrop // TODO figure out how to notify user if they attempt to upload existing recording
              handleFileChange={(files) => setFiles(Object.values(files))}
              dropZoneText={dropZoneText}
              fileSelection={
                files.length > 0 ? files.map(({ name }) => name).join(", ") : "No files selected"
              }
              setResetDragDrop={setResetDragDrop}
              resetDragDrop={resetDragDrop}
            />
            {usageQuota && usageQuota.limits && parseInt(usageQuota.limits.jobs) !== -1 ? (
              <UploadCreditUsageInfo>
                Analysis will run on each successfully uploaded file, consuming 1 analysis credit each.
              </UploadCreditUsageInfo>
            ) : null}
          </>
        ) : (
          <DropDownContainer>
            <InputDropdownWidget
              options={formattedUploads}
              width={500}
              label="Select Recording"
              reset={files.length === 0}
              handleSelection={handleDropDownSelect}
            />
          </DropDownContainer>
        )}
        <AnalysisParamForm
          errorMessages={paramErrors}
          checkedParams={checkedParams}
          setCheckedParams={updateCheckParams}
          paramErrors={paramErrors}
          setParamErrors={setParamErrors}
          setAnalysisParams={setAnalysisParams}
          analysisParams={analysisParams}
          setWellGroupErr={setWellGroupErr}
        />
        <ButtonContainer>
          {uploadSuccess ? <SuccessText>Upload Successful!</SuccessText> : null}
          <ButtonWidget
            width="135px"
            height="45px"
            position="relative"
            borderRadius="3px"
            label="Reset"
            clickFn={resetState}
          />
          <ButtonWidget
            width="135px"
            height="45px"
            position="relative"
            borderRadius="3px"
            left="10px"
            backgroundColor={isButtonDisabled ? "var(--dark-gray)" : "var(--dark-blue)"}
            disabled={isButtonDisabled}
            inProgress={inProgress}
            label="Submit"
            clickFn={submitNewAnalysis}
          />
        </ButtonContainer>
      </Uploads>
      <ModalWidget
        open={modalState}
        labels={failedUploadsMsg}
        buttons={modalButtons}
        closeModal={handleClose}
        header="Error Occurred"
      />
      <ModalWidget
        open={usageModalState}
        labels={usageModalLabels.messages}
        closeModal={() => {
          setUsageModalState(false);
          router.replace("/uploads", undefined, { shallow: true });
        }}
        header={usageModalLabels.header}
      />
    </Container>
  );
}

UploadForm.getLayout = (page) => {
  return <DashboardLayout>{page}</DashboardLayout>;
};<|MERGE_RESOLUTION|>--- conflicted
+++ resolved
@@ -135,11 +135,7 @@
   const [analysisParams, setAnalysisParams] = useState(getDefaultAnalysisParams());
   const [badZipFiles, setBadZipFiles] = useState([]);
   const [resetDragDrop, setResetDragDrop] = useState(false);
-<<<<<<< HEAD
-=======
-  const [creditUsageAlert, setCreditUsageAlert] = useState(false);
   const [wellGroupErr, setWellGroupErr] = useState(false);
->>>>>>> bb46c534
   const { usageQuota } = useContext(AuthContext);
 
   useEffect(() => {
@@ -174,18 +170,7 @@
       wellGroupErr;
 
     setIsButtonDisabled(checkConditions);
-<<<<<<< HEAD
   }, [paramErrors, files, inProgress]);
-=======
-    setCreditUsageAlert(
-      !checkConditions &&
-        tabSelection === "Re-analyze Existing Upload" &&
-        usageQuota &&
-        usageQuota.limits &&
-        parseInt(usageQuota.limits.jobs) !== -1
-    );
-  }, [paramErrors, files, inProgress, wellGroupErr]);
->>>>>>> bb46c534
 
   useEffect(() => {
     // resets upload status when user makes changes

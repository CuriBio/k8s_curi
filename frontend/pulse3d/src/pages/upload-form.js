--- conflicted
+++ resolved
@@ -264,11 +264,7 @@
   const checkForMultiRecZips = async () => {
     var JSZip = require("jszip");
 
-<<<<<<< HEAD
-    if (tabSelection === "0") {
-=======
     if (tabSelection === "Analyze New Files") {
->>>>>>> 27a7b6f7
       const asyncFilter = async (arr, predicate) =>
         Promise.all(arr.map(predicate)).then((results) => arr.filter((_v, index) => results[index]));
 
@@ -437,11 +433,7 @@
     <Container>
       <Uploads>
         <Header>Run Analysis</Header>
-<<<<<<< HEAD
-        {tabSelection === "0" ? (
-=======
         {tabSelection === "Analyze New Files" ? (
->>>>>>> 27a7b6f7
           <FileDragDrop // TODO figure out how to notify user if they attempt to upload existing recording
             handleFileChange={(files) => setFiles(Object.values(files))}
             dropZoneText={dropZoneText}

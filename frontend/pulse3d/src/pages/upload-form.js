import styled from "styled-components";
import { useEffect, useState, useContext } from "react";
import AnalysisParamForm from "@/components/uploadForm/AnalysisParamForm";
import ButtonWidget from "@/components/basicWidgets/ButtonWidget";
import FileDragDrop from "@/components/uploadForm/FileDragDrop";
import SparkMD5 from "spark-md5";
import { hexToBase64 } from "../utils/generic";
import { useRouter } from "next/router";
import ModalWidget from "@/components/basicWidgets/ModalWidget";
import DashboardLayout, { UploadsContext } from "@/components/layouts/DashboardLayout";
import semverGte from "semver/functions/gte";
import InputDropdownWidget from "@/components/basicWidgets/InputDropdownWidget";
import { AuthContext } from "./_app";
const Container = styled.div`
  justify-content: center;
  position: relative;
  padding: 3rem;
`;

const Header = styled.h2`
  position: relative;
  text-align: center;
  background-color: var(--dark-blue);
  color: var(--light-gray);
  margin: auto;
  width: 100%;
  height: 75px;
  line-height: 3;
`;

const UploadCreditUsageInfo = styled.div`
  color: red;
  width: 51%;
  margin: auto;
  text-align: center;
  border: 3px solid red;
  padding: 1rem;
  margin-top: 2rem;
  margin-bottom: 0;
`;

const Uploads = styled.div`
  width: 100%;
  min-width: 1200px;
  border: solid;
  border-color: var(--dark-gray);
  border-width: 2px;
  border-radius: 15px;
  background-color: white;
  overflow: hidden;
  display: flex;
  flex-direction: column;
  align-items: center;
`;

const ButtonContainer = styled.div`
  display: flex;
  justify-content: flex-end;
  padding: 3rem 6rem;
  width: 100%;
`;

const SuccessText = styled.span`
  color: green;
  font-style: italic;
  font-size: 15px;
  padding-right: 10px;
  line-height: 3;
`;

const DropDownContainer = styled.div`
  width: 100%;
  display: flex;
  justify-content: center;
  position: relative;
  height: 17%;
  align-items: center;
  margin-top: 2rem;
`;

const dropZoneText = "CLICK HERE or DROP";
const defaultUploadErrorLabel =
  "Something went wrong while attempting to start the analysis for the following file(s):";
const defaultBadFilesLabel =
  "The following file(s) cannot be uploaded because they either contain multiple recordings or do not have the correct number of files.";

const modalObj = {
  uploadsReachedDuringSession: {
    header: "Warning!",
    messages: [
      "The upload limit has been reached for this customer account during your session preventing this recording from being uploaded.",
      "You will only be allowed to perform re-analysis on existing files.",
    ],
  },
  jobsReachedDuringSession: {
    header: "Warning!",
    messages: [
      "All usage limits have been reached for this customer account during your session preventing this analyses from starting.",
      "You will not be able to upload new recording files or perform re-analysis on existing files.",
    ],
  },
};

const isReanalysisPage = (router) => {
  return router.query.id === "Re-analyze Existing Upload";
};

export default function UploadForm() {
  const { uploads, pulse3dVersions, defaultUploadForReanalysis } = useContext(UploadsContext);

  const getDefaultAnalysisParams = () => {
    return {
      normalizeYAxis: "",
      baseToPeak: "",
      peakToBase: "",
      maxY: "",
      twitchWidths: "",
      startTime: "",
      endTime: "",
      stiffnessFactor: null,
      selectedPulse3dVersion: pulse3dVersions[0] || "", // Tanner (9/15/22): The pulse3d version technically isn't a param, but it lives in the same part of the form as the params
      wellsWithFlippedWaveforms: "",
      showStimSheet: "",
      wellGroups: {},
      stimWaveformFormat: "",
      nameOverride: "",
      // original advanced params
      prominenceFactorPeaks: "",
      prominenceFactorValleys: "",
      widthFactorPeaks: "",
      widthFactorValleys: "",
      // noise based advanced params
      relativeProminenceFactor: "",
      noiseProminenceFactor: "",
      minPeakWidth: "",
      maxPeakWidth: "",
      minPeakHeight: "",
      maxPeakFreq: "",
      valleySearchDuration: "",
      upslopeDuration: "",
      upslopeNoiseAllowance: "",
    };
  };

  const router = useRouter();
  const { usageQuota, defaultReanalysisFile } = useContext(AuthContext);

  const [files, setFiles] = useState(defaultUploadForReanalysis ? [defaultUploadForReanalysis] : []);
  const [formattedUploads, setFormattedUploads] = useState([]);
  const [isButtonDisabled, setIsButtonDisabled] = useState(true);
  const [paramErrors, setParamErrors] = useState({});
  const [inProgress, setInProgress] = useState(false);
  const [modalButtons, setModalButtons] = useState(["Close"]);
  const [failedUploadsMsg, setFailedUploadsMsg] = useState([defaultUploadErrorLabel]);
  const [uploadSuccess, setUploadSuccess] = useState(false);
  const [checkedParams, setCheckedParams] = useState(false);
  const [modalState, setModalState] = useState(false);
  const [usageModalState, setUsageModalState] = useState(false);
  const [usageModalLabels, setUsageModalLabels] = useState(modalObj.uploadsReachedDuringSession);
  const [analysisParams, setAnalysisParams] = useState(getDefaultAnalysisParams());
  const [badFiles, setBadFiles] = useState([]);
  const [resetDragDrop, setResetDragDrop] = useState(false);
  const [wellGroupErr, setWellGroupErr] = useState(false);
  const [creditUsageAlert, setCreditUsageAlert] = useState(false);
  const [alertShowed, setAlertShowed] = useState(false);
<<<<<<< HEAD
  const [reanalysis, setReanalysis] = useState(false);
=======
  const [reanalysis, setReanalysis] = useState(isReanalysisPage(router));
>>>>>>> ec93e11c
  const [xlsxFilePresent, setXlsxFilePresent] = useState(false);

  useEffect(() => {
    if (badFiles.length > 0) {
      // give users the option to proceed with clean files if any, otherwise just close
      setModalButtons(["Close"]);
      // add files to modal to notify user which files are bad
      setFailedUploadsMsg([defaultBadFilesLabel, ...badFiles.map((f) => f.name)]);
      setModalState(true);
    }
  }, [badFiles]);

  useEffect(() => {
    const checkValidSelection = () => {
      if (files.length === 0) {
        return false;
      } else if (reanalysis) {
        return uploads && uploads.some((upload) => upload.id === files[0].id);
      } else {
        return files[0] instanceof File;
      }
    };

    // checks if error value exists, no file is selected, or upload is in progress
    const checkConditions =
      !Object.values(paramErrors).every((val) => val.length === 0) ||
      !checkValidSelection() ||
      inProgress ||
      wellGroupErr;

    setIsButtonDisabled(checkConditions);

    setCreditUsageAlert(
      !alertShowed && //makesure modal shows up only once
        !checkConditions &&
        reanalysis && // modal only shows up in re-analyze tab
        usageQuota && // undefined check
        usageQuota.limits && // undefined check
        parseInt(usageQuota.limits.jobs) !== -1 && // check that usage is not unlimited
        files.length > 0 && // undefined check
        files[0].created_at !== files[0].updated_at
      // if time updated and time created are different then free analysis has already been used and a re-analyze will use a credit
    );
  }, [paramErrors, files, inProgress, wellGroupErr]);

  useEffect(() => {
    // resets upload status when user makes changes
    if (
      (files.length > 0 && files[0] instanceof File) ||
      JSON.stringify(analysisParams) != JSON.stringify(getDefaultAnalysisParams())
    ) {
      setUploadSuccess(false);
    }
  }, [files, analysisParams]);

  useEffect(() => {
    // check for incorrect files and let user know
    checkFileContents();
  }, [files]);
<<<<<<< HEAD

  useEffect(() => {
    setReanalysis(router.query.id === "Re-analyze Existing Upload");
=======
>>>>>>> ec93e11c

  useEffect(() => {
    const newAnalysisStatus = isReanalysisPage(router);
    // only perform these updates if the page actually changed
    if (reanalysis !== newAnalysisStatus) {
      setReanalysis(newAnalysisStatus);
      // reset all params if the user switches between the "re-analyze" and "new upload" versions of this page
      resetState();
    }
  }, [router.query]);

  useEffect(() => {
    if (uploads) {
      setFormattedUploads([...uploads.map((upload) => upload.filename).filter((name) => name)]);
    }
  }, [uploads]);

  const resetState = () => {
    setResetDragDrop(true);
    setFiles([]);
    updateCheckParams(false); // this will also reset the analysis params and their error message
    setFailedUploadsMsg(failedUploadsMsg);
    setModalButtons(["Close"]);
    setXlsxFilePresent(false);
  };

  const resetAnalysisParams = () => {
    setAnalysisParams(getDefaultAnalysisParams());
  };

  const updateCheckParams = (newCheckedParams) => {
    if (checkedParams && !newCheckedParams) {
      // if unchecking, reset all params
      resetAnalysisParams();
      setParamErrors({});
    }
    setCheckedParams(newCheckedParams);
  };
  const formatTupleParams = (firstParam, secondParam) => {
    // convert factors that aren't specified to null
    if (firstParam === "") {
      firstParam = null;
    }
    if (secondParam === "") {
      secondParam = null;
    }

    let factors = [firstParam, secondParam];
    if (factors.every((v) => !v)) {
      // if both factors are null, return null instead of an array
      return null;
    }
    return factors;
  };

  const getNullIfEmpty = (val) => {
    return val === "" ? null : val;
  };

  const postNewJob = async (uploadId, filename) => {
    try {
      const {
        normalizeYAxis,
        showStimSheet,
        baseToPeak,
        peakToBase,
        maxY,
        prominenceFactorPeaks,
        prominenceFactorValleys,
        relativeProminenceFactor,
        noiseProminenceFactor,
        widthFactorPeaks,
        widthFactorValleys,
        minPeakHeight,
        maxPeakFreq,
        valleySearchDuration,
        upslopeDuration,
        upslopeNoiseAllowance,
        twitchWidths,
        startTime,
        endTime,
        selectedPulse3dVersion,
        stiffnessFactor,
        wellsWithFlippedWaveforms,
        wellGroups,
        stimWaveformFormat,
      } = analysisParams;

      const version =
        selectedPulse3dVersion === "" || !selectedPulse3dVersion
          ? pulse3dVersions[0]
          : selectedPulse3dVersion;

      const requestBody = {
        upload_id: uploadId,
        baseline_widths_to_use: formatTupleParams(baseToPeak, peakToBase),
        // pulse3d versions are currently sorted in desc order, so pick the first (latest) version as the default
        version,
      };

      for (const [name, value] of [
        ["normalize_y_axis", normalizeYAxis],
        ["twitch_widths", twitchWidths],
        ["start_time", startTime],
        ["end_time", endTime],
        ["max_y", maxY],
        ["include_stim_protocols", showStimSheet],
      ]) {
        requestBody[name] = getNullIfEmpty(value);
      }

      if (semverGte(version, "0.30.1")) {
        requestBody.stiffness_factor = getNullIfEmpty(stiffnessFactor);
        requestBody.inverted_post_magnet_wells = getNullIfEmpty(wellsWithFlippedWaveforms);
      }
      if (semverGte(version, "0.30.3")) {
        requestBody.well_groups = Object.keys(wellGroups).length === 0 ? null : wellGroups;
      }
      if (semverGte(version, "0.30.5")) {
        requestBody.stim_waveform_format = getNullIfEmpty(stimWaveformFormat);
      }
      if (semverGte(version, "0.32.2")) {
        // don't add name if it's the original filename or if it's empty
        const useOriginalName =
          analysisParams.nameOverride === "" ||
          analysisParams.nameOverride === removeFileExt(files[0].filename);
        requestBody.name_override = useOriginalName ? null : analysisParams.nameOverride;
      }
      if (semverGte(version, "0.33.2")) {
        for (const [name, value] of [
          ["relative_prominence_factor", relativeProminenceFactor],
          ["noise_prominence_factor", noiseProminenceFactor],
          ["height_factor", minPeakHeight],
          ["max_frequency", maxPeakFreq],
          ["valley_search_duration", valleySearchDuration],
          ["upslope_duration", upslopeDuration],
          ["upslope_noise_allowance_duration", upslopeNoiseAllowance],
        ]) {
          requestBody[name] = getNullIfEmpty(value);
        }
        requestBody.width_factors = formatTupleParams(minPeakWidth, maxPeakWidth);
        // need to convert all these params from ms to s
        for (const name of [
          "valley_search_duration",
          "upslope_duration",
          "upslope_noise_allowance_duration",
        ]) {
          if (requestBody[name] !== null) {
            requestBody[name] /= 1000;
          }
        }
        if (requestBody.width_factors !== null) {
          requestBody.width_factors = requestBody.width_factors.map((width) => {
            width !== null ? width / 1000 : null;
          });
        }
      } else {
        requestBody.prominence_factors = formatTupleParams(prominenceFactorPeaks, prominenceFactorValleys);
        requestBody.width_factors = formatTupleParams(widthFactorPeaks, widthFactorValleys);
      }

      const jobResponse = await fetch(`${process.env.NEXT_PUBLIC_PULSE3D_URL}/jobs`, {
        method: "POST",
        body: JSON.stringify(requestBody),
      });

      const jobData = await jobResponse.json();
      // 403 gets returned in quota limit reached responses modal gets handled in ControlPanel
      if (jobData.error && jobData.error === "UsageError") {
        console.log("ERROR starting job because customer job limit has been reached");
        setUsageModalLabels(modalObj.jobsReachedDuringSession);
        setUsageModalState(true);
      } else if (jobResponse.status !== 200 || (jobData.error && jobData.error == "AuthorizationError")) {
        failedUploadsMsg.push(filename);
        console.log("ERROR posting new job");
      }
    } catch (e) {
      failedUploadsMsg.push(filename);
      console.log("ERROR posting new job", e);
    }
  };

  const submitNewAnalysis = async () => {
    if (files.length > 0) {
      await handleNewAnalysis(files);
    }
    resetState();
  };

  const checkFileContents = async () => {
    var JSZip = require("jszip");
    let filteredFiles;
    if (!reanalysis) {
      const asyncFilter = async (arr, predicate) =>
        Promise.all(arr.map(predicate)).then((results) => arr.filter((_v, index) => results[index]));

      let xlsxInFile = false;
      filteredFiles = await asyncFilter(files, async (file) => {
        //only run these checks if is zip file
        try {
          if (file && file.type.includes("zip")) {
            const zip = new JSZip();
            const { files: loadedFiles } = await zip.loadAsync(file);
            const dirs = Object.values(loadedFiles).filter(({ dir }) => dir);
            const onlyOneDir = dirs.length === 0 || dirs.length === 1;

            const numXlxsInFile = Object.keys(loadedFiles).filter(
              (filename) => filename.includes(".xlsx") && !filename.includes("__MACOSX")
            ).length;

            const numH5InFile = Object.keys(loadedFiles).filter(
              (filename) => filename.includes(".h5") && !filename.includes("__MACOSX")
            ).length;

            const fileContainsValidNumFiles =
              numH5InFile > 0 ? numH5InFile === 24 || numH5InFile === 48 : numXlxsInFile <= 24;

            // not setting xlsxInFile = (numXlxsInFile > 0) because it needs to remain true if ever made true
            if (numXlxsInFile > 0) xlsxInFile = true;

            return !onlyOneDir || !fileContainsValidNumFiles;
          } else {
            // this will occur when user uploads single well xlsx data
            // not setting xlsxInFile = (numXlxsInFile > 0) because it needs to remain true if ever made true
            xlsxInFile = true;
          }
        } catch (e) {
          console.log(`ERROR unable to read file: ${file.filename} ${e}`);
          failedUploadsMsg.push(file.filename);
          return true;
        }
      });

      setXlsxFilePresent(xlsxInFile);
      setBadFiles([...filteredFiles]);

      for (let i = 0; i < filteredFiles.length; i++) {
        const matchingIdx = files.findIndex(({ name }) => name === filteredFiles[i].name);
        files.splice(matchingIdx, 1);
        setFiles([...files]);
      }
    }
  };

  const handleNewAnalysis = async (files) => {
    // update state to trigger in progress spinner over submit button
    if (files.length > 0) {
      setInProgress(true);

      for (const file of files) {
        //check file is in uploads list
        const fileIsInList = uploads.some((upload) => upload.id === file.id);
        if (file instanceof File) {
          await uploadFile(file);
        } else if (fileIsInList) {
          await postNewJob(file.id, file.filename);
        }
      }

      // open error modal notifying which files failed if any, otherwise display success text
      if (failedUploadsMsg.length > 1) {
        setModalState(true);
      } else {
        setUploadSuccess(true);
      }
      setInProgress(false);
    }
  };

  const uploadFile = async (file) => {
    let fileReader = new FileReader();
    const filename = file.name;

    try {
      let fileHash;
      try {
        // Tanner (8/11/21): Need to use a promise here since FileReader API does not support using async functions, only callbacks
        fileHash = await new Promise((resolve, reject) => {
          fileReader.onload = function (e) {
            if (file.size != e.target.result.byteLength) {
              console.log(
                "ERROR:</strong> Browser reported success but could not read the file until the end."
              );
              reject();
            }

            resolve(SparkMD5.ArrayBuffer.hash(e.target.result));
          };

          fileReader.onerror = function () {
            console.log(
              "ERROR: FileReader onerror was triggered, maybe the browser aborted due to high memory usage."
            );
            reject();
          };

          fileReader.readAsArrayBuffer(file);
        });
      } catch (e) {
        failedUploadsMsg.push(filename);
        return;
      }

      const uploadResponse = await fetch(`${process.env.NEXT_PUBLIC_PULSE3D_URL}/uploads`, {
        method: "POST",
        body: JSON.stringify({
          filename,
          md5s: hexToBase64(fileHash),
          upload_type: "pulse3d",
          auto_upload: false,
        }),
      });

      if (uploadResponse.status !== 200) {
        // break flow if initial request returns error status code
        failedUploadsMsg.push(filename);
        console.log("ERROR uploading file metadata to DB:  ", await uploadResponse.json());
        return;
      }

      const data = await uploadResponse.json();

      if (data.error && data.error == "UsageError") {
        console.log("ERROR uploading file because customer upload limit has been reached");
        setUsageModalLabels(modalObj.uploadsReachedDuringSession);
        setUsageModalState(true);
        return;
      }
      const uploadDetails = data.params;
      const uploadId = data.id;
      const formData = new FormData();

      Object.entries(uploadDetails.fields).forEach(([k, v]) => {
        formData.append(k, v);
      });

      formData.append("file", file);

      const uploadPostRes = await fetch(uploadDetails.url, {
        method: "POST",
        body: formData,
      });

      if (uploadPostRes.status === 204) {
        await postNewJob(uploadId, filename);
      } else {
        failedUploadsMsg.push(filename);
        console.log("ERROR uploading file to s3:  ", await uploadPostRes.json());
      }
    } catch (e) {
      // catch all if service worker isn't working
      console.log("ERROR posting to presigned url");
    }
  };

  const handleDropDownSelect = (idx) => {
    setAlertShowed(false);

    let nameOverride = "";
    if (idx === -1) {
      setFiles([]); // must be an array
    } else {
      const newSelection = uploads[idx];
      setFiles([newSelection]);
      nameOverride = removeFileExt(newSelection.filename).join(".");
    }

    setAnalysisParams({
      ...analysisParams,
      nameOverride: nameOverride,
    });
  };

  const removeFileExt = (filename) => {
    const filenameNoExt = filename.split(".");
    filenameNoExt.pop();

    return filenameNoExt;
  };

  const handleClose = async (idx) => {
    // if user chooses to proceed with upload when some files were flagged as bad
    if (idx === 1) {
      const filteredFiles = files.filter((f) => !failedUploadsMsg.includes(f.name));
      await handleNewAnalysis(filteredFiles);
    }
    // goes after because this dependency triggers reset
    setModalState(false);
    setFailedUploadsMsg([defaultUploadErrorLabel]);
  };

  return (
    <Container>
      <Uploads>
        <Header>Run Analysis</Header>
        {reanalysis ? (
          <DropDownContainer>
            <InputDropdownWidget
<<<<<<< HEAD
              options={formattedUploads}
              width={500}
              label="Select Recording"
              reset={files.length === 0}
              handleSelection={handleDropDownSelect}
              defaultFile={defaultReanalysisFile}
=======
              label="Select Recording"
              options={formattedUploads}
              initialOption={defaultUploadForReanalysis ? defaultUploadForReanalysis.filename : null}
              handleSelection={handleDropDownSelect}
              reset={files.length === 0}
              width={500}
>>>>>>> ec93e11c
            />
          </DropDownContainer>
        ) : (
          <>
            <FileDragDrop // TODO figure out how to notify user if they attempt to upload existing recording
              handleFileChange={(files) => setFiles(Object.values(files))}
              dropZoneText={dropZoneText}
              fileSelection={
                files.length > 0 ? files.map(({ name }) => name).join(", ") : "No files selected"
              }
              setResetDragDrop={setResetDragDrop}
              resetDragDrop={resetDragDrop}
            />
            {usageQuota && usageQuota.limits && parseInt(usageQuota.limits.jobs) !== -1 ? (
              <UploadCreditUsageInfo>
                Analysis will run on each successfully uploaded file, consuming 1 analysis credit each.
              </UploadCreditUsageInfo>
            ) : null}
          </>
        )}
        <AnalysisParamForm
          errorMessages={paramErrors}
          checkedParams={checkedParams}
          setCheckedParams={updateCheckParams}
          paramErrors={paramErrors}
          setParamErrors={setParamErrors}
          setAnalysisParams={setAnalysisParams}
          analysisParams={analysisParams}
          setWellGroupErr={setWellGroupErr}
          reanalysis={reanalysis}
          xlsxFilePresent={xlsxFilePresent}
        />
        <ButtonContainer>
          {uploadSuccess ? <SuccessText>Upload Successful!</SuccessText> : null}
          <ButtonWidget
            width="135px"
            height="45px"
            position="relative"
            borderRadius="3px"
            label="Reset"
            clickFn={resetState}
          />
          <ButtonWidget
            width="135px"
            height="45px"
            position="relative"
            borderRadius="3px"
            left="10px"
            backgroundColor={isButtonDisabled ? "var(--dark-gray)" : "var(--dark-blue)"}
            disabled={isButtonDisabled}
            inProgress={inProgress}
            label="Submit"
            clickFn={submitNewAnalysis}
          />
        </ButtonContainer>
      </Uploads>
      <ModalWidget
        open={modalState}
        labels={failedUploadsMsg}
        buttons={modalButtons}
        closeModal={handleClose}
        header="Error Occurred"
      />
      <ModalWidget
        open={usageModalState}
        labels={usageModalLabels.messages}
        closeModal={() => {
          setUsageModalState(false);
          router.replace("/uploads", undefined, { shallow: true });
        }}
        header={usageModalLabels.header}
      />
      <ModalWidget
        open={creditUsageAlert}
        labels={["This re-analysis will consume 1 analysis credit."]}
        closeModal={() => {
          setCreditUsageAlert(false);
          setAlertShowed(true);
        }}
        header={"Attention!"}
      />
    </Container>
  );
}

UploadForm.getLayout = (page) => {
  return <DashboardLayout>{page}</DashboardLayout>;
};<|MERGE_RESOLUTION|>--- conflicted
+++ resolved
@@ -143,7 +143,7 @@
   };
 
   const router = useRouter();
-  const { usageQuota, defaultReanalysisFile } = useContext(AuthContext);
+  const { usageQuota } = useContext(AuthContext);
 
   const [files, setFiles] = useState(defaultUploadForReanalysis ? [defaultUploadForReanalysis] : []);
   const [formattedUploads, setFormattedUploads] = useState([]);
@@ -163,11 +163,7 @@
   const [wellGroupErr, setWellGroupErr] = useState(false);
   const [creditUsageAlert, setCreditUsageAlert] = useState(false);
   const [alertShowed, setAlertShowed] = useState(false);
-<<<<<<< HEAD
-  const [reanalysis, setReanalysis] = useState(false);
-=======
   const [reanalysis, setReanalysis] = useState(isReanalysisPage(router));
->>>>>>> ec93e11c
   const [xlsxFilePresent, setXlsxFilePresent] = useState(false);
 
   useEffect(() => {
@@ -227,12 +223,6 @@
     // check for incorrect files and let user know
     checkFileContents();
   }, [files]);
-<<<<<<< HEAD
-
-  useEffect(() => {
-    setReanalysis(router.query.id === "Re-analyze Existing Upload");
-=======
->>>>>>> ec93e11c
 
   useEffect(() => {
     const newAnalysisStatus = isReanalysisPage(router);
@@ -631,21 +621,12 @@
         {reanalysis ? (
           <DropDownContainer>
             <InputDropdownWidget
-<<<<<<< HEAD
-              options={formattedUploads}
-              width={500}
-              label="Select Recording"
-              reset={files.length === 0}
-              handleSelection={handleDropDownSelect}
-              defaultFile={defaultReanalysisFile}
-=======
               label="Select Recording"
               options={formattedUploads}
               initialOption={defaultUploadForReanalysis ? defaultUploadForReanalysis.filename : null}
               handleSelection={handleDropDownSelect}
               reset={files.length === 0}
               width={500}
->>>>>>> ec93e11c
             />
           </DropDownContainer>
         ) : (

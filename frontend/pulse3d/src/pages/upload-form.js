--- conflicted
+++ resolved
@@ -173,17 +173,6 @@
   }
   const postNewJob = async (uploadId, filename) => {
     try {
-<<<<<<< HEAD
-      const { prominenceFactorPeaks, prominenceFactorValleys, widthFactorPeaks, widthFactorValleys, twitchWidths, startTime, endTime } = analysisParams;
-      console.log({
-        upload_id: uploadId,
-        prominence_factors: formatedAdvancedParams(prominenceFactorPeaks, prominenceFactorValleys),
-        width_factors: formatedAdvancedParams(widthFactorPeaks, widthFactorValleys),
-        twitch_widths: twitchWidths === "" ? null : twitchWidths,
-        start_time: startTime === "" ? null : startTime,
-        end_time: endTime === "" ? null : endTime,
-      })
-=======
       const {
         prominenceFactor,
         widthFactor,
@@ -191,7 +180,6 @@
         startTime,
         endTime,
       } = analysisParams;
->>>>>>> af39a8b5
       const jobResponse = await fetch("https://curibio.com/jobs", {
         method: "POST",
         body: JSON.stringify({

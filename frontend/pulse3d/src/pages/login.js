--- conflicted
+++ resolved
@@ -70,10 +70,7 @@
     password: "",
   });
 
-<<<<<<< HEAD
-=======
-  const { setReqParams, response, error, setLoginStatus, router } =
-    useContext(WorkerContext);
+  const { setReqParams, response, error, setLoginStatus, router } = useContext(WorkerContext);
 
   useEffect(() => {
     if (response && response.status === 200 && response.type === "login") {
@@ -82,7 +79,6 @@
     }
   }, [response]);
 
->>>>>>> 2f329bbd
   useEffect(() => {
     // defaults to undefined when webworker state resets
     if (error && error.status && error.type === "login")

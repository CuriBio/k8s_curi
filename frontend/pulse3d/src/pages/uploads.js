import CircularSpinner from "@/components/basicWidgets/CircularSpinner";
import DropDownWidget from "@/components/basicWidgets/DropDownWidget";
import ModalWidget from "@/components/basicWidgets/ModalWidget";
import DashboardLayout, { UploadsContext } from "@/components/layouts/DashboardLayout";
import styled from "styled-components";
import { useContext, useState, useEffect } from "react";
import InteractiveAnalysisModal from "@/components/uploads/InteractiveAnalysisModal";
import { AuthContext } from "@/pages/_app";
import DataTable from "react-data-table-component";
import FilterHeader from "@/components/table/FilterHeader";
import UploadsSubTable from "@/components/table/UploadsSubTable";
import Checkbox from "@mui/material/Checkbox";
import ResizableColumn from "@/components/table/ResizableColumn";

// These can be overridden on a col-by-col basis by setting a value in an  obj in the columns array above
const columnProperties = {
  center: false,
  sortable: true,
};

const customStyles = {
  headRow: {
    style: {
      backgroundColor: "var(--dark-blue)",
      color: "white",
      fontSize: "1.2rem",
    },
  },
  subHeader: {
    style: {
      backgroundColor: "var(--dark-blue)",
    },
  },
  rows: {
    style: {
      backgroundColor: "var(--light-gray)",
      borderTop: "1px solid black",
      borderBottom: "1px solid black",
      borderLeft: "2px solid var(--dark-gray)",
      borderRight: "2px solid var(--dark-gray)",
      minHeight: "0px",
      height: "30px",
    },
  },
};
const filterBoxstyles = [
  { position: "relative", left: "25px", width: "150px", margin: "0 30px 0 0" }, //file owner
  { position: "relative", left: "0px", width: "150px", margin: "0 245px 0 0" }, //recording name
  { position: "relative", left: "0px", width: "150px", margin: "0 200px 0 0" }, //upload id
  { position: "relative", left: "0px", width: "150px", margin: "0 50px 0 0" }, //created
  { position: "relative", left: "0px", width: "150px", margin: "0 0 0 0" }, //lastAnalyzed
];

const Container = styled.div`
  display: flex;
  position: relative;
  justify-content: start;
  margin: 0% 3% 3% 3%;
  flex-direction: column;
  box-shadow: 0px 5px 5px -3px rgb(0 0 0 / 30%), 0px 8px 10px 1px rgb(0 0 0 / 20%),
    0px 3px 14px 2px rgb(0 0 0 / 12%);
`;
const SpinnerContainer = styled.div`
  margin: 50px;
`;

const InteractiveAnalysisContainer = styled.div`
  width: 78%;
  margin: 1%;
  background-color: white;
  height: 800px;
  border-radius: 5px;
  overflow: none;
`;

const PageContainer = styled.div`
  width: 85%;
`;
const DropDownContainer = styled.div`
  width: 250px;
  background-color: white;
  border-radius: 5px;
  left: 70%;
  position: relative;
  margin: 3% 1% 1% 1%;
`;
const ModalSpinnerContainer = styled.div`
  position: relative;
  display: flex;
  justify-content: center;
  height: 315px;
  align-items: center;
`;

const modalObjs = {
  delete: {
    header: "Are you sure?",
    messages: ["Please confirm the deletion.", "Be aware that this action cannot be undone."],
  },
  downloadError: {
    header: "Error Occurred!",
    messages: ["An error occurred while attempting to download.", "Please try again."],
  },
  empty: {
    header: null,
    messages: [],
  },
  containsFailedJob: {
    header: "Warning!",
    messages: [
      "You are trying to download one or more analyses with an 'error' status. Please note that these will be ignored.",
      "Would you like to continue?",
    ],
  },
  failedDeletion: {
    header: "Error Occurred!",
    messages: ["There was an issue while deleting the files you selected.", "Please try again later."],
  },
  nothingToDownload: {
    header: "Oops..",
    messages: [
      "There is nothing to download.",
      "Please make sure you are attempting to download finished analyses.",
    ],
  },
};
export default function Uploads() {
<<<<<<< HEAD
  const { accountType } = useContext(AuthContext);
=======
  const { accountType, usageQuota } = useContext(AuthContext);
>>>>>>> 27a7b6f7
  const { uploads, setFetchUploads, pulse3dVersions } = useContext(UploadsContext);
  const [jobs, setJobs] = useState([]);
  const [rows, setRows] = useState([]);
  const [displayRows, setDisplayRows] = useState([]);
  const [checkedJobs, setCheckedJobs] = useState([]);
  const [checkedUploads, setCheckedUploads] = useState([]);
  const [resetDropdown, setResetDropdown] = useState(false);
  const [modalState, setModalState] = useState(false);
  const [modalLabels, setModalLabels] = useState({ header: "", messages: [] });
  const [modalButtons, setModalButtons] = useState([]);
  const [openInteractiveAnalysis, setOpenInteractiveAnalysis] = useState(false);
  const [selectedAnalysis, setSelectedAnalysis] = useState();
  const [pending, setPending] = useState(true);
  const [filterString, setFilterString] = useState("");
  const [filterColumn, setFilterColumn] = useState("");
  const [ownerWidth, setOwnerWidth] = useState("150px");
  const [recordingWidth, setRecordingWidth] = useState("400px");
  const [uploadWidth, setUploadWidth] = useState("350px");
  const [createdWidth, setCreatedWidth] = useState("200px");
  const [analyzedWidth, setAnalyzedWidth] = useState("200px");
  const [checkWidth, setCheckWidth] = useState("50px");

  const uploadTableColumns = [
    {
      name: "File Owner",
      width: ownerWidth,
      admin: true,
      compact: true,
<<<<<<< HEAD
      sortFunction: (rowA, rowB) => rowA.username.localeCompare(rowB.username),
=======
>>>>>>> 27a7b6f7
      cell: (row) => (
        <ResizableColumn
          first={true}
          content={row.username}
          width={ownerWidth.replace("px", "")}
          setSelfWidth={(newWidth) => {
            setOwnerWidth(newWidth);
          }}
          rightWidth={recordingWidth.replace("px", "")}
          setRightNeighbor={(newWidth) => {
            setRecordingWidth(newWidth);
          }}
        />
      ),
    },
    {
      name: "Recording Name",
      width: recordingWidth,
      admin: false,
      compact: true,
<<<<<<< HEAD
      sortFunction: (rowA, rowB) => rowA.name.localeCompare(rowB.name),
=======
>>>>>>> 27a7b6f7
      cell: (row) => (
        <ResizableColumn
          content={row.name}
          width={recordingWidth.replace("px", "")}
          setSelfWidth={(e) => {
            setRecordingWidth(e);
          }}
          rightWidth={uploadWidth.replace("px", "")}
          setRightNeighbor={(newWidth) => {
            setUploadWidth(newWidth);
          }}
        />
      ),
    },
    {
      name: "Upload ID",
      width: uploadWidth,
      admin: false,
      compact: true,
<<<<<<< HEAD
      sortFunction: (rowA, rowB) => rowA.id.localeCompare(rowB.id),
=======
>>>>>>> 27a7b6f7
      cell: (row) => (
        <ResizableColumn
          content={row.id}
          width={uploadWidth.replace("px", "")}
          setSelfWidth={(e) => {
            setUploadWidth(e);
          }}
          rightWidth={createdWidth.replace("px", "")}
          setRightNeighbor={(newWidth) => {
            setCreatedWidth(newWidth);
          }}
        />
      ),
    },
    {
      name: "Created Date",
      width: createdWidth,
      admin: false,
      compact: true,
<<<<<<< HEAD
      sortFunction: (rowA, rowB) => new Date(rowB.createdAt) - new Date(rowA.createdAt),
=======
>>>>>>> 27a7b6f7
      cell: (row) => (
        <ResizableColumn
          content={row.createdAt}
          width={createdWidth.replace("px", "")}
          setSelfWidth={(e) => {
            setCreatedWidth(e);
          }}
          rightWidth={analyzedWidth.replace("px", "")}
          setRightNeighbor={(newWidth) => {
            setAnalyzedWidth(newWidth);
          }}
        />
      ),
    },
    {
      name: "Last Analyzed",
      width: analyzedWidth,
      id: "lastAnalyzed",
      admin: false,
      compact: true,
      sortFunction: (rowA, rowB) => new Date(rowB.lastAnalyzed) - new Date(rowA.lastAnalyzed),
      cell: (row) => (
        <ResizableColumn
          last={true}
          content={row.lastAnalyzed}
          width={analyzedWidth.replace("px", "")}
          setSelfWidth={(e) => {
            setAnalyzedWidth(e);
          }}
          rightWidth={checkWidth.replace("px", "")}
          setRightNeighbor={(newWidth) => {
            setCheckWidth(newWidth);
          }}
        />
      ),
    },
    {
      name: "",
      width: checkWidth,
      admin: false,
      compact: true,
      selector: (row) => (
        <Checkbox id={row.id} checked={checkedUploads.includes(row.id)} onChange={handleCheckedUploads} />
      ),
    },
  ];

  useEffect(() => {
    // removing loading spinner once jobs have been recieved or if 0 jobs were receieved because there were zero uploads for new users
    if (jobs.length > 0 || (jobs.length === 0 && uploads)) {
      setPending(false);
    }
  }, [displayRows]);

  const toFilterField =
    accountType === "admin"
      ? {
          Owner: "username",
          Recording: "name",
          ID: "id",
          Date: "createdAt",
          Analyzed: "lastAnalyzed",
        }
      : {
          Recording: "name",
          ID: "id",
          Date: "createdAt",
          Analyzed: "lastAnalyzed",
        };

  const filterColumns = () => {
    return rows.filter((row) => {
      return row[toFilterField[filterColumn]].toLocaleLowerCase().includes(filterString.toLocaleLowerCase());
    });
  };
  //when filter string changes, refilter results
  useEffect(() => {
    if (filterColumn) {
      const newList = filterColumns();
      setDisplayRows(newList);
    }
  }, [filterString]);

  useEffect(() => {
    if (!openInteractiveAnalysis) {
      // reset when interactive analysis modal closes
      resetTable();
    }
  }, [openInteractiveAnalysis]);

  const resetTable = () => {
    setResetDropdown(true);
    setCheckedUploads([]);
    setCheckedJobs([]);
    getAllJobs();
  };

  const getAllJobs = async () => {
    try {
      const response = await fetch(`${process.env.NEXT_PUBLIC_PULSE3D_URL}/jobs?download=False`);
      if (response && response.status === 200) {
        const { jobs } = await response.json();
        const newJobs = jobs.map(({ id, upload_id, created_at, object_key, status, meta }) => {
          const analyzedFile = object_key ? object_key.split("/")[object_key.split("/").length - 1] : "";
          const formattedTime = formatDateTime(created_at);
          const parsedMeta = JSON.parse(meta);
          const analysisParams = parsedMeta.analysis_params;
          const isChecked = checkedJobs.includes(id);
          return {
            jobId: id,
            uploadId: upload_id,
            analyzedFile,
            datetime: formattedTime,
            status,
            analysisParams,
            version: pulse3dVersions[0], // tag with latest version for now, can't be before v0.25.1
            checked: isChecked,
          };
        });
        setJobs(newJobs);
      }
    } catch (e) {
      console.log("ERROR fetching jobs in /uploads");
    }
  };

  const formatDateTime = (datetime) => {
    if (datetime)
      return new Date(datetime + "Z").toLocaleDateString(undefined, {
        hour: "numeric",
        minute: "numeric",
      });
    else {
      const now = new Date();
      const datetime =
        now.getFullYear() +
        "-" +
        (now.getMonth() + 1) +
        "-" +
        now.getDate() +
        "-" +
        now.getHours() +
        now.getMinutes() +
        now.getSeconds();
      return datetime;
    }
  };

  useEffect(() => {
    if (uploads) {
      getAllJobs();

      if (uploads.length > 0) {
        const statusUpdateInterval = setInterval(async () => {
          if (!["downloading", "deleting"].includes(modalState)) {
            await getAllJobs();
          }
        }, [1e4]);

        return () => clearInterval(statusUpdateInterval);
      }
    }
  }, [uploads]);

  useEffect(() => {
    if (uploads) {
      const formattedUploads = uploads.map(({ username, id, filename, created_at }) => {
        const formattedTime = formatDateTime(created_at);
        const recName = filename ? filename.split(".")[0] : null;
<<<<<<< HEAD
        const uploadJobs = jobs.filter(({ uploadId }) => uploadId === id);
=======
        const uploadJobs = jobs
          .filter(({ uploadId }) => uploadId === id)
          .sort((a, b) => new Date(b.datetime) - new Date(a.datetime));
>>>>>>> 27a7b6f7
        const lastAnalyzed = uploadJobs[0] ? uploadJobs[0].datetime : formattedTime;
        return {
          username,
          name: recName,
          id,
          createdAt: formattedTime,
          lastAnalyzed,
          jobs: uploadJobs,
        };
      });

      setRows([...formattedUploads]);
      setDisplayRows([...formattedUploads]);

      if (filterColumn) {
        const newList = filterColumns();
        setDisplayRows(newList);
      }
    }
  }, [jobs]);

  const handleDropdownSelection = (option) => {
    if (option === 1) {
      setModalButtons(["Close", "Confirm"]);
      setModalLabels(modalObjs.delete);
      setModalState("generic");
    } else if (option === 0) {
      // if download, check that no job contains an error status
      const failedJobs = jobs.filter(
        ({ jobId, status }) => checkedJobs.includes(jobId) && status === "error"
      );

      if (failedJobs.length === 0) {
        downloadAnalyses();
      } else {
        setModalButtons(["Close", "Continue"]);
        setModalLabels(modalObjs.containsFailedJob);
        setModalState("generic");
      }
    } else if (option === 2) {
      const jobDetails = jobs.filter(({ jobId }) => jobId == checkedJobs[0]);
      setSelectedAnalysis(jobDetails[0]);
      setOpenInteractiveAnalysis(true);
    }

    setResetDropdown(false);
  };

  const handleDeletions = async () => {
    try {
      let failedDeletion = false;
      // soft delete uploads
      if (checkedUploads.length > 0) {
        const uploadsURL = `${process.env.NEXT_PUBLIC_PULSE3D_URL}/uploads?`;
        checkedUploads.map((id) => (uploadsURL += `upload_ids=${id}&`));
        const uploadsResponse = await fetch(uploadsURL.slice(0, -1), {
          method: "DELETE",
        });

        failedDeletion ||= uploadsResponse.status !== 200;
      }

      // soft delete all jobs
      if (checkedJobs.length > 0) {
        const jobsURL = `${process.env.NEXT_PUBLIC_PULSE3D_URL}/jobs?`;
        checkedJobs.map((id) => (jobsURL += `job_ids=${id}&`));
        const jobsResponse = await fetch(jobsURL.slice(0, -1), {
          method: "DELETE",
        });

        failedDeletion ||= jobsResponse.status !== 200;
      }
      if (failedDeletion) {
        setModalButtons(["Close"]);
        setModalLabels(modalObjs.failedDeletion);
        setModalState("generic");
      }
      // rerender table with updated deletions
      await setFetchUploads();
      return failedDeletion;
    } catch (e) {
      console.log("ERROR attempting to soft delete selected jobs and uploads");
    }
  };

  const handleModalClose = async (idx) => {
    if (modalButtons[idx] === "Continue") {
      // this block gets hit when user chooses to continue without 'error' status analyses
      downloadAnalyses();
    } else if (modalButtons[idx] === "Confirm") {
      // set in progress
      setModalLabels(modalObjs.empty);
      setModalState("deleting");
      const failedDeletion = await handleDeletions();
      // wait a second to remove deleted files
      // really helps with flow of when in progress modal closes
      await new Promise((r) => setTimeout(r, 1000));

      // failed Deletions has it's own modal so prevent closure else reset
      if (!failedDeletion) {
        setModalState(false);
        resetTable();
      }
    } else {
      // close in progress modal
      // also resets for any 'Close' modal button events
      // index 0 in buttons
      setModalState(false);
      resetTable();
    }
  };

  const downloadAnalyses = async () => {
    try {
      // removes any jobs with error + pending statuses
      const finishedJobs = jobs.filter(
        ({ jobId, status }) => checkedJobs.includes(jobId) && status === "finished"
      );
      const numberOfJobs = finishedJobs.length;

      if (numberOfJobs > 0) {
        setModalButtons(["Close"]);

        /*
          Download correct number of files,
          else throw error to prompt error modal
        */
        try {
          if (numberOfJobs === 1) {
            await downloadSingleFile(finishedJobs[0]);
            // table only resets on download success modal close, so this needs to be handled here
            resetTable();
          } else if (numberOfJobs > 1) {
            // show active downloading modal only for multifile downloads
            setModalLabels(modalObjs.empty);
            setModalState("downloading");

            await downloadMultiFiles(finishedJobs);

            // show successful download modal only for multifile downloads
            setModalLabels({
              header: "Success!",
              messages: [
                `The following number of analyses have been successfully downloaded: ${numberOfJobs}`,
                "They can be found in your local downloads folder.",
              ],
            });

            setModalState("generic");
          }
        } catch (e) {
          throw Error(e);
        }
      } else {
        // let user know in the off chance that the only files they selected are not finished analyzing or failed
        setModalLabels(modalObjs.nothingToDownload);
        setModalButtons(["Close"]);
        setModalState("generic");
      }
    } catch (e) {
      console.log(`ERROR fetching presigned url to download analysis: ${e}`);
      setModalLabels(modalObjs.downloadError);
      setModalState("generic");
    }
  };

  const downloadSingleFile = async ({ jobId }) => {
    // request only presigned urls for selected job
    const url = `${process.env.NEXT_PUBLIC_PULSE3D_URL}/jobs?job_ids=${jobId}`;
    const response = await fetch(url);

    if (response.status === 200) {
      const { jobs } = await response.json();
      const presignedUrl = jobs[0].url;

      if (presignedUrl) {
        const a = document.createElement("a");
        document.body.appendChild(a);
        a.setAttribute("href", presignedUrl);
        a.setAttribute("download", jobs[0].id);
        a.click();
        a.remove();
      }
    } else {
      throw Error();
    }
  };

  const downloadMultiFiles = async (jobs) => {
    try {
      //streamsaver has to be required here otherwise you get build errors with "document is not defined"
      const { createWriteStream } = require("streamsaver");
      const url = `${process.env.NEXT_PUBLIC_PULSE3D_URL}/jobs/download`;
      const jobIds = jobs.map(({ jobId }) => jobId);

      const response = await fetch(url, {
        method: "POST",
        body: JSON.stringify({ job_ids: jobIds }),
      });

      if (response.status === 200) {
        const now = formatDateTime();
        const zipFilename = `MA-analyses__${now}__${jobs.length}.zip`;

        // only stream to file if not firefox. Once the underlying issue with streaming on
        // firefox is fixed, should remove this
        if (navigator.userAgent.indexOf("Firefox") != -1) {
          const file = await response.blob();
          const url = window.URL.createObjectURL(file);

          const a = document.createElement("a");
          document.body.appendChild(a);
          a.setAttribute("href", url);
          a.setAttribute("download", zipFilename);
          a.click();
          a.remove();
        } else {
          const fileStream = createWriteStream(zipFilename);
          const writer = fileStream.getWriter();

          if (response.body.pipeTo) {
            writer.releaseLock();
            return response.body.pipeTo(fileStream);
          }

          const reader = response.body.getReader();

          () =>
            reader
              .read()
              .then(({ value, done }) => (done ? writer.close() : writer.write(value).then(pump)))();
        }
      } else {
        throw Error();
      }
    } catch (e) {
      console.log(`ERROR during multi file download: ${e}`);
      throw Error();
    }
  };

  const ExpandedComponent = ({ data }) => {
    return (
      <UploadsSubTable jobs={data.jobs} checkedJobs={checkedJobs} handleCheckedJobs={handleCheckedJobs} />
    );
  };

  const handleCheckedUploads = (e) => {
    // first check if change is adding or removing an upload
    if (!checkedUploads.includes(e.target.id)) {
      // if adding, push to state
      checkedUploads.push(e.target.id);
    } else {
      // if removing, splice to state
      const idxToSplice = checkedUploads.indexOf(e.target.id);
      checkedUploads.splice(idxToSplice, 1);
    }
    // set state
    setCheckedUploads([...checkedUploads]);

    const newCheckedJobs = [];

    // every checked upload should have all of it's jobs checked
    // so it's resetting checkedJobs to empty array, then concat all relevant jobs
    checkedUploads.map((upload) => {
<<<<<<< HEAD
      const idx = rows.map((row) => row.id).indexOf(upload);
      const jobIds = rows[idx].jobs.map(({ jobId, status }) => {
=======
      const idx = displayRows.map((row) => row.id).indexOf(upload);
      const jobIds = displayRows[idx].jobs.map(({ jobId, status }) => {
>>>>>>> 27a7b6f7
        // only add jobs to checked array if not pending
        if (status !== "pending") newCheckedJobs.push(jobId);
      });
      newCheckedJobs.concat(jobIds);
    });

    // set jobs in state
    setCheckedJobs([...newCheckedJobs]);
  };

  const handleCheckedJobs = (e) => {
    // check if action is unchecking a job
    if (checkedJobs.includes(e.target.id)) {
      // remove from job state
      const idxToSplice = checkedJobs.indexOf(e.target.id);
      checkedJobs.splice(idxToSplice, 1);

      // remove corresponding upload as checked because a checked upload cannot have any unchecked jobs
      checkedUploads.map((upload, uploadIdx) => {
<<<<<<< HEAD
        const idx = rows.map((row) => row.id).indexOf(upload);
        const jobIds = rows[idx].jobs.map(({ jobId }) => jobId);
        const missingJobs = jobIds.filter((id) => !checkedJobs.includes(id));

=======
        const idx = displayRows.map((row) => row.id).indexOf(upload);
        const jobIds = displayRows[idx].jobs.map(({ jobId }) => jobId);
        const missingJobs = jobIds.filter((id) => !checkedJobs.includes(id));
>>>>>>> 27a7b6f7
        if (missingJobs.length > 0) checkedUploads.splice(uploadIdx, 1);
      });

      // set checked uploads
      setCheckedUploads([...checkedUploads]);
    } else checkedJobs.push(e.target.id); // else if action is checking a job, then push job id to state

    // set checked jobs either way
    setCheckedJobs([...checkedJobs]);
  };

  return (
    <>
      {!openInteractiveAnalysis ? (
        <PageContainer>
          <DropDownContainer>
            <DropDownWidget
              label="Actions"
              options={
                accountType === "admin"
                  ? ["Download", "Delete"]
                  : ["Download", "Delete", "Interactive Analysis"]
              }
              disableOptions={[
                ...Array(2).fill(checkedJobs.length === 0 && checkedUploads.length === 0),
                checkedJobs.length !== 1 ||
                  jobs.filter((job) => job.jobId === checkedJobs[0])[0].status !== "finished" ||
                  (usageQuota && usageQuota.jobs_reached),
              ]}
              optionsTooltipText={[
                ...Array(2).fill("Must make a selection below before actions become available."),
                usageQuota && usageQuota.jobs_reached
                  ? "Interactive analysis is disabled because customer limit has been reached."
                  : "You must select one successful job to enable interactive analysis.",
              ]}
              handleSelection={handleDropdownSelection}
              reset={resetDropdown}
            />
          </DropDownContainer>
          <Container>
            <DataTable
              striped={true}
              data={displayRows}
              columns={uploadTableColumns
                .filter(
                  // if admin user then show all columns, else just show non-admin columns
                  (e) => accountType === "admin" || !e.admin
                )
                .map((e) => {
                  return {
                    ...columnProperties,
                    ...e,
                  };
                })}
              pagination
              expandableRows
              expandableRowsComponent={ExpandedComponent}
              customStyles={customStyles}
              progressPending={pending}
              defaultSortFieldId="lastAnalyzed"
              progressComponent={
                <SpinnerContainer>
                  <CircularSpinner size={200} color={"secondary"} />
                </SpinnerContainer>
              }
              subHeader
              subHeaderAlign="left"
              subHeaderComponent={
                <FilterHeader
                  columns={
                    accountType === "admin"
                      ? ["Owner", "Recording", "ID", "Date", "Analyzed"]
                      : ["Recording", "ID", "Date", "Analyzed"]
                  }
                  setFilterString={setFilterString}
                  setFilterColumn={setFilterColumn}
                  loading={pending}
                  filterBoxstyles={accountType === "admin" ? filterBoxstyles : filterBoxstyles.slice(1)}
                />
              }
<<<<<<< HEAD
=======
              selectableRowsNoSelectAll
>>>>>>> 27a7b6f7
            />
          </Container>
        </PageContainer>
      ) : (
        <InteractiveAnalysisContainer>
          <InteractiveAnalysisModal
            selectedJob={selectedAnalysis}
            setOpenInteractiveAnalysis={setOpenInteractiveAnalysis}
          />
        </InteractiveAnalysisContainer>
      )}
      <ModalWidget
        open={modalState === "generic"}
        labels={modalLabels.messages}
        buttons={modalButtons}
        closeModal={handleModalClose}
        header={modalLabels.header}
      />
      <ModalWidget
        open={["downloading", "deleting"].includes(modalState)}
        labels={[]}
        buttons={[]}
        header={modalState === "downloading" ? "Downloading in progress..." : "Deleting in progress..."}
      >
        <ModalSpinnerContainer>
          <CircularSpinner size={200} color={"secondary"} />
        </ModalSpinnerContainer>
      </ModalWidget>
    </>
  );
}

Uploads.getLayout = (page) => {
  return <DashboardLayout>{page}</DashboardLayout>;
};<|MERGE_RESOLUTION|>--- conflicted
+++ resolved
@@ -16,6 +16,7 @@
 const columnProperties = {
   center: false,
   sortable: true,
+  compact: true,
 };
 
 const customStyles = {
@@ -125,11 +126,7 @@
   },
 };
 export default function Uploads() {
-<<<<<<< HEAD
-  const { accountType } = useContext(AuthContext);
-=======
   const { accountType, usageQuota } = useContext(AuthContext);
->>>>>>> 27a7b6f7
   const { uploads, setFetchUploads, pulse3dVersions } = useContext(UploadsContext);
   const [jobs, setJobs] = useState([]);
   const [rows, setRows] = useState([]);
@@ -157,11 +154,8 @@
       name: "File Owner",
       width: ownerWidth,
       admin: true,
-      compact: true,
-<<<<<<< HEAD
+
       sortFunction: (rowA, rowB) => rowA.username.localeCompare(rowB.username),
-=======
->>>>>>> 27a7b6f7
       cell: (row) => (
         <ResizableColumn
           first={true}
@@ -181,11 +175,8 @@
       name: "Recording Name",
       width: recordingWidth,
       admin: false,
-      compact: true,
-<<<<<<< HEAD
+
       sortFunction: (rowA, rowB) => rowA.name.localeCompare(rowB.name),
-=======
->>>>>>> 27a7b6f7
       cell: (row) => (
         <ResizableColumn
           content={row.name}
@@ -204,11 +195,8 @@
       name: "Upload ID",
       width: uploadWidth,
       admin: false,
-      compact: true,
-<<<<<<< HEAD
+
       sortFunction: (rowA, rowB) => rowA.id.localeCompare(rowB.id),
-=======
->>>>>>> 27a7b6f7
       cell: (row) => (
         <ResizableColumn
           content={row.id}
@@ -227,11 +215,8 @@
       name: "Created Date",
       width: createdWidth,
       admin: false,
-      compact: true,
-<<<<<<< HEAD
+
       sortFunction: (rowA, rowB) => new Date(rowB.createdAt) - new Date(rowA.createdAt),
-=======
->>>>>>> 27a7b6f7
       cell: (row) => (
         <ResizableColumn
           content={row.createdAt}
@@ -251,7 +236,7 @@
       width: analyzedWidth,
       id: "lastAnalyzed",
       admin: false,
-      compact: true,
+
       sortFunction: (rowA, rowB) => new Date(rowB.lastAnalyzed) - new Date(rowA.lastAnalyzed),
       cell: (row) => (
         <ResizableColumn
@@ -272,7 +257,7 @@
       name: "",
       width: checkWidth,
       admin: false,
-      compact: true,
+
       selector: (row) => (
         <Checkbox id={row.id} checked={checkedUploads.includes(row.id)} onChange={handleCheckedUploads} />
       ),
@@ -401,13 +386,7 @@
       const formattedUploads = uploads.map(({ username, id, filename, created_at }) => {
         const formattedTime = formatDateTime(created_at);
         const recName = filename ? filename.split(".")[0] : null;
-<<<<<<< HEAD
         const uploadJobs = jobs.filter(({ uploadId }) => uploadId === id);
-=======
-        const uploadJobs = jobs
-          .filter(({ uploadId }) => uploadId === id)
-          .sort((a, b) => new Date(b.datetime) - new Date(a.datetime));
->>>>>>> 27a7b6f7
         const lastAnalyzed = uploadJobs[0] ? uploadJobs[0].datetime : formattedTime;
         return {
           username,
@@ -673,13 +652,8 @@
     // every checked upload should have all of it's jobs checked
     // so it's resetting checkedJobs to empty array, then concat all relevant jobs
     checkedUploads.map((upload) => {
-<<<<<<< HEAD
       const idx = rows.map((row) => row.id).indexOf(upload);
       const jobIds = rows[idx].jobs.map(({ jobId, status }) => {
-=======
-      const idx = displayRows.map((row) => row.id).indexOf(upload);
-      const jobIds = displayRows[idx].jobs.map(({ jobId, status }) => {
->>>>>>> 27a7b6f7
         // only add jobs to checked array if not pending
         if (status !== "pending") newCheckedJobs.push(jobId);
       });
@@ -699,16 +673,9 @@
 
       // remove corresponding upload as checked because a checked upload cannot have any unchecked jobs
       checkedUploads.map((upload, uploadIdx) => {
-<<<<<<< HEAD
         const idx = rows.map((row) => row.id).indexOf(upload);
         const jobIds = rows[idx].jobs.map(({ jobId }) => jobId);
         const missingJobs = jobIds.filter((id) => !checkedJobs.includes(id));
-
-=======
-        const idx = displayRows.map((row) => row.id).indexOf(upload);
-        const jobIds = displayRows[idx].jobs.map(({ jobId }) => jobId);
-        const missingJobs = jobIds.filter((id) => !checkedJobs.includes(id));
->>>>>>> 27a7b6f7
         if (missingJobs.length > 0) checkedUploads.splice(uploadIdx, 1);
       });
 
@@ -789,10 +756,6 @@
                   filterBoxstyles={accountType === "admin" ? filterBoxstyles : filterBoxstyles.slice(1)}
                 />
               }
-<<<<<<< HEAD
-=======
-              selectableRowsNoSelectAll
->>>>>>> 27a7b6f7
             />
           </Container>
         </PageContainer>

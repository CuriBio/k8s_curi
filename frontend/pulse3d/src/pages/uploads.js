import Table from "@mui/material/Table";
import TableBody from "@mui/material/TableBody";
import TableCell from "@mui/material/TableCell";
import TableContainer from "@mui/material/TableContainer";
import TableHead from "@mui/material/TableHead";
import TableRow from "@mui/material/TableRow";
import Paper from "@mui/material/Paper";
import CircularSpinner from "@/components/basicWidgets/CircularSpinner";
import DropDownWidget from "@/components/basicWidgets/DropDownWidget";
import ModalWidget from "@/components/basicWidgets/ModalWidget";
import DashboardLayout, {
  UploadsContext,
} from "@/components/layouts/DashboardLayout";
import styled from "styled-components";
import { useContext, useState, useEffect } from "react";
import Row from "@/components/uploads/TableRow";
import InteractiveAnalysisModal from "@/components/uploads/InteractiveAnalysisModal";
import { AuthContext } from "@/pages/_app";

const Container = styled.div`
  display: flex;
  position: relative;
  justify-content: start;
  padding: 0% 3% 3% 3%;
  flex-direction: column;
`;
const SpinnerContainer = styled.div`
  display: flex;
  justify-content: center;
  align-items: center;
  width: 80%;
`;

const InteractiveAnalysisContainer = styled.div`
  width: 78%;
  margin: 1%;
  background-color: white;
  height: 800px;
  border-radius: 5px;
  overflow: none;
`;

const PageContainer = styled.div`
  width: 80%;
`;
const DropDownContainer = styled.div`
  width: 250px;
  background-color: white;
  border-radius: 5px;
  left: 70%;
  position: relative;
  margin: 3% 1% 1% 1%;
`;
const ModalSpinnerContainer = styled.div`
  position: relative;
  display: flex;
  justify-content: center;
  height: 315px;
  align-items: center;
`;

const modalObjs = {
  delete: {
    header: "Are you sure?",
    messages: [
      "Please confirm the deletion.",
      "Be aware that this action cannot be undone.",
    ],
  },
  downloadError: {
    header: "Error Occurred!",
    messages: [
      "An error occurred while attempting to download.",
      "Please try again.",
    ],
  },
  empty: {
    header: null,
    messages: [],
  },
  containsFailedJob: {
    header: "Warning!",
    messages: [
      "You are trying to download one or more analyses with an 'error' status. Please note that these will be ignored.",
      "Would you like to continue?",
    ],
  },
  failedDeletion: {
    header: "Error Occurred!",
    messages: [
      "There was an issue while deleting the files you selected.",
      "Please try again later.",
    ],
  },
  nothingToDownload: {
    header: "Oops..",
    messages: [
      "There is nothing to download.",
      "Please make sure you are attempting to download finished analyses.",
    ],
  },
};

export default function Uploads() {
  const { accountType } = useContext(AuthContext);
  const { uploads, setFetchUploads } = useContext(UploadsContext);
  const [jobs, setJobs] = useState([]);
  const [rows, setRows] = useState([]);
  const [loading, setLoading] = useState(false);
  const [checkedJobs, setCheckedJobs] = useState([]);
  const [checkedUploads, setCheckedUploads] = useState([]);
  const [resetDropdown, setResetDropdown] = useState(false);
  const [modalState, setModalState] = useState(false);
  const [modalLabels, setModalLabels] = useState({ header: "", messages: [] });
  const [modalButtons, setModalButtons] = useState([]);
  const [openInteractiveAnalysis, setOpenInteractiveAnalysis] = useState(false);
  const [selectedAnalysis, setSelectedAnalysis] = useState();

  useEffect(() => {
    if (!openInteractiveAnalysis) {
      // reset when interactive analysis modal closes
      resetTable();
    }
  }, [openInteractiveAnalysis]);

  const resetTable = () => {
    setResetDropdown(true);
    setCheckedUploads([]);
    setCheckedJobs([]);
  };

  const getAllJobs = async () => {
    try {
      const response = await fetch(
        `${process.env.NEXT_PUBLIC_PULSE3D_URL}/jobs?download=False`
      );

      if (response && response.status === 200) {
        const { jobs } = await response.json();

        jobs = jobs.map(
          ({ id, upload_id, created_at, object_key, status, meta }) => {
            const analyzedFile = object_key
              ? object_key.split("/")[object_key.split("/").length - 1]
              : "";
            const formattedTime = formatDateTime(created_at);
            const analysisParams = JSON.parse(meta)["analysis_params"];
            return {
              jobId: id,
              uploadId: upload_id,
              analyzedFile,
              datetime: formattedTime,
              status,
              analysisParams,
            };
          }
        );

        setJobs(jobs);
      }
    } catch (e) {
      console.log("ERROR fetching jobs in /uploads");
    }
  };

  const formatDateTime = (datetime) => {
    if (datetime)
      return new Date(datetime + "Z").toLocaleDateString(undefined, {
        hour: "numeric",
        minute: "numeric",
      });
    else {
      const now = new Date();
      const datetime =
        now.getFullYear() +
        "-" +
        (now.getMonth() + 1) +
        "-" +
        now.getDate() +
        "-" +
        now.getHours() +
        now.getMinutes() +
        now.getSeconds();
      return datetime;
    }
  };

  useEffect(() => {
    getAllJobs();
    // start 10 second interval
    const uploadsInterval = setInterval(() => {
      // don't call get jobs if downloading ro deleting in progress because it backs up server
      if (!["downloading", "deleting"].includes(modalState)) getAllJobs();
    }, [1e4]);
    //clear interval when switching pages
    return () => clearInterval(uploadsInterval);
  }, [uploads]);

  useEffect(() => {
    const formattedUploads = uploads
      .map(({ username, id, filename, created_at }) => {
        const formattedTime = formatDateTime(created_at);
        const recName = filename ? filename.split(".")[0] : null;
        const uploadJobs = jobs
          .filter(({ uploadId }) => uploadId === id)
          .sort((a, b) => new Date(b.datetime) - new Date(a.datetime));

        const lastAnalyzed = uploadJobs[0]
          ? uploadJobs[0].datetime
          : formattedTime;

        return {
          username,
          name: recName,
          id,
          createdAt: formattedTime,
          lastAnalyzed,
          jobs: uploadJobs,
        };
      })
      .sort((a, b) => new Date(b.lastAnalyzed) - new Date(a.lastAnalyzed));

    setRows([...formattedUploads]);
    setLoading(false);
  }, [jobs]);

  const handleDropdownSelection = (option) => {
    if (option === 1) {
      setModalButtons(["Close", "Confirm"]);
      setModalLabels(modalObjs.delete);
      setModalState("generic");
    } else if (option === 0) {
      // if download, check that no job contains an error status
      const failedJobs = jobs.filter(
        ({ jobId, status }) => checkedJobs.includes(jobId) && status === "error"
      );

      if (failedJobs.length === 0) {
        setModalLabels(modalObjs.empty);
        setModalState("downloading");
        downloadAnalyses();
      } else {
        setModalButtons(["Close", "Continue"]);
        setModalLabels(modalObjs.containsFailedJob);
        setModalState("generic");
      }
    } else if (option === 2) {
      const jobDetails = jobs.filter(({ jobId }) => jobId == checkedJobs[0]);
      setSelectedAnalysis(jobDetails[0]);
      setOpenInteractiveAnalysis(true);
    }

    setResetDropdown(false);
  };

  const handleDeletions = async () => {
    try {
      let failedDeletion = false;
      // soft delete all jobs
      if (checkedUploads.length > 0) {
        const uploadsURL = `${process.env.NEXT_PUBLIC_PULSE3D_URL}/uploads?`;
        checkedUploads.map((id) => (uploadsURL += `upload_ids=${id}&`));
        const uploadsResponse = await fetch(uploadsURL.slice(0, -1), {
          method: "DELETE",
        });
        failedDeletion ||= uploadsResponse.status !== 200;
      }
      // soft delete all jobs
      if (checkedJobs.length > 0) {
        const jobsuURL = `${process.env.NEXT_PUBLIC_PULSE3D_URL}/jobs?`;
        checkedJobs.map((id) => (jobsuURL += `job_ids=${id}&`));
        const jobsResponse = await fetch(jobsuURL.slice(0, -1), {
          method: "DELETE",
        });
        failedDeletion ||= jobsResponse.status !== 200;
      }

      if (failedDeletion) {
        setModalButtons(["Close"]);
        setModalLabels(modalObjs.failedDeletion);
        setModalState("generic");
      }
      // rerender table with updated deletions
      await setFetchUploads();
      return failedDeletion;
    } catch (e) {
      console.log("ERROR attempting to soft delete selected jobs and uploads");
    }
  };

  const handleModalClose = async (idx) => {
    if (modalButtons[idx] === "Continue") {
      // this block gets hit when user chooses to continue without 'error' status analyses
      setModalLabels(modalObjs.empty);
      setModalState("downloading");
      downloadAnalyses();
    } else if (modalButtons[idx] === "Confirm") {
      // set in progress
      setModalLabels(modalObjs.empty);
      setModalState("deleting");
      const failedDeletion = await handleDeletions();
      // wait a second to remove deleted files
      // really helps with flow of when in progress modal closes
      await new Promise((r) => setTimeout(r, 1000));

      // failed Deletions has it's own modal so prevent closure else reset
      if (!failedDeletion) {
        setModalState(false);
        resetTable();
      }
    } else {
      // close in progress modal
      // also resets for any 'Close' modal button events
      // index 0 in buttons
      setModalState(false);
      resetTable();
    }
  };

  const downloadAnalyses = async () => {
    try {
      // removes any jobs with error + pending statuses
      const finishedJobs = jobs.filter(
        ({ jobId, status }) =>
          checkedJobs.includes(jobId) && status === "finished"
      );
      const numberOfJobs = finishedJobs.length;

      if (numberOfJobs > 0) {
        setModalButtons(["Close"]);

        /* 
          Download correct number of files, 
          else throw error to prompt error modal
        */
        try {
          if (numberOfJobs === 1) {
            await downloadSingleFile(finishedJobs[0]);
          } else if (numberOfJobs > 1) {
            await downloadMultiFiles(finishedJobs);
          }
        } catch (e) {
          throw Error(e);
        }

        setModalLabels({
          header: "Success!",
          messages: [
            `The following number of analyses have been successfully downloaded: ${numberOfJobs}`,
            "They can be found in your local downloads folder.",
          ],
        });

        setModalState("generic");
      } else {
        // let user know in the off chance that the only files they selected are not finished analyzing or failed
        setModalLabels(modalObjs.nothingToDownload);
        setModalButtons(["Close"]);
        setModalState("generic");
      }
    } catch (e) {
      console.log(`ERROR fetching presigned url to download analysis: ${e}`);
      setModalLabels(modalObjs.downloadError);
      setModalState("generic");
    }
  };

  const downloadSingleFile = async ({ jobId }) => {
    // request only presigned urls for selected job
    const url = `${process.env.NEXT_PUBLIC_PULSE3D_URL}/jobs?job_ids=${jobId}`;
    const response = await fetch(url);

    if (response.status === 200) {
      const { jobs } = await response.json();
      const presignedUrl = jobs[0].url;

      if (presignedUrl) {
        const a = document.createElement("a");
        document.body.appendChild(a);
        a.setAttribute("href", presignedUrl);
        a.setAttribute("download", jobs[0].id);
        a.click();
        a.remove();
      }
    } else {
      throw Error();
    }
  };

  const downloadMultiFiles = async (jobs) => {
    try {
      //streamsaver has to be required here otherwise you get build errors with "document is not defined"
      const { createWriteStream } = require("streamsaver");

<<<<<<< HEAD
      const url = `https://curibio.com/jobs/download`;
=======
      const url = `${process.env.NEXT_PUBLIC_PULSE3D_URL}/jobs/download`;

>>>>>>> 09f36cc8
      const jobIds = jobs.map(({ jobId }) => jobId);

      const response = await fetch(url, {
        method: "POST",
        body: JSON.stringify({ job_ids: jobIds }),
      });

      if (response.status === 200) {
        const now = formatDateTime();
        const zipFilename = `MA-analyses__${now}__${jobs.length}.zip`;

        // only stream to file if not firefox. Once the underlying issue with streaming on
        // firefox is fixed, should remove this
        if (navigator.userAgent.indexOf("Firefox") != -1) {
          const file = await response.blob();
          const url = window.URL.createObjectURL(file);

          const a = document.createElement("a");
          document.body.appendChild(a);
          a.setAttribute("href", url);
          a.setAttribute("download", zipFilename);
          a.click();
          a.remove();
        } else {
          const fileStream = createWriteStream(zipFilename);
          const writer = fileStream.getWriter();

          if (response.body.pipeTo) {
            writer.releaseLock();
            return response.body.pipeTo(fileStream);
          }

          const reader = response.body.getReader();

          () =>
            reader
              .read()
              .then(({ value, done }) =>
                done ? writer.close() : writer.write(value).then(pump)
              )();
        }
      } else {
        throw Error();
      }
    } catch (e) {
      console.log(`ERROR during multi file download: ${e}`);
      throw Error();
    }
  };

  return (
    <>
      {loading ? (
        <SpinnerContainer id="spinnerContainer">
          <CircularSpinner color={"secondary"} size={200} />
        </SpinnerContainer>
      ) : !openInteractiveAnalysis ? (
        <PageContainer>
          <DropDownContainer>
            <DropDownWidget
              label="Actions"
              options={["Download", "Delete", "Interactive Analysis"]}
              disableOptions={[
                ...Array(2).fill(
                  checkedJobs.length === 0 && checkedUploads.length === 0
                ),
                checkedJobs.length !== 1 ||
                  jobs.filter((job) => job.jobId === checkedJobs[0])[0]
                    .status !== "finished",
              ]}
              optionsTooltipText={[
                ...Array(2).fill(
                  "Must make a selection below before actions become available."
                ),
                "You must select one successful job to enable interactive analysis.",
              ]}
              handleSelection={handleDropdownSelection}
              reset={resetDropdown}
            />
          </DropDownContainer>
          <Container>
            <TableContainer
              component={Paper}
              sx={{ backgroundColor: "var(--light-gray" }}
            >
              <Table aria-label="collapsible table" size="small">
                <TableHead
                  sx={{
                    backgroundColor: "var(--dark-blue)",
                  }}
                >
                  <TableRow
                    sx={{
                      height: "60px",
                    }}
                  >
                    <TableCell />
                    {accountType === "admin" && (
                      <TableCell
                        sx={{
                          color: "var(--light-gray)",
                        }}
                      >
                        USERNAME&nbsp;OF&nbsp;FILE&nbsp;OWNER
                      </TableCell>
                    )}
                    <TableCell
                      sx={{
                        color: "var(--light-gray)",
                      }}
                    >
                      RECORDING&nbsp;NAME
                    </TableCell>
                    <TableCell
                      sx={{
                        color: "var(--light-gray)",
                      }}
                      align="center"
                    >
                      UPLOAD&nbsp;ID
                    </TableCell>
                    <TableCell
                      sx={{
                        color: "var(--light-gray)",
                      }}
                      align="center"
                    >
                      CREATED&nbsp;AT
                    </TableCell>
                    <TableCell
                      sx={{
                        color: "var(--light-gray)",
                      }}
                      align="center"
                    >
                      LAST&nbsp;ANALYZED
                    </TableCell>
                    <TableCell />
                  </TableRow>
                </TableHead>
                <TableBody>
                  {rows.map((row) => (
                    <Row
                      key={row.id}
                      row={row}
                      setCheckedJobs={setCheckedJobs}
                      checkedJobs={checkedJobs}
                      setCheckedUploads={setCheckedUploads}
                      checkedUploads={checkedUploads}
                      setModalLabels={setModalLabels}
                      setModalButtons={setModalButtons}
                      setModalState={setModalState}
                    />
                  ))}
                </TableBody>
              </Table>
            </TableContainer>
          </Container>
        </PageContainer>
      ) : (
        <InteractiveAnalysisContainer>
          <InteractiveAnalysisModal
            selectedJob={selectedAnalysis}
            setOpenInteractiveAnalysis={setOpenInteractiveAnalysis}
          />
        </InteractiveAnalysisContainer>
      )}
      <ModalWidget
        open={modalState === "generic"}
        labels={modalLabels.messages}
        buttons={modalButtons}
        closeModal={handleModalClose}
        header={modalLabels.header}
      />
      <ModalWidget
        open={["downloading", "deleting"].includes(modalState)}
        labels={[]}
        buttons={[]}
        header={
          modalState === "downloading"
            ? "Downloading in progress..."
            : "Deleting in progress..."
        }
      >
        <ModalSpinnerContainer>
          <CircularSpinner size={200} color={"secondary"} />
        </ModalSpinnerContainer>
      </ModalWidget>
    </>
  );
}

Uploads.getLayout = (page) => {
  return <DashboardLayout>{page}</DashboardLayout>;
};<|MERGE_RESOLUTION|>--- conflicted
+++ resolved
@@ -391,13 +391,7 @@
     try {
       //streamsaver has to be required here otherwise you get build errors with "document is not defined"
       const { createWriteStream } = require("streamsaver");
-
-<<<<<<< HEAD
-      const url = `https://curibio.com/jobs/download`;
-=======
       const url = `${process.env.NEXT_PUBLIC_PULSE3D_URL}/jobs/download`;
-
->>>>>>> 09f36cc8
       const jobIds = jobs.map(({ jobId }) => jobId);
 
       const response = await fetch(url, {

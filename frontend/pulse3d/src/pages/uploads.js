--- conflicted
+++ resolved
@@ -14,11 +14,9 @@
 import styled from "styled-components";
 import { useContext, useState, useEffect } from "react";
 import Row from "@/components/uploads/TableRow";
-<<<<<<< HEAD
 import { saveAs } from "file-saver";
-=======
 import { AuthContext } from "@/pages/_app";
->>>>>>> 96391312
+
 
 const Container = styled.div`
   display: flex;

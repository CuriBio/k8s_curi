--- conflicted
+++ resolved
@@ -12,8 +12,6 @@
   TableRow,
 } from "@mui/material";
 
-<<<<<<< HEAD
-=======
 const Container = styled.div`
   display: flex;
   max-height: 85%;
@@ -40,7 +38,6 @@
   }
 `;
 
->>>>>>> 2d6af685
 export default function Uploads({ makeRequest, response }) {
   const [isLoading, setIsLoading] = useState(true);
   const [page, setPage] = useState(0);
@@ -142,35 +139,28 @@
   };
 
   const formatUploads = () => {
-    const formattedRows = uploads.map(
-      ({ id, meta, created_at, object_key }) => {
-        const { filename } = JSON.parse(meta);
-        const job = jobs.find((job) => job.upload_id === id);
-
-        const analyzedFile = object_key
-          ? object_key.split("/")[object_key.split("/").length - 1]
-          : "";
-
-        const formattedDate = new Date(created_at).toLocaleDateString(
-          undefined,
-          {
-            hour: "numeric",
-            minute: "numeric",
-          }
-        );
-
-        setIsLoading(false);
-
-        return {
-          uploadId: id,
-          uploadedFile: filename,
-          analyzedFile,
-          datetime: formattedDate,
-          download: job && job.status === "finished" ? "Download analysis" : "",
-          status: job ? job.status : "",
-        };
-      }
-    );
+    const formattedRows = uploads.map(({ id, meta, created_at, object_key }) => {
+      const { filename } = JSON.parse(meta);
+      const job = jobs.find((job) => job.upload_id === id);
+
+      const analyzedFile = object_key ? object_key.split("/")[object_key.split("/").length - 1] : "";
+
+      const formattedDate = new Date(created_at).toLocaleDateString(undefined, {
+        hour: "numeric",
+        minute: "numeric",
+      });
+
+      setIsLoading(false);
+
+      return {
+        uploadId: id,
+        uploadedFile: filename,
+        analyzedFile,
+        datetime: formattedDate,
+        download: job && job.status === "finished" ? "Download analysis" : "",
+        status: job ? job.status : "",
+      };
+    });
     setRows([...formattedRows]);
   };
   return (
@@ -214,13 +204,7 @@
                   const uploadIdx = idx + page * rowsPerPage;
 
                   return (
-                    <TableRow
-                      hover
-                      role="checkbox"
-                      tabIndex={-1}
-                      key={idx}
-                      sx={{ maxHeight: "50px" }}
-                    >
+                    <TableRow hover role="checkbox" tabIndex={-1} key={idx} sx={{ maxHeight: "50px" }}>
                       {columns.map((column, idx) => {
                         let value = null;
                         if (rows[uploadIdx]) value = rows[uploadIdx][column.id];
@@ -236,22 +220,15 @@
                               whiteSpace: "nowrap",
                               fontSize: "12px",
                               maxHeight: "50px",
-                              backgroundColor:
-                                idx % 2 === 0 ? "var(--light-gray)" : "white",
+                              backgroundColor: idx % 2 === 0 ? "var(--light-gray)" : "white",
                             }}
-                            onClick={
-                              value === "Download analysis"
-                                ? downloadAnalysis
-                                : null
-                            }
+                            onClick={value === "Download analysis" ? downloadAnalysis : null}
                           >
                             {value === "Download analysis" ? (
                               <DownloadLink
                                 id={
                                   // used to download file. needs access to upload ID
-                                  rows[uploadIdx]
-                                    ? rows[uploadIdx].uploadId
-                                    : null
+                                  rows[uploadIdx] ? rows[uploadIdx].uploadId : null
                                 }
                               >
                                 {value}

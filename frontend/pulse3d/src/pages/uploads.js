import CircularSpinner from "@/components/basicWidgets/CircularSpinner";
import DropDownWidget from "@/components/basicWidgets/DropDownWidget";
import ModalWidget from "@/components/basicWidgets/ModalWidget";
import DashboardLayout, { UploadsContext } from "@/components/layouts/DashboardLayout";
import styled from "styled-components";
import { useContext, useState, useEffect } from "react";
import InteractiveAnalysisModal from "@/components/interactiveAnalysis/InteractiveAnalysisModal";
import { AuthContext } from "@/pages/_app";
import DataTable from "react-data-table-component";
import UploadsSubTable from "@/components/table/UploadsSubTable";
import Checkbox from "@mui/material/Checkbox";
import ResizableColumn from "@/components/table/ResizableColumn";
import ColumnHead from "@/components/table/ColumnHead";
import { useRouter } from "next/router";

// These can be overridden on a col-by-col basis by setting a value in an  obj in the columns array above
const columnProperties = {
  center: false,
  sortable: true,
};

const customStyles = {
  headRow: {
    style: {
      backgroundColor: "var(--dark-blue)",
      color: "white",
      fontSize: "1.2rem",
    },
  },
  subHeader: {
    style: {
      backgroundColor: "var(--dark-blue)",
    },
  },
  expanderCell: {
    style: { flex: "0" },
  },
  expanderButton: {},
  rows: {
    style: {
      height: "60px",
    },
  },
  cells: {
    style: { padding: "0 2rem 0 0" },
  },
};

const TableContainer = styled.div`
  margin: 3% 3% 3% 3%;
  overflow: auto;
  box-shadow: 0px 5px 5px -3px rgb(0 0 0 / 30%), 0px 8px 10px 1px rgb(0 0 0 / 20%),
    0px 3px 14px 2px rgb(0 0 0 / 12%);
`;
const SpinnerContainer = styled.div`
  margin: 50px;
`;

const InteractiveAnalysisContainer = styled.div`
  width: 98%;
<<<<<<< HEAD
  min-width: 1000px;
=======
  min-width: 1700px;
>>>>>>> b3b9f2be
  margin: 1%;
  background-color: white;
  border-radius: 5px;
  overflow: none;
`;

const DropDownContainer = styled.div`
  width: 200px;
  background-color: white;
  border-radius: 5px;
  height: 40px;
  margin: 10px 0px;
`;
const ModalSpinnerContainer = styled.div`
  position: relative;
  display: flex;
  justify-content: center;
  height: 315px;
  align-items: center;
`;

const modalObjs = {
  delete: {
    header: "Are you sure?",
    messages: ["Please confirm the deletion.", "Be aware that this action cannot be undone."],
  },
  downloadError: {
    header: "Error Occurred!",
    messages: ["An error occurred while attempting to download.", "Please try again."],
  },
  empty: {
    header: null,
    messages: [],
  },
  containsFailedJob: {
    header: "Warning!",
    messages: [
      "You are trying to download one or more analyses with an 'error' status. Please note that these will be ignored.",
      "Would you like to continue?",
    ],
  },
  failedDeletion: {
    header: "Error Occurred!",
    messages: ["There was an issue while deleting the files you selected.", "Please try again later."],
  },
  nothingToDownload: {
    header: "Oops..",
    messages: [
      "There is nothing to download.",
      "Please make sure you are attempting to download finished analyses.",
    ],
  },
  unauthorizedDelete: {
    header: "Warning!",
    messages: [
      "You are not allowed to delete any files under a different user's account.",
      "Would you like to proceed with only those listed under your own?",
    ],
  },
};
export default function Uploads() {
  const router = useRouter();
  const { accountType, usageQuota } = useContext(AuthContext);
  const { uploads, setFetchUploads, pulse3dVersions, setDefaultUploadForReanalysis } = useContext(
    UploadsContext
  );
  const [jobs, setJobs] = useState([]);
  const [rows, setRows] = useState([]);
  const [displayRows, setDisplayRows] = useState([]);
  const [checkedJobs, setCheckedJobs] = useState([]);
  const [checkedUploads, setCheckedUploads] = useState([]);
  const [resetDropdown, setResetDropdown] = useState(false);
  const [modalState, setModalState] = useState(false);
  const [modalLabels, setModalLabels] = useState({ header: "", messages: [] });
  const [modalButtons, setModalButtons] = useState([]);
  const [openInteractiveAnalysis, setOpenInteractiveAnalysis] = useState(false);
  const [selectedAnalysis, setSelectedAnalysis] = useState();
  const [pending, setPending] = useState(true);
  const [filterString, setFilterString] = useState("");
  const [filterColumn, setFilterColumn] = useState("");
  const [ownerWidth, setOwnerWidth] = useState("10%");
  const [recordingWidth, setRecordingWidth] = useState("30%");
  const [uploadWidth, setUploadWidth] = useState("25%");
  const [createdWidth, setCreatedWidth] = useState("23%");
  const [analyzedWidth, setAnalyzedWidth] = useState("23%");
  const [sortColumn, setSortColumn] = useState("");
  const [uploadTableColumns, setUploadTableColumns] = useState([]);
  const [jobsInSelectedUpload, setJobsInSelectedUpload] = useState(0);

  useEffect(() => {
    // removing loading spinner once jobs have been recieved or if 0 jobs were receieved because there were zero uploads for new users
    if (jobs.length > 0 || (jobs.length === 0 && uploads)) {
      setPending(false);
    }
  }, [displayRows]);

  useEffect(() => {
    const displayOwner = displayRows.filter(({ username }) => username).length == displayRows.length;

    setUploadTableColumns([
      {
        width: "3%",
        display: true,
        cell: (row) => (
          <Checkbox id={row.id} checked={checkedUploads.includes(row.id)} onChange={handleCheckedUploads} />
        ),
      },
      {
        name: (
          <ColumnHead
            title="Owner"
            setFilterString={setFilterString}
            columnName="username"
            setFilterColumn={setFilterColumn}
            width={ownerWidth.replace("%", "")}
            filterColumn={filterColumn}
            setSelfWidth={setOwnerWidth}
            setRightNeighbor={setRecordingWidth}
            rightWidth={recordingWidth.replace("%", "")}
            setSortColumns={setSortColumn}
            sortColumn={sortColumn}
          />
        ),
        width: ownerWidth,
        display: displayOwner,
        sortFunction: (rowA, rowB) => rowA.username.localeCompare(rowB.username),
        cell: (row) => <ResizableColumn content={row.username} />,
      },
      {
        name: (
          <ColumnHead
            title="Recording Name"
            setFilterString={setFilterString}
            columnName="name"
            setFilterColumn={setFilterColumn}
            width={recordingWidth.replace("%", "")}
            filterColumn={filterColumn}
            setSelfWidth={setRecordingWidth}
            setRightNeighbor={setUploadWidth}
            rightWidth={uploadWidth.replace("%", "")}
            setSortColumns={setSortColumn}
            sortColumn={sortColumn}
          />
        ),
        width: recordingWidth,
        display: true,
        sortFunction: (rowA, rowB) => rowA.name.localeCompare(rowB.name),
        cell: (row) => <ResizableColumn content={row.name} />,
      },
      {
        name: (
          <ColumnHead
            title="Upload ID"
            setFilterString={setFilterString}
            columnName="id"
            setFilterColumn={setFilterColumn}
            width={uploadWidth.replace("%", "")}
            filterColumn={filterColumn}
            setSelfWidth={setUploadWidth}
            setRightNeighbor={setCreatedWidth}
            rightWidth={createdWidth.replace("%", "")}
            setSortColumns={setSortColumn}
            sortColumn={sortColumn}
          />
        ),
        width: uploadWidth,
        display: true,
        sortFunction: (rowA, rowB) => rowA.id.localeCompare(rowB.id),
        cell: (row) => <ResizableColumn content={row.id} />,
      },
      {
        name: (
          <ColumnHead
            title="Date Created"
            setFilterString={setFilterString}
            columnName="createdAt"
            setFilterColumn={setFilterColumn}
            width={createdWidth.replace("%", "")}
            filterColumn={filterColumn}
            setSelfWidth={setCreatedWidth}
            setRightNeighbor={setAnalyzedWidth}
            rightWidth={analyzedWidth.replace("%", "")}
            setSortColumns={setSortColumn}
            sortColumn={sortColumn}
          />
        ),
        width: createdWidth,
        display: true,
        sortFunction: (rowA, rowB) => new Date(rowB.createdAt) - new Date(rowA.createdAt),
        cell: (row) => <ResizableColumn content={row.createdAt} />,
      },
      {
        name: (
          <ColumnHead
            title="Last Analyzed"
            setFilterString={setFilterString}
            columnName="lastAnalyzed"
            setFilterColumn={setFilterColumn}
            width={analyzedWidth.replace("%", "")}
            filterColumn={filterColumn}
            setSelfWidth={setAnalyzedWidth}
            setRightNeighbor={() => {}}
            setSortColumns={setSortColumn}
            sortColumn={sortColumn}
            last={true}
          />
        ),
        width: analyzedWidth,
        id: "lastAnalyzed",
        display: true,
        sortFunction: (rowA, rowB) => new Date(rowB.lastAnalyzed) - new Date(rowA.lastAnalyzed),
        cell: (row) => {
          //make sure to use the correct last analyzed date
          const latestDate = row.jobs.map((job) => job.datetime).sort((a, b) => new Date(b) - new Date(a))[0];
          return <ResizableColumn last={true} content={latestDate} />;
        },
      },
      {
        width: "9%",
        display: true,
        cell: (row) =>
          row.autoUpload !== null && <div>{row.autoUpload ? `Auto Upload` : "Manual Upload"}</div>,
      },
    ]);

    if (displayOwner) {
      // admin accounts have an extra Owners column so the widths should be different
      setCreatedWidth("13%");
      setAnalyzedWidth("13%");
    }
  }, [displayRows, checkedUploads]);

  const filterColumns = () => {
    return rows.filter((row) => {
      return row[filterColumn].toLocaleLowerCase().includes(filterString.toLocaleLowerCase());
    });
  };
  //when filter string changes, refilter results
  useEffect(() => {
    if (filterColumn) {
      const newList = filterColumns();
      if (newList.length > 0) {
        setDisplayRows(newList);
      }
    }
  }, [filterString]);

  useEffect(() => {
    if (!openInteractiveAnalysis) {
      // reset when interactive analysis modal closes
      resetTable();
    }
  }, [openInteractiveAnalysis]);

  const resetTable = () => {
    setResetDropdown(true);
    setCheckedUploads([]);
    setCheckedJobs([]);
    getAllJobs();
  };

  const getAllJobs = async () => {
    try {
      const response = await fetch(`${process.env.NEXT_PUBLIC_PULSE3D_URL}/jobs?download=False`);
      if (response && response.status === 200) {
        const { jobs } = await response.json();

        const newJobs = jobs.map(({ id, upload_id, created_at, object_key, status, meta, owner }) => {
          const analyzedFile = object_key ? object_key.split("/")[object_key.split("/").length - 1] : "";
          const formattedTime = formatDateTime(created_at);
          const isChecked = checkedJobs.includes(id);
          const parsedMeta = JSON.parse(meta);
          const analysisParams = parsedMeta.analysis_params;
          // add pulse3d version used on job to be displayed with other analysis params
          analysisParams.pulse3d_version = parsedMeta.version;
          const metaParams = { analysisParams };
          if ("name_override" in parsedMeta) metaParams.nameOverride = parsedMeta.name_override;
          // handle specific errors to let users know
          if ("error" in parsedMeta) {
            if (parsedMeta.error.includes("Invalid file format")) {
              status += ": Invalid file format";
            } else if (parsedMeta.error.includes("Unable to converge")) {
<<<<<<< HEAD
              status += `: ${parsedMeta.error}`;
=======
              status += parsedMeta.error;
>>>>>>> b3b9f2be
            }
          }
          return {
            jobId: id,
            uploadId: upload_id,
            analyzedFile,
            datetime: formattedTime,
            status,
            version: pulse3dVersions[0], // tag with latest version for now
            checked: isChecked,
            owner,
            ...metaParams,
          };
        });

        setJobs(newJobs);
      }
    } catch (e) {
      console.log("ERROR fetching jobs in /uploads");
    }
  };

  const formatDateTime = (datetime) => {
    if (datetime)
      return new Date(datetime + "Z").toLocaleDateString(undefined, {
        hour: "numeric",
        minute: "numeric",
      });
    else {
      const now = new Date();
      const datetime =
        now.getFullYear() +
        "-" +
        (now.getMonth() + 1) +
        "-" +
        now.getDate() +
        "-" +
        now.getHours() +
        now.getMinutes() +
        now.getSeconds();
      return datetime;
    }
  };

  useEffect(() => {
    if (uploads) {
      getAllJobs();

      if (uploads.length > 0) {
        const statusUpdateInterval = setInterval(async () => {
          if (!["downloading", "deleting"].includes(modalState) && !openInteractiveAnalysis) {
            await getAllJobs();
          }
        }, [1e4]);

        return () => clearInterval(statusUpdateInterval);
      }
    }
  }, [uploads]);

  useEffect(() => {
    // reset to false everytime it gets triggered
    if (resetDropdown) setResetDropdown(false);
  }, [resetDropdown]);

  useEffect(() => {
    if (uploads) {
      const formattedUploads = uploads.map(({ username, id, filename, created_at, owner, auto_upload }) => {
        const formattedTime = formatDateTime(created_at);
        const recName = filename ? filename.split(".")[0] : null;
        const uploadJobs = jobs
          .filter(({ uploadId }) => uploadId === id)
          .sort((a, b) => new Date(b.datetime) - new Date(a.datetime));
        const lastAnalyzed = uploadJobs[0] ? uploadJobs[0].datetime : formattedTime;
        return {
          username,
          name: recName,
          id,
          createdAt: formattedTime,
          lastAnalyzed,
          jobs: uploadJobs,
          owner,
          autoUpload: auto_upload,
        };
      });
      formattedUploads.sort((a, b) => new Date(b.lastAnalyzed) - new Date(a.lastAnalyzed));
      setRows([...formattedUploads]);
      setDisplayRows([...formattedUploads]);

      if (filterColumn) {
        const newList = filterColumns();
        if (newList.length > 0) {
          setDisplayRows(newList);
        }
      }
    }
  }, [jobs]);

  const handleDropdownSelection = (option) => {
    if (option === 1) {
      setModalButtons(["Close", "Confirm"]);
      setModalLabels(modalObjs.delete);
      setModalState("generic");
    } else if (option === 0) {
      // if download, check that no job contains an error status
      const failedJobs = jobs.filter(
        ({ jobId, status }) => checkedJobs.includes(jobId) && status === "error"
      );

      if (failedJobs.length === 0) {
        downloadAnalyses();
      } else {
        setModalButtons(["Close", "Continue"]);
        setModalLabels(modalObjs.containsFailedJob);
        setModalState("generic");
      }
    } else if (option === 2) {
      const jobDetails = jobs.filter(({ jobId }) => jobId == checkedJobs[0]);
      setSelectedAnalysis(jobDetails[0]);
      const uploadId = jobDetails[0].uploadId;
      for (let uploadIdx in displayRows) {
        if (displayRows[uploadIdx].id === uploadId) {
          setJobsInSelectedUpload(displayRows[uploadIdx].jobs.length);
        }
      }
      setOpenInteractiveAnalysis(true);
    } else if (option === 3) {
      // Open Re-analyze tab with name of file pre-selected
      const selectedUpload = uploads.filter((upload) =>
        checkedUploads.some((checkUpload) => checkUpload === upload.id)
      )[0];
      setDefaultUploadForReanalysis(selectedUpload);
      router.push("/upload-form?id=Re-analyze+Existing+Upload");
    }
  };

  const handleDownloadSubSelection = async ({ Download }) => {
    if (Download === 1) {
      try {
        if (checkedUploads.length === 1) {
          await downloadSingleFile({ uploadId: checkedUploads[0] });
          resetTable();
        } else if (checkedUploads.length > 1) {
          // show active downloading modal only for multifile downloads
          setModalLabels(modalObjs.empty);
          setModalState("downloading");

          await downloadMultiFiles(checkedUploads, true);

          // show successful download modal only for multifile downloads
          setModalLabels({
            header: "Success!",
            messages: [
              `The following number of recording files have been successfully downloaded: ${checkedUploads.length}`,
              "They can be found in your local downloads folder.",
            ],
          });
          setModalButtons(["Close"]);
          setModalState("generic");
        }
      } catch (e) {
        console.log(`ERROR fetching presigned url to download recording files: ${e}`);
        setModalLabels(modalObjs.downloadError);
        setModalButtons(["Close"]);
        setModalState("generic");
      }
    } else {
      handleDropdownSelection(Download);
    }
  };

  const handleDeletions = async () => {
    // NOTE the query that soft deletes the files will also fail even if non-owner files get sent since the user_ids will not match to what's in the database
    //remove all pending from list
    const jobsToDelete = jobs.filter(
      ({ jobId, status, owner }) => checkedJobs.includes(jobId) && status !== "pending" && owner
    );
    // get upload meta data
    const uploadsToDelete = displayRows.filter(
      ({ id, jobs, owner }) =>
        checkedUploads.includes(id) && jobs.filter((job) => job.status === "pending").length == 0 && owner
    );

    try {
      let failedDeletion = false;
      //soft delete uploads
      if (uploadsToDelete) {
        // filter for uploads where there are no pending jobs to prevent deleting uploads for pending jobs
        const finalUploadIds = uploadsToDelete.map(({ id }) => id);

        if (finalUploadIds && finalUploadIds.length > 0) {
          const uploadsURL = `${process.env.NEXT_PUBLIC_PULSE3D_URL}/uploads?`;
          finalUploadIds.map((id) => (uploadsURL += `upload_ids=${id}&`));

          const uploadsResponse = await fetch(uploadsURL.slice(0, -1), {
            method: "DELETE",
          });

          failedDeletion ||= uploadsResponse.status !== 200;
        }
      }

      // soft delete all jobs
      if (jobsToDelete.length > 0) {
        const jobsURL = `${process.env.NEXT_PUBLIC_PULSE3D_URL}/jobs?`;
        jobsToDelete.map(({ jobId }) => (jobsURL += `job_ids=${jobId}&`));
        const jobsResponse = await fetch(jobsURL.slice(0, -1), {
          method: "DELETE",
        });

        failedDeletion ||= jobsResponse.status !== 200;
      }

      if (failedDeletion) {
        setModalButtons(["Close"]);
        setModalLabels(modalObjs.failedDeletion);
        setModalState("generic");
      }
      // rerender table with updated deletions
      await setFetchUploads();
      return failedDeletion;
    } catch (e) {
      console.log("ERROR attempting to soft delete selected jobs and uploadfs");
    }
  };

  const checkOwnerOfFiles = async () => {
    const ownerOfUploads =
      displayRows.filter(({ id, owner }) => checkedUploads.includes(id) && owner).length ==
      checkedUploads.length;

    const ownerOfJobs =
      jobs.filter(({ jobId, owner }) => checkedJobs.includes(jobId) && owner).length == checkedJobs.length;

    return ownerOfJobs && ownerOfUploads;
  };

  const handleModalClose = async (idx) => {
    if (modalButtons[idx] === "Continue") {
      // this block gets hit when user chooses to continue without 'error' status analyses
      downloadAnalyses();
    } else if (modalButtons[idx] === "Confirm") {
      const ownerCheck = await checkOwnerOfFiles();
      if (!ownerCheck && accountType !== "admin") {
        // set in progress
        setModalLabels(modalObjs.unauthorizedDelete);
        setModalButtons(["Close", "Proceed"]);
        setModalState("generic");
      } else {
        await startDeleting();
      }
    } else if (modalButtons[idx] === "Proceed") {
      await startDeleting();
    } else {
      // close in progress modal
      // also resets for any 'Close' modal button events
      // index 0 in buttons
      setModalState(false);
      resetTable();
    }
  };

  const startDeleting = async () => {
    // set in progress
    setModalLabels(modalObjs.empty);
    setModalState("deleting");

    const failedDeletion = await handleDeletions();
    // wait a second to remove deleted files
    // really helps with flow of when in progress modal closes
    await new Promise((r) => setTimeout(r, 1000));

    // failed Deletions has it's own modal so prevent closure else reset
    if (!failedDeletion) {
      setModalState(false);
      resetTable();
    }
  };

  const downloadAnalyses = async () => {
    // removes any jobs with error + pending statuses
    const finishedJobs = jobs.filter(
      ({ jobId, status }) => checkedJobs.includes(jobId) && status === "finished"
    );
    const numberOfJobs = finishedJobs.length;

    if (numberOfJobs > 0) {
      setModalButtons(["Close"]);

      /*
          Download correct number of files,
          else throw error to prompt error modal
        */
      try {
        if (numberOfJobs === 1) {
          await downloadSingleFile(finishedJobs[0]);
          // table only resets on download success modal close, so this needs to be handled here
          resetTable();
        } else if (numberOfJobs > 1) {
          // show active downloading modal only for multifile downloads
          setModalLabels(modalObjs.empty);
          setModalState("downloading");

          await downloadMultiFiles(finishedJobs);

          // show successful download modal only for multifile downloads
          setModalLabels({
            header: "Success!",
            messages: [
              `The following number of analyses have been successfully downloaded: ${numberOfJobs}`,
              "They can be found in your local downloads folder.",
            ],
          });

          setModalState("generic");
        }
      } catch (e) {
        console.log(`ERROR fetching presigned url to download analysis: ${e}`);
        setModalLabels(modalObjs.downloadError);
        setModalState("generic");
      }
    } else {
      // let user know in the off chance that the only files they selected are not finished analyzing or failed
      setModalLabels(modalObjs.nothingToDownload);
      setModalButtons(["Close"]);
      setModalState("generic");
    }
  };

  const downloadSingleFile = async ({ jobId, uploadId }) => {
    // request only presigned urls for selected job/upload
    try {
      let response = null,
        presignedUrl = null,
        name = null;
      if (jobId) {
        const url = `${process.env.NEXT_PUBLIC_PULSE3D_URL}/jobs?job_ids=${jobId}`;
        response = await fetch(url);

        if (response.status === 200) {
          const { jobs } = await response.json();
          presignedUrl = jobs[0].url;
          name = jobs[0].id;
        }
      } else {
        const url = `${process.env.NEXT_PUBLIC_PULSE3D_URL}/uploads/download`;
        response = await fetch(url, {
          method: "POST",
          body: JSON.stringify({ upload_ids: [uploadId] }),
        });

        if (response.status === 200) {
          const { filename, url } = await response.json();
          presignedUrl = url;
          name = filename;
        }
      }

      if (presignedUrl) {
        const a = document.createElement("a");
        document.body.appendChild(a);
        a.setAttribute("href", presignedUrl);
        a.setAttribute("download", name);
        a.click();
        a.remove();
      } else {
        throw Error();
      }
    } catch (e) {
      throw Error();
    }
  };

  const downloadMultiFiles = async (data, uploads = false) => {
    try {
      //streamsaver has to be required here otherwise you get build errors with "document is not defined"
      const { createWriteStream } = require("streamsaver");
      let url = null,
        zipFilename = null,
        body = null;
      const now = formatDateTime();

      if (uploads) {
        url = `${process.env.NEXT_PUBLIC_PULSE3D_URL}/uploads/download`;
        zipFilename = `MA-recordings__${now}__${data.length}.zip`;
        body = { upload_ids: data };
      } else {
        const jobIds = data.map(({ jobId }) => jobId);
        url = `${process.env.NEXT_PUBLIC_PULSE3D_URL}/jobs/download`;
        zipFilename = `MA-analyses__${now}__${data.length}.zip`;
        body = { job_ids: jobIds };
      }

      const response = await fetch(url, {
        method: "POST",
        body: JSON.stringify(body),
      });

      if (response.status === 200) {
        // only stream to file if not firefox. Once the underlying issue with streaming on
        // firefox is fixed, should remove this
        if (navigator.userAgent.indexOf("Firefox") != -1) {
          const file = await response.blob();
          const url = window.URL.createObjectURL(file);

          const a = document.createElement("a");
          document.body.appendChild(a);
          a.setAttribute("href", url);
          a.setAttribute("download", zipFilename);
          a.click();
          a.remove();
        } else {
          const fileStream = createWriteStream(zipFilename);
          const writer = fileStream.getWriter();

          if (response.body.pipeTo) {
            writer.releaseLock();
            return response.body.pipeTo(fileStream);
          }

          const reader = response.body.getReader();

          () =>
            reader
              .read()
              .then(({ value, done }) => (done ? writer.close() : writer.write(value).then(pump)))();
        }
      } else {
        throw Error();
      }
    } catch (e) {
      console.log(`ERROR during multi file download: ${e}`);
      throw Error();
    }
  };

  const ExpandedComponent = ({ data }) => {
    return (
      <UploadsSubTable jobs={data.jobs} checkedJobs={checkedJobs} handleCheckedJobs={handleCheckedJobs} />
    );
  };

  const handleCheckedUploads = (e) => {
    // first check if change is adding or removing an upload
    if (!checkedUploads.includes(e.target.id)) {
      // if adding, push to state
      checkedUploads.push(e.target.id);
    } else {
      // if removing, splice to state
      const idxToSplice = checkedUploads.indexOf(e.target.id);
      checkedUploads.splice(idxToSplice, 1);
    }
    // set state
    setCheckedUploads([...checkedUploads]);

    const newCheckedJobs = [];

    // every checked upload should have all of it's jobs checked
    // so it's resetting checkedJobs to empty array, then concat all relevant jobs
    checkedUploads.map((upload) => {
      const idx = rows.map((row) => row.id).indexOf(upload);
      const jobIds = rows[idx].jobs.map(({ jobId, status }) => {
        // only add jobs to checked array if not pending
        if (status !== "pending") newCheckedJobs.push(jobId);
      });
      newCheckedJobs.concat(jobIds);
    });

    // set jobs in state
    setCheckedJobs([...newCheckedJobs]);
  };

  const handleCheckedJobs = (e) => {
    // check if action is unchecking a job
    if (checkedJobs.includes(e.target.id)) {
      // remove from job state
      const idxToSplice = checkedJobs.indexOf(e.target.id);
      checkedJobs.splice(idxToSplice, 1);

      // remove corresponding upload as checked because a checked upload cannot have any unchecked jobs
      checkedUploads.map((upload, uploadIdx) => {
        const idx = rows.map((row) => row.id).indexOf(upload);
        const jobIds = rows[idx].jobs.map(({ jobId }) => jobId);
        const missingJobs = jobIds.filter((id) => !checkedJobs.includes(id));
        if (missingJobs.length > 0) checkedUploads.splice(uploadIdx, 1);
      });

      // set checked uploads
      setCheckedUploads([...checkedUploads]);
    } else checkedJobs.push(e.target.id); // else if action is checking a job, then push job id to state

    // set checked jobs either way
    setCheckedJobs([...checkedJobs]);
  };

  const disableOptions = () => {
    const multiTargetOptions = Array(2).fill(checkedJobs.length === 0 && checkedUploads.length === 0);
    return [...multiTargetOptions, isSingleTargetSelected(), isSingleUploadSelected()];
  };

  const isSingleTargetSelected = () => {
    const selectedJobsList = jobs.filter((job) => job.jobId === checkedJobs[0]);

    return (
      checkedJobs.length !== 1 ||
      (selectedJobsList.length > 0 && selectedJobsList[0].status !== "finished") ||
      (usageQuota && usageQuota.jobs_reached)
    );
  };

  const isSingleUploadSelected = () => {
    if (uploads) {
      const selectedUpoadsList = uploads.filter((upload) =>
        checkedUploads.some((checkUpload) => checkUpload === upload.id)
      );

      return (
        checkedUploads.length !== 1 ||
        selectedUpoadsList.length !== 1 ||
        (usageQuota && usageQuota.jobs_reached)
      );
    }
  };

  return (
    <>
      {!openInteractiveAnalysis && (
        <TableContainer>
          <DataTable
            data={displayRows}
            compact={true}
            columns={uploadTableColumns
              .filter(
                // if admin user then show all columns, else just show non-admin columns
                (e) => e.display
              )
              .map((e) => {
                return {
                  ...columnProperties,
                  ...e,
                };
              })}
            pagination
            expandableRows
            expandableRowsComponent={ExpandedComponent}
            customStyles={customStyles}
            progressPending={pending}
            defaultSortFieldId="lastAnalyzed"
            progressComponent={
              <SpinnerContainer>
                <CircularSpinner size={200} color={"secondary"} />
              </SpinnerContainer>
            }
            sortIcon={<></>}
            subHeader={true}
            subHeaderComponent={
              <DropDownContainer>
                <DropDownWidget
                  label="Actions"
                  options={
                    accountType === "admin"
                      ? ["Download", "Delete"]
                      : ["Download", "Delete", "Interactive Analysis", "Re-Analyze"]
                  }
                  subOptions={{
                    Download: ["Download Analyses", "Download Raw Data"],
                  }}
                  disableOptions={disableOptions()}
                  optionsTooltipText={[
                    ...Array(2).fill("Must make a selection below before actions become available."),
                    usageQuota && usageQuota.jobs_reached
                      ? "Interactive analysis is disabled because customer limit has been reached."
                      : "You must select one successful job to enable interactive analysis.",
                    usageQuota && usageQuota.jobs_reached
                      ? "Re-analysis is disabled because customer limit has been reached."
                      : "You must select one upload to enable re-analysis.",
                  ]}
                  handleSelection={handleDropdownSelection}
                  handleSubSelection={handleDownloadSubSelection}
                  reset={resetDropdown}
                  disableSubOptions={{
                    Download: [checkedJobs.length === 0, checkedUploads.length === 0],
                  }}
                  subOptionsTooltipText={[
                    "Must make a job selection before becoming available.",
                    "Must make an upload selection before becoming available.",
                  ]}
                  setReset={setResetDropdown}
                />
              </DropDownContainer>
            }
          />
        </TableContainer>
      )}
      {openInteractiveAnalysis && (
        <InteractiveAnalysisContainer>
          <InteractiveAnalysisModal
            selectedJob={selectedAnalysis}
            setOpenInteractiveAnalysis={setOpenInteractiveAnalysis}
            numberOfJobsInUpload={jobsInSelectedUpload}
          />
        </InteractiveAnalysisContainer>
      )}
      <ModalWidget
        open={modalState === "generic"}
        labels={modalLabels.messages}
        buttons={modalButtons}
        closeModal={handleModalClose}
        header={modalLabels.header}
      />
      <ModalWidget
        open={["downloading", "deleting"].includes(modalState)}
        labels={[]}
        buttons={[]}
        header={modalState === "downloading" ? "Downloading in progress..." : "Deleting in progress..."}
      >
        <ModalSpinnerContainer>
          <CircularSpinner size={200} color={"secondary"} />
        </ModalSpinnerContainer>
      </ModalWidget>
    </>
  );
}

Uploads.getLayout = (page) => {
  return <DashboardLayout>{page}</DashboardLayout>;
};<|MERGE_RESOLUTION|>--- conflicted
+++ resolved
@@ -58,11 +58,7 @@
 
 const InteractiveAnalysisContainer = styled.div`
   width: 98%;
-<<<<<<< HEAD
   min-width: 1000px;
-=======
-  min-width: 1700px;
->>>>>>> b3b9f2be
   margin: 1%;
   background-color: white;
   border-radius: 5px;
@@ -126,9 +122,8 @@
 export default function Uploads() {
   const router = useRouter();
   const { accountType, usageQuota } = useContext(AuthContext);
-  const { uploads, setFetchUploads, pulse3dVersions, setDefaultUploadForReanalysis } = useContext(
-    UploadsContext
-  );
+  const { uploads, setFetchUploads, pulse3dVersions, setDefaultUploadForReanalysis } =
+    useContext(UploadsContext);
   const [jobs, setJobs] = useState([]);
   const [rows, setRows] = useState([]);
   const [displayRows, setDisplayRows] = useState([]);
@@ -345,11 +340,7 @@
             if (parsedMeta.error.includes("Invalid file format")) {
               status += ": Invalid file format";
             } else if (parsedMeta.error.includes("Unable to converge")) {
-<<<<<<< HEAD
               status += `: ${parsedMeta.error}`;
-=======
-              status += parsedMeta.error;
->>>>>>> b3b9f2be
             }
           }
           return {

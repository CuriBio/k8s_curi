--- conflicted
+++ resolved
@@ -378,12 +378,8 @@
 
   const downloadMultiFiles = async (jobs) => {
     try {
-<<<<<<< HEAD
       //streamsaver has to be required here otherwise you get build errors with "document is not defined"
 
-=======
-      // streamsaver has to be required here otherwise you get build errors with "document is not defined"
->>>>>>> 35e8688c
       const { createWriteStream } = require("streamsaver");
 
       const url = `https://curibio.com/jobs/download`;

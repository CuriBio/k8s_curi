--- conflicted
+++ resolved
@@ -3,34 +3,22 @@
 import ModalWidget from "@/components/basicWidgets/ModalWidget";
 import DashboardLayout, { UploadsContext } from "@/components/layouts/DashboardLayout";
 import styled from "styled-components";
-<<<<<<< HEAD
 import React, { useContext, useState, useEffect, useRef } from "react";
-=======
-import { useContext, useState, useEffect } from "react";
->>>>>>> 1bfd4fcb
 import InteractiveAnalysisModal from "@/components/uploads/InteractiveAnalysisModal";
 import { AuthContext } from "@/pages/_app";
 import DataTable from "react-data-table-component";
 import FilterHeader from "@/components/table/FilterHeader";
 import UploadsSubTable from "@/components/table/UploadsSubTable";
 
-<<<<<<< HEAD
 let adminColumns = [
   {
     name: "File Owner",
     center: false,
     sortable: true,
-=======
-const uploadTableColumns = [
-  {
-    name: "File Owner",
-    admin: true,
->>>>>>> 1bfd4fcb
     selector: (row) => row.username,
   },
   {
     name: "Recording Name",
-<<<<<<< HEAD
     center: false,
     sortable: true,
     selector: (row) => (row.name ? row.name : "none"),
@@ -39,29 +27,16 @@
     name: "Upload ID",
     center: false,
     sortable: true,
-=======
-    admin: false,
-    selector: (row) => row.name || "none",
-  },
-  {
-    name: "Upload ID",
-    admin: false,
->>>>>>> 1bfd4fcb
     selector: (row) => row.id,
   },
   {
     name: "Created Date",
-<<<<<<< HEAD
-    center: false,
-    sortable: true,
-=======
-    admin: false,
->>>>>>> 1bfd4fcb
+    center: false,
+    sortable: true,
     selector: (row) => row.createdAt,
   },
   {
     name: "Last Analyzed",
-<<<<<<< HEAD
     center: false,
     sortable: true,
     selector: (row) => row.lastAnalyzed,
@@ -93,19 +68,7 @@
     selector: (row) => row.lastAnalyzed,
   },
 ];
-=======
-    admin: false,
-    selector: (row) => row.lastAnalyzed,
-  },
-];
-
-// These can be overridden on a col-by-col basis by setting a value in an  obj in the columns array above
-const columnProperties = {
-  center: true,
-  sortable: true,
-};
-
->>>>>>> 1bfd4fcb
+
 const customStyles = {
   headRow: {
     style: {
@@ -123,10 +86,6 @@
       backgroundColor: "var(--light-gray)",
       borderLeft: "2px solid var(--dark-gray)",
       borderRight: "2px solid var(--dark-gray)",
-<<<<<<< HEAD
-      justifySelf: "end",
-=======
->>>>>>> 1bfd4fcb
     },
   },
 };
@@ -140,7 +99,6 @@
 `;
 const SpinnerContainer = styled.div`
   margin: 50px;
-<<<<<<< HEAD
 `;
 
 const InteractiveAnalysisContainer = styled.div`
@@ -152,19 +110,6 @@
   overflow: none;
 `;
 
-=======
-`;
-
-const InteractiveAnalysisContainer = styled.div`
-  width: 78%;
-  margin: 1%;
-  background-color: white;
-  height: 800px;
-  border-radius: 5px;
-  overflow: none;
-`;
-
->>>>>>> 1bfd4fcb
 const PageContainer = styled.div`
   width: 80%;
 `;
@@ -235,10 +180,49 @@
   const [filterString, setFilterString] = useState("");
   const [filtercolumn, setFilterColumn] = useState("");
   const [updateData, toggleUpdateData] = useState(false);
-<<<<<<< HEAD
   const [checkedUploadsLength, setCheckedUploadsLength] = useState(0);
   const [prevCheckedUploads, setPrevCheckedUploads] = useState(checkedUploads);
   const [selectedRow, setSelectedRow] = useState([]);
+
+  useEffect(() => {
+    setTimeout(async () => {
+      // don't call get jobs if downloading or deleting in progress because it backs up server
+      if (!["downloading", "deleting"].includes(modalState) && updateData) {
+        await getAllJobs();
+        toggleUpdateData(!updateData);
+      }
+    }, [1e4]);
+  }, [updateData]);
+
+  useEffect(() => {
+    if (displayRows.length > 0) {
+      setTimeout(() => {
+        setPending(false);
+      }, 5000);
+    }
+  }, [displayRows]);
+
+  //when filter string changes, refilter results
+  useEffect(() => {
+    const newList = rows.filter((row) => {
+      //if the column being filtered is a date
+      if (toFilterField[filtercolumn] === "createdAt" || toFilterField[filtercolumn] === "lastAnalyzed") {
+        return row[toFilterField[filtercolumn]]
+          .toLocaleLowerCase()
+          .includes(filterString.toLocaleLowerCase());
+      } else if (row[toFilterField[filtercolumn]]) {
+        return row[toFilterField[filtercolumn]].includes(filterString);
+      }
+    });
+    setDisplayRows(newList);
+  }, [filterString]);
+
+  useEffect(() => {
+    if (!openInteractiveAnalysis) {
+      // reset when interactive analysis modal closes
+      resetTable();
+    }
+  }, [openInteractiveAnalysis]);
 
   useEffect(() => {
     if (checkedUploadsLength < selectedRow.length) {
@@ -267,8 +251,6 @@
     setCheckedUploadsLength(selectedRow.length);
     setPrevCheckedUploads(selectedRow);
   }, [selectedRow]);
-=======
->>>>>>> 1bfd4fcb
 
   useEffect(() => {
     setTimeout(async () => {
@@ -281,15 +263,8 @@
   }, [updateData]);
 
   useEffect(() => {
-<<<<<<< HEAD
     if (jobs.length > 0) {
       setPending(false);
-=======
-    if (displayRows.length > 0) {
-      setTimeout(() => {
-        setPending(false);
-      }, 5000);
->>>>>>> 1bfd4fcb
     }
   }, [displayRows]);
   const toFilterField =
@@ -308,11 +283,7 @@
           "Last Analyzed": "lastAnalyzed",
         };
 
-<<<<<<< HEAD
   //when filter string changes refilter results
-=======
-  //when filter string changes, refilter results
->>>>>>> 1bfd4fcb
   useEffect(() => {
     const newList = rows.filter((row) => {
       //if the column being filtered is a date
@@ -396,16 +367,14 @@
   useEffect(() => {
     getAllJobs();
     // start 10 second interval
-<<<<<<< HEAD
-
-=======
     const uploadsInterval = setInterval(() => getAllJobs(), [1e4]);
->>>>>>> 1bfd4fcb
     // don't call get jobs if downloading or deleting in progress because it backs up server
     if (!["downloading", "deleting"].includes(modalState)) {
       toggleUpdateData(!updateData);
     }
-<<<<<<< HEAD
+
+    //clear interval when switching pages
+    return () => clearInterval(uploadsInterval);
   }, [uploads]);
 
   useEffect(() => {
@@ -427,33 +396,6 @@
         checked: isChecked,
       };
     });
-=======
-
-    //clear interval when switching pages
-    return () => clearInterval(uploadsInterval);
-  }, [uploads]);
-
-  useEffect(() => {
-    const formattedUploads = uploads
-      .map(({ username, id, filename, created_at }) => {
-        const formattedTime = formatDateTime(created_at);
-        const recName = filename ? filename.split(".")[0] : null;
-        const uploadJobs = jobs
-          .filter(({ uploadId }) => uploadId === id)
-          .sort((a, b) => new Date(b.datetime) - new Date(a.datetime));
-
-        const lastAnalyzed = uploadJobs[0] ? uploadJobs[0].datetime : formattedTime;
-        return {
-          username,
-          name: recName,
-          id,
-          createdAt: formattedTime,
-          lastAnalyzed,
-          jobs: uploadJobs,
-        };
-      })
-      .sort((a, b) => new Date(b.lastAnalyzed) - new Date(a.lastAnalyzed));
->>>>>>> 1bfd4fcb
 
     setRows([...formattedUploads]);
     setDisplayRows([...formattedUploads]);
@@ -680,10 +622,7 @@
   };
   const ExpandedComponent = ({ data }) => {
     const [jobToEdit, setJobToEdit] = useState();
-<<<<<<< HEAD
     const [checkArray, setCheckArray] = useState(data.jobs.map((job) => job.checked));
-=======
->>>>>>> 1bfd4fcb
     //takes care of adding the state of checked jobs
     useEffect(() => {
       if (jobToEdit) {
@@ -692,16 +631,11 @@
             if (jobs[i].jobId === jobToEdit.id) {
               jobs[i].checked = true;
               setCheckedJobs([...checkedJobs, jobs[i].jobId]);
-<<<<<<< HEAD
-=======
-              return;
->>>>>>> 1bfd4fcb
             }
           }
         } else if (jobToEdit.action === "remove") {
           for (let i = 0; i < jobs.length; i++) {
             if (jobs[i].jobId === jobToEdit.id) {
-<<<<<<< HEAD
               for (let j = 0; j < displayRows.length; j++) {
                 if (displayRows[j].id === jobs[i].uploadId) {
                   displayRows[j].checked = false;
@@ -730,30 +664,12 @@
         if (temp.length === checkArray.length) {
           setCheckArray(temp);
         }
-=======
-              jobs[i].checked = false;
-              if (checkedJobs.length === 1) {
-                setCheckedJobs([]);
-                return;
-              }
-              let temp = checkedJobs;
-              const location = temp.indexOf(jobToEdit.id);
-              temp.splice(location, 1);
-              setCheckedJobs(temp);
-              return;
-            }
-          }
-        }
->>>>>>> 1bfd4fcb
       }
     }, [jobToEdit]);
     return (
       <UploadsSubTable
         jobs={data.jobs}
-<<<<<<< HEAD
         checkedArray={checkArray}
-=======
->>>>>>> 1bfd4fcb
         setJobToEdit={(e) => {
           setJobToEdit(e);
         }}
@@ -784,21 +700,7 @@
           <Container>
             <DataTable
               data={displayRows}
-<<<<<<< HEAD
               columns={accountType === "admin" ? adminColumns : noneAdminColumns}
-=======
-              columns={uploadTableColumns
-                .filter(
-                  // if admin user then show all columns, else just show non-admin columns
-                  (e) => accountType === "admin" || !e.admin
-                )
-                .map((e) => {
-                  return {
-                    ...columnProperties,
-                    ...e,
-                  };
-                })}
->>>>>>> 1bfd4fcb
               pagination
               expandableRows
               expandableRowsComponent={ExpandedComponent}
@@ -809,31 +711,20 @@
                   <CircularSpinner size={200} color={"secondary"} />
                 </SpinnerContainer>
               }
-<<<<<<< HEAD
-=======
-              selectableRows
-              selectableRowsNoSelectAll
->>>>>>> 1bfd4fcb
               subHeader
               subHeaderAlign="left"
               subHeaderComponent={
                 <FilterHeader
                   columns={
                     accountType === "admin"
-<<<<<<< HEAD
                       ? ["", "Owner", "Recording", "ID", "Date Created", "Last Analyzed"]
                       : ["", "Recording", "ID", "Date Created", "Last Analyzed"]
-=======
-                      ? ["Owner", "Recording", "ID", "Date Created", "Last Analyzed"]
-                      : ["Recording", "ID", "Date Created", "Last Analyzed"]
->>>>>>> 1bfd4fcb
                   }
                   setFilterString={setFilterString}
                   setFilterColumn={setFilterColumn}
                   loading={pending}
                 />
               }
-<<<<<<< HEAD
               selectableRowsNoSelectAll
               selectableRows
               selectableRowSelected={(row) => row.checked}
@@ -845,14 +736,6 @@
                     displayRows[i].checked = false;
                   }
                 }
-=======
-              onSelectedRowsChange={({ selectedRows, selectedCount }) => {
-                let arr = [];
-                for (let i = 0; i < selectedCount; i++) {
-                  arr.push(selectedRows[i].id);
-                }
-                setCheckedUploads(arr);
->>>>>>> 1bfd4fcb
               }}
             />
           </Container>

import CircularSpinner from "@/components/basicWidgets/CircularSpinner";
import DropDownWidget from "@/components/basicWidgets/DropDownWidget";
import ModalWidget from "@/components/basicWidgets/ModalWidget";
import DashboardLayout, { UploadsContext } from "@/components/layouts/DashboardLayout";
import styled from "styled-components";
import { useContext, useState, useEffect } from "react";
import InteractiveAnalysisModal from "@/components/uploads/InteractiveAnalysisModal";
import { AuthContext } from "@/pages/_app";
import DataTable from "react-data-table-component";
import FilterHeader from "@/components/table/FilterHeader";
import UploadsSubTable from "@/components/table/UploadsSubTable";
import Checkbox from "@mui/material/Checkbox";
<<<<<<< HEAD
=======
import ResizableColumn from "@/components/table/ResizableColumn";
>>>>>>> c7a63922

// These can be overridden on a col-by-col basis by setting a value in an  obj in the columns array above
const columnProperties = {
  center: false,
  sortable: true,
};

const customStyles = {
  headRow: {
    style: {
      backgroundColor: "var(--dark-blue)",
      color: "white",
      fontSize: "1.2rem",
    },
  },
  subHeader: {
    style: {
      backgroundColor: "var(--dark-blue)",
    },
  },
  rows: {
    style: {
      backgroundColor: "var(--light-gray)",
      borderTop: "1px solid black",
      borderBottom: "1px solid black",
      borderLeft: "2px solid var(--dark-gray)",
      borderRight: "2px solid var(--dark-gray)",
      minHeight: "0px",
      height: "30px",
    },
  },
};
const filterBoxstyles = [
<<<<<<< HEAD
  { position: "relative", left: "40px", width: "150px", margin: "0 30px 0 0" }, //file owner
  { position: "relative", left: "40px", width: "150px", margin: "0 400px 0 0" }, //recording name
  { position: "relative", left: "40px", width: "150px", margin: "0 150px 0 0" }, //upload id
  { position: "relative", left: "40px", width: "150px", margin: "0 50px 0 0" }, //created
  { position: "relative", left: "40px", width: "150px", margin: "0 0 0 0" }, //lastAnalyzed
=======
  { position: "relative", left: "25px", width: "150px", margin: "0 30px 0 0" }, //file owner
  { position: "relative", left: "0px", width: "150px", margin: "0 245px 0 0" }, //recording name
  { position: "relative", left: "0px", width: "150px", margin: "0 200px 0 0" }, //upload id
  { position: "relative", left: "0px", width: "150px", margin: "0 50px 0 0" }, //created
  { position: "relative", left: "0px", width: "150px", margin: "0 0 0 0" }, //lastAnalyzed
>>>>>>> c7a63922
];

const Container = styled.div`
  display: flex;
  position: relative;
  justify-content: start;
  margin: 0% 3% 3% 3%;
  flex-direction: column;
  box-shadow: 0px 5px 5px -3px rgb(0 0 0 / 30%), 0px 8px 10px 1px rgb(0 0 0 / 20%),
    0px 3px 14px 2px rgb(0 0 0 / 12%);
`;
const SpinnerContainer = styled.div`
  margin: 50px;
`;

const InteractiveAnalysisContainer = styled.div`
  width: 78%;
  margin: 1%;
  background-color: white;
  height: 800px;
  border-radius: 5px;
  overflow: none;
`;

const PageContainer = styled.div`
  width: 85%;
`;
const DropDownContainer = styled.div`
  width: 250px;
  background-color: white;
  border-radius: 5px;
  left: 70%;
  position: relative;
  margin: 3% 1% 1% 1%;
`;
const ModalSpinnerContainer = styled.div`
  position: relative;
  display: flex;
  justify-content: center;
  height: 315px;
  align-items: center;
`;

const modalObjs = {
  delete: {
    header: "Are you sure?",
    messages: ["Please confirm the deletion.", "Be aware that this action cannot be undone."],
  },
  downloadError: {
    header: "Error Occurred!",
    messages: ["An error occurred while attempting to download.", "Please try again."],
  },
  empty: {
    header: null,
    messages: [],
  },
  containsFailedJob: {
    header: "Warning!",
    messages: [
      "You are trying to download one or more analyses with an 'error' status. Please note that these will be ignored.",
      "Would you like to continue?",
    ],
  },
  failedDeletion: {
    header: "Error Occurred!",
    messages: ["There was an issue while deleting the files you selected.", "Please try again later."],
  },
  nothingToDownload: {
    header: "Oops..",
    messages: [
      "There is nothing to download.",
      "Please make sure you are attempting to download finished analyses.",
    ],
  },
};
<<<<<<< HEAD
let statusUpdateInterval;
=======
>>>>>>> c7a63922
export default function Uploads() {
  const { accountType } = useContext(AuthContext);
  const { uploads, setFetchUploads, pulse3dVersions } = useContext(UploadsContext);
  const [jobs, setJobs] = useState([]);
  const [rows, setRows] = useState([]);
  const [displayRows, setDisplayRows] = useState([]);
  const [checkedJobs, setCheckedJobs] = useState([]);
  const [checkedUploads, setCheckedUploads] = useState([]);
  const [resetDropdown, setResetDropdown] = useState(false);
  const [modalState, setModalState] = useState(false);
  const [modalLabels, setModalLabels] = useState({ header: "", messages: [] });
  const [modalButtons, setModalButtons] = useState([]);
  const [openInteractiveAnalysis, setOpenInteractiveAnalysis] = useState(false);
  const [selectedAnalysis, setSelectedAnalysis] = useState();
  const [pending, setPending] = useState(true);
  const [filterString, setFilterString] = useState("");
<<<<<<< HEAD
  const [filtercolumn, setFilterColumn] = useState("");
=======
  const [filterColumn, setFilterColumn] = useState("");
  const [ownerWidth, setOwnerWidth] = useState("150px");
  const [recordingWidth, setRecordingWidth] = useState("400px");
  const [uploadWidth, setUploadWidth] = useState("350px");
  const [createdWidth, setCreatedWidth] = useState("200px");
  const [analyzedWidth, setAnalyzedWidth] = useState("200px");
  const [checkWidth, setCheckWidth] = useState("50px");
>>>>>>> c7a63922

  const uploadTableColumns = [
    {
      name: "File Owner",
<<<<<<< HEAD
      width: "180px",
      admin: true,
      selector: (row) => row.username,
    },
    {
      name: "Recording Name",
      width: "550px",
      admin: false,
      selector: (row) => row.name,
    },
    {
      name: "Upload ID",
      width: "300px",
      admin: false,
      selector: (row) => row.id,
    },
    {
      name: "Created Date",
      width: "200px",
      admin: false,
      selector: (row) => row.createdAt,
    },
    {
      name: "Last Analyzed",
      width: "200px",
      admin: false,
      selector: (row) => row.lastAnalyzed,
    },
    {
      name: "",
      width: "100px",
      admin: false,
=======
      width: ownerWidth,
      admin: true,
      compact: true,
      cell: (row) => (
        <ResizableColumn
          first={true}
          content={row.username}
          width={ownerWidth.replace("px", "")}
          setSelfWidth={(newWidth) => {
            setOwnerWidth(newWidth);
          }}
          rightWidth={recordingWidth.replace("px", "")}
          setRightNeighbor={(newWidth) => {
            setRecordingWidth(newWidth);
          }}
        />
      ),
    },
    {
      name: "Recording Name",
      width: recordingWidth,
      admin: false,
      compact: true,
      cell: (row) => (
        <ResizableColumn
          content={row.name}
          width={recordingWidth.replace("px", "")}
          setSelfWidth={(e) => {
            setRecordingWidth(e);
          }}
          rightWidth={uploadWidth.replace("px", "")}
          setRightNeighbor={(newWidth) => {
            setUploadWidth(newWidth);
          }}
        />
      ),
    },
    {
      name: "Upload ID",
      width: uploadWidth,
      admin: false,
      compact: true,
      cell: (row) => (
        <ResizableColumn
          content={row.id}
          width={uploadWidth.replace("px", "")}
          setSelfWidth={(e) => {
            setUploadWidth(e);
          }}
          rightWidth={createdWidth.replace("px", "")}
          setRightNeighbor={(newWidth) => {
            setCreatedWidth(newWidth);
          }}
        />
      ),
    },
    {
      name: "Created Date",
      width: createdWidth,
      admin: false,
      compact: true,
      cell: (row) => (
        <ResizableColumn
          content={row.createdAt}
          width={createdWidth.replace("px", "")}
          setSelfWidth={(e) => {
            setCreatedWidth(e);
          }}
          rightWidth={analyzedWidth.replace("px", "")}
          setRightNeighbor={(newWidth) => {
            setAnalyzedWidth(newWidth);
          }}
        />
      ),
    },
    {
      name: "Last Analyzed",
      width: analyzedWidth,
      id: "lastAnalyzed",
      admin: false,
      compact: true,
      sortFunction: (rowA, rowB) => new Date(rowB.lastAnalyzed) - new Date(rowA.lastAnalyzed),
      cell: (row) => (
        <ResizableColumn
          last={true}
          content={row.lastAnalyzed}
          width={analyzedWidth.replace("px", "")}
          setSelfWidth={(e) => {
            setAnalyzedWidth(e);
          }}
          rightWidth={checkWidth.replace("px", "")}
          setRightNeighbor={(newWidth) => {
            setCheckWidth(newWidth);
          }}
        />
      ),
    },
    {
      name: "",
      width: checkWidth,
      admin: false,
      compact: true,
>>>>>>> c7a63922
      selector: (row) => (
        <Checkbox id={row.id} checked={checkedUploads.includes(row.id)} onChange={handleCheckedUploads} />
      ),
    },
  ];

  useEffect(() => {
<<<<<<< HEAD
    if (jobs.length > 0) {
=======
    // removing loading spinner once jobs have been recieved or if 0 jobs were receieved because there were zero uploads for new users
    if (jobs.length > 0 || (jobs.length === 0 && uploads)) {
>>>>>>> c7a63922
      setPending(false);
    }
  }, [displayRows]);

  const toFilterField =
    accountType === "admin"
      ? {
          Owner: "username",
          Recording: "name",
          ID: "id",
          Date: "createdAt",
          Analyzed: "lastAnalyzed",
        }
      : {
          Recording: "name",
          ID: "id",
          Date: "createdAt",
          Analyzed: "lastAnalyzed",
        };

  const filterColumns = () => {
    return rows.filter((row) => {
      return row[toFilterField[filterColumn]].toLocaleLowerCase().includes(filterString.toLocaleLowerCase());
    });
  };
  //when filter string changes, refilter results
  useEffect(() => {
<<<<<<< HEAD
    if (filtercolumn) {
      const newList = rows.filter((row) => {
        return row[toFilterField[filtercolumn]]
          .toLocaleLowerCase()
          .includes(filterString.toLocaleLowerCase());
      });
=======
    if (filterColumn) {
      const newList = filterColumns();
>>>>>>> c7a63922
      setDisplayRows(newList);
    }
  }, [filterString]);

  useEffect(() => {
    if (!openInteractiveAnalysis) {
      // reset when interactive analysis modal closes
      resetTable();
    }
  }, [openInteractiveAnalysis]);

  const resetTable = () => {
    setResetDropdown(true);
    setCheckedUploads([]);
    setCheckedJobs([]);
    getAllJobs();
  };

  const getAllJobs = async () => {
    try {
      const response = await fetch(`${process.env.NEXT_PUBLIC_PULSE3D_URL}/jobs?download=False`);
      if (response && response.status === 200) {
        const { jobs } = await response.json();
        const newJobs = jobs.map(({ id, upload_id, created_at, object_key, status, meta }) => {
          const analyzedFile = object_key ? object_key.split("/")[object_key.split("/").length - 1] : "";
          const formattedTime = formatDateTime(created_at);
          const parsedMeta = JSON.parse(meta);
          const analysisParams = parsedMeta.analysis_params;
          const isChecked = checkedJobs.includes(id);
          return {
            jobId: id,
            uploadId: upload_id,
            analyzedFile,
            datetime: formattedTime,
            status,
            analysisParams,
            version: pulse3dVersions[0], // tag with latest version for now, can't be before v0.25.1
            checked: isChecked,
          };
        });
        setJobs(newJobs);
      }
    } catch (e) {
      console.log("ERROR fetching jobs in /uploads");
    }
  };

  const formatDateTime = (datetime) => {
    if (datetime)
      return new Date(datetime + "Z").toLocaleDateString(undefined, {
        hour: "numeric",
        minute: "numeric",
      });
    else {
      const now = new Date();
      const datetime =
        now.getFullYear() +
        "-" +
        (now.getMonth() + 1) +
        "-" +
        now.getDate() +
        "-" +
        now.getHours() +
        now.getMinutes() +
        now.getSeconds();
      return datetime;
    }
  };

  useEffect(() => {
<<<<<<< HEAD
    getAllJobs();
    // don't call get jobs if downloading or deleting in progress because it backs up server
    if (uploads.length > 0 && !statusUpdateInterval) {
      statusUpdateInterval = setInterval(async () => {
        if (!["downloading", "deleting"].includes(modalState)) {
          await getAllJobs();
        }
      }, [1e4]);
    }
    //clear interval when switching pages
    return () => clearInterval(statusUpdateInterval);
  }, [uploads]);

  useEffect(() => {
    const formattedUploads = uploads.map(({ username, id, filename, created_at }) => {
      const formattedTime = formatDateTime(created_at);
      const recName = filename ? filename.split(".")[0] : null;
      const uploadJobs = jobs
        .filter(({ uploadId }) => uploadId === id)
        .sort((a, b) => new Date(b.datetime) - new Date(a.datetime));
      const lastAnalyzed = uploadJobs[0] ? uploadJobs[0].datetime : formattedTime;
      return {
        username,
        name: recName,
        id,
        createdAt: formattedTime,
        lastAnalyzed,
        jobs: uploadJobs,
      };
    });
=======
    if (uploads) {
      getAllJobs();

      if (uploads.length > 0) {
        const statusUpdateInterval = setInterval(async () => {
          if (!["downloading", "deleting"].includes(modalState)) {
            await getAllJobs();
          }
        }, [1e4]);

        return () => clearInterval(statusUpdateInterval);
      }
    }
  }, [uploads]);

  useEffect(() => {
    if (uploads) {
      const formattedUploads = uploads.map(({ username, id, filename, created_at }) => {
        const formattedTime = formatDateTime(created_at);
        const recName = filename ? filename.split(".")[0] : null;
        const uploadJobs = jobs
          .filter(({ uploadId }) => uploadId === id)
          .sort((a, b) => new Date(b.datetime) - new Date(a.datetime));
        const lastAnalyzed = uploadJobs[0] ? uploadJobs[0].datetime : formattedTime;
        return {
          username,
          name: recName,
          id,
          createdAt: formattedTime,
          lastAnalyzed,
          jobs: uploadJobs,
        };
      });
>>>>>>> c7a63922

      setRows([...formattedUploads]);
      setDisplayRows([...formattedUploads]);

      if (filterColumn) {
        const newList = filterColumns();
        setDisplayRows(newList);
      }
    }
  }, [jobs]);

  const handleDropdownSelection = (option) => {
    if (option === 1) {
      setModalButtons(["Close", "Confirm"]);
      setModalLabels(modalObjs.delete);
      setModalState("generic");
    } else if (option === 0) {
      // if download, check that no job contains an error status
      const failedJobs = jobs.filter(
        ({ jobId, status }) => checkedJobs.includes(jobId) && status === "error"
      );

      if (failedJobs.length === 0) {
        downloadAnalyses();
      } else {
        setModalButtons(["Close", "Continue"]);
        setModalLabels(modalObjs.containsFailedJob);
        setModalState("generic");
      }
    } else if (option === 2) {
      const jobDetails = jobs.filter(({ jobId }) => jobId == checkedJobs[0]);
      setSelectedAnalysis(jobDetails[0]);
      setOpenInteractiveAnalysis(true);
    }

    setResetDropdown(false);
  };

  const handleDeletions = async () => {
    try {
      let failedDeletion = false;
      // soft delete uploads
      if (checkedUploads.length > 0) {
        const uploadsURL = `${process.env.NEXT_PUBLIC_PULSE3D_URL}/uploads?`;
        checkedUploads.map((id) => (uploadsURL += `upload_ids=${id}&`));
        const uploadsResponse = await fetch(uploadsURL.slice(0, -1), {
          method: "DELETE",
        });

        failedDeletion ||= uploadsResponse.status !== 200;
      }

      // soft delete all jobs
      if (checkedJobs.length > 0) {
        const jobsURL = `${process.env.NEXT_PUBLIC_PULSE3D_URL}/jobs?`;
        checkedJobs.map((id) => (jobsURL += `job_ids=${id}&`));
        const jobsResponse = await fetch(jobsURL.slice(0, -1), {
          method: "DELETE",
        });

        failedDeletion ||= jobsResponse.status !== 200;
      }
      if (failedDeletion) {
        setModalButtons(["Close"]);
        setModalLabels(modalObjs.failedDeletion);
        setModalState("generic");
      }
      // rerender table with updated deletions
      await setFetchUploads();
      return failedDeletion;
    } catch (e) {
      console.log("ERROR attempting to soft delete selected jobs and uploads");
    }
  };

  const handleModalClose = async (idx) => {
    if (modalButtons[idx] === "Continue") {
      // this block gets hit when user chooses to continue without 'error' status analyses
      downloadAnalyses();
    } else if (modalButtons[idx] === "Confirm") {
      // set in progress
      setModalLabels(modalObjs.empty);
      setModalState("deleting");
      const failedDeletion = await handleDeletions();
      // wait a second to remove deleted files
      // really helps with flow of when in progress modal closes
      await new Promise((r) => setTimeout(r, 1000));

      // failed Deletions has it's own modal so prevent closure else reset
      if (!failedDeletion) {
        setModalState(false);
        resetTable();
      }
    } else {
      // close in progress modal
      // also resets for any 'Close' modal button events
      // index 0 in buttons
      setModalState(false);
      resetTable();
    }
  };

  const downloadAnalyses = async () => {
    try {
      // removes any jobs with error + pending statuses
      const finishedJobs = jobs.filter(
        ({ jobId, status }) => checkedJobs.includes(jobId) && status === "finished"
      );
      const numberOfJobs = finishedJobs.length;

      if (numberOfJobs > 0) {
        setModalButtons(["Close"]);

        /*
          Download correct number of files,
          else throw error to prompt error modal
        */
        try {
          if (numberOfJobs === 1) {
            await downloadSingleFile(finishedJobs[0]);
            // table only resets on download success modal close, so this needs to be handled here
            resetTable();
          } else if (numberOfJobs > 1) {
            // show active downloading modal only for multifile downloads
            setModalLabels(modalObjs.empty);
            setModalState("downloading");

            await downloadMultiFiles(finishedJobs);

            // show successful download modal only for multifile downloads
            setModalLabels({
              header: "Success!",
              messages: [
                `The following number of analyses have been successfully downloaded: ${numberOfJobs}`,
                "They can be found in your local downloads folder.",
              ],
            });

            setModalState("generic");
          }
        } catch (e) {
          throw Error(e);
        }
      } else {
        // let user know in the off chance that the only files they selected are not finished analyzing or failed
        setModalLabels(modalObjs.nothingToDownload);
        setModalButtons(["Close"]);
        setModalState("generic");
      }
    } catch (e) {
      console.log(`ERROR fetching presigned url to download analysis: ${e}`);
      setModalLabels(modalObjs.downloadError);
      setModalState("generic");
    }
  };

  const downloadSingleFile = async ({ jobId }) => {
    // request only presigned urls for selected job
    const url = `${process.env.NEXT_PUBLIC_PULSE3D_URL}/jobs?job_ids=${jobId}`;
    const response = await fetch(url);

    if (response.status === 200) {
      const { jobs } = await response.json();
      const presignedUrl = jobs[0].url;

      if (presignedUrl) {
        const a = document.createElement("a");
        document.body.appendChild(a);
        a.setAttribute("href", presignedUrl);
        a.setAttribute("download", jobs[0].id);
        a.click();
        a.remove();
      }
    } else {
      throw Error();
    }
  };

  const downloadMultiFiles = async (jobs) => {
    try {
      //streamsaver has to be required here otherwise you get build errors with "document is not defined"
      const { createWriteStream } = require("streamsaver");
      const url = `${process.env.NEXT_PUBLIC_PULSE3D_URL}/jobs/download`;
      const jobIds = jobs.map(({ jobId }) => jobId);

      const response = await fetch(url, {
        method: "POST",
        body: JSON.stringify({ job_ids: jobIds }),
      });

      if (response.status === 200) {
        const now = formatDateTime();
        const zipFilename = `MA-analyses__${now}__${jobs.length}.zip`;

        // only stream to file if not firefox. Once the underlying issue with streaming on
        // firefox is fixed, should remove this
        if (navigator.userAgent.indexOf("Firefox") != -1) {
          const file = await response.blob();
          const url = window.URL.createObjectURL(file);

          const a = document.createElement("a");
          document.body.appendChild(a);
          a.setAttribute("href", url);
          a.setAttribute("download", zipFilename);
          a.click();
          a.remove();
        } else {
          const fileStream = createWriteStream(zipFilename);
          const writer = fileStream.getWriter();

          if (response.body.pipeTo) {
            writer.releaseLock();
            return response.body.pipeTo(fileStream);
          }

          const reader = response.body.getReader();

          () =>
            reader
              .read()
              .then(({ value, done }) => (done ? writer.close() : writer.write(value).then(pump)))();
        }
      } else {
        throw Error();
      }
    } catch (e) {
      console.log(`ERROR during multi file download: ${e}`);
      throw Error();
    }
  };

  const ExpandedComponent = ({ data }) => {
    return (
      <UploadsSubTable jobs={data.jobs} checkedJobs={checkedJobs} handleCheckedJobs={handleCheckedJobs} />
    );
  };

  const handleCheckedUploads = (e) => {
    // first check if change is adding or removing an upload
    if (!checkedUploads.includes(e.target.id)) {
      // if adding, push to state
      checkedUploads.push(e.target.id);
    } else {
      // if removing, splice to state
      const idxToSplice = checkedUploads.indexOf(e.target.id);
      checkedUploads.splice(idxToSplice, 1);
    }
    // set state
    setCheckedUploads([...checkedUploads]);

    const newCheckedJobs = [];

    // every checked upload should have all of it's jobs checked
    // so it's resetting checkedJobs to empty array, then concat all relevant jobs
    checkedUploads.map((upload) => {
      const idx = displayRows.map((row) => row.id).indexOf(upload);
<<<<<<< HEAD
      const jobIds = displayRows[idx].jobs.map(({ jobId }) => newCheckedJobs.push(jobId));
=======
      const jobIds = displayRows[idx].jobs.map(({ jobId, status }) => {
        // only add jobs to checked array if not pending
        if (status !== "pending") newCheckedJobs.push(jobId);
      });
>>>>>>> c7a63922
      newCheckedJobs.concat(jobIds);
    });

    // set jobs in state
    setCheckedJobs([...newCheckedJobs]);
  };

  const handleCheckedJobs = (e) => {
    // check if action is unchecking a job
    if (checkedJobs.includes(e.target.id)) {
      // remove from job state
      const idxToSplice = checkedJobs.indexOf(e.target.id);
      checkedJobs.splice(idxToSplice, 1);

      // remove corresponding upload as checked because a checked upload cannot have any unchecked jobs
      checkedUploads.map((upload, uploadIdx) => {
        const idx = displayRows.map((row) => row.id).indexOf(upload);
        const jobIds = displayRows[idx].jobs.map(({ jobId }) => jobId);
        const missingJobs = jobIds.filter((id) => !checkedJobs.includes(id));
<<<<<<< HEAD
=======

>>>>>>> c7a63922
        if (missingJobs.length > 0) checkedUploads.splice(uploadIdx, 1);
      });

      // set checked uploads
      setCheckedUploads([...checkedUploads]);
    } else checkedJobs.push(e.target.id); // else if action is checking a job, then push job id to state

    // set checked jobs either way
    setCheckedJobs([...checkedJobs]);
  };

  return (
    <>
      {!openInteractiveAnalysis ? (
        <PageContainer>
          <DropDownContainer>
            <DropDownWidget
              label="Actions"
              options={["Download", "Delete", "Interactive Analysis"]}
              disableOptions={[
                ...Array(2).fill(checkedJobs.length === 0 && checkedUploads.length === 0),
                checkedJobs.length !== 1 ||
                  jobs.filter((job) => job.jobId === checkedJobs[0])[0].status !== "finished",
              ]}
              optionsTooltipText={[
                ...Array(2).fill("Must make a selection below before actions become available."),
                "You must select one successful job to enable interactive analysis.",
              ]}
              handleSelection={handleDropdownSelection}
              reset={resetDropdown}
            />
          </DropDownContainer>
          <Container>
            <DataTable
              striped={true}
              data={displayRows}
              columns={uploadTableColumns
                .filter(
                  // if admin user then show all columns, else just show non-admin columns
                  (e) => accountType === "admin" || !e.admin
                )
                .map((e) => {
                  return {
                    ...columnProperties,
                    ...e,
                  };
                })}
              pagination
              expandableRows
              expandableRowsComponent={ExpandedComponent}
              customStyles={customStyles}
              progressPending={pending}
              defaultSortFieldId="lastAnalyzed"
              progressComponent={
                <SpinnerContainer>
                  <CircularSpinner size={200} color={"secondary"} />
                </SpinnerContainer>
              }
              subHeader
              subHeaderAlign="left"
              subHeaderComponent={
                <FilterHeader
                  columns={
                    accountType === "admin"
                      ? ["Owner", "Recording", "ID", "Date", "Analyzed"]
                      : ["Recording", "ID", "Date", "Analyzed"]
                  }
                  setFilterString={setFilterString}
                  setFilterColumn={setFilterColumn}
                  loading={pending}
                  filterBoxstyles={accountType === "admin" ? filterBoxstyles : filterBoxstyles.slice(1)}
                />
              }
              selectableRowsNoSelectAll
            />
          </Container>
        </PageContainer>
      ) : (
        <InteractiveAnalysisContainer>
          <InteractiveAnalysisModal
            selectedJob={selectedAnalysis}
            setOpenInteractiveAnalysis={setOpenInteractiveAnalysis}
          />
        </InteractiveAnalysisContainer>
      )}
      <ModalWidget
        open={modalState === "generic"}
        labels={modalLabels.messages}
        buttons={modalButtons}
        closeModal={handleModalClose}
        header={modalLabels.header}
      />
      <ModalWidget
        open={["downloading", "deleting"].includes(modalState)}
        labels={[]}
        buttons={[]}
        header={modalState === "downloading" ? "Downloading in progress..." : "Deleting in progress..."}
      >
        <ModalSpinnerContainer>
          <CircularSpinner size={200} color={"secondary"} />
        </ModalSpinnerContainer>
      </ModalWidget>
    </>
  );
}

Uploads.getLayout = (page) => {
  return <DashboardLayout>{page}</DashboardLayout>;
};<|MERGE_RESOLUTION|>--- conflicted
+++ resolved
@@ -10,10 +10,7 @@
 import FilterHeader from "@/components/table/FilterHeader";
 import UploadsSubTable from "@/components/table/UploadsSubTable";
 import Checkbox from "@mui/material/Checkbox";
-<<<<<<< HEAD
-=======
 import ResizableColumn from "@/components/table/ResizableColumn";
->>>>>>> c7a63922
 
 // These can be overridden on a col-by-col basis by setting a value in an  obj in the columns array above
 const columnProperties = {
@@ -47,19 +44,11 @@
   },
 };
 const filterBoxstyles = [
-<<<<<<< HEAD
-  { position: "relative", left: "40px", width: "150px", margin: "0 30px 0 0" }, //file owner
-  { position: "relative", left: "40px", width: "150px", margin: "0 400px 0 0" }, //recording name
-  { position: "relative", left: "40px", width: "150px", margin: "0 150px 0 0" }, //upload id
-  { position: "relative", left: "40px", width: "150px", margin: "0 50px 0 0" }, //created
-  { position: "relative", left: "40px", width: "150px", margin: "0 0 0 0" }, //lastAnalyzed
-=======
   { position: "relative", left: "25px", width: "150px", margin: "0 30px 0 0" }, //file owner
   { position: "relative", left: "0px", width: "150px", margin: "0 245px 0 0" }, //recording name
   { position: "relative", left: "0px", width: "150px", margin: "0 200px 0 0" }, //upload id
   { position: "relative", left: "0px", width: "150px", margin: "0 50px 0 0" }, //created
   { position: "relative", left: "0px", width: "150px", margin: "0 0 0 0" }, //lastAnalyzed
->>>>>>> c7a63922
 ];
 
 const Container = styled.div`
@@ -135,10 +124,6 @@
     ],
   },
 };
-<<<<<<< HEAD
-let statusUpdateInterval;
-=======
->>>>>>> c7a63922
 export default function Uploads() {
   const { accountType } = useContext(AuthContext);
   const { uploads, setFetchUploads, pulse3dVersions } = useContext(UploadsContext);
@@ -155,9 +140,6 @@
   const [selectedAnalysis, setSelectedAnalysis] = useState();
   const [pending, setPending] = useState(true);
   const [filterString, setFilterString] = useState("");
-<<<<<<< HEAD
-  const [filtercolumn, setFilterColumn] = useState("");
-=======
   const [filterColumn, setFilterColumn] = useState("");
   const [ownerWidth, setOwnerWidth] = useState("150px");
   const [recordingWidth, setRecordingWidth] = useState("400px");
@@ -165,45 +147,10 @@
   const [createdWidth, setCreatedWidth] = useState("200px");
   const [analyzedWidth, setAnalyzedWidth] = useState("200px");
   const [checkWidth, setCheckWidth] = useState("50px");
->>>>>>> c7a63922
 
   const uploadTableColumns = [
     {
       name: "File Owner",
-<<<<<<< HEAD
-      width: "180px",
-      admin: true,
-      selector: (row) => row.username,
-    },
-    {
-      name: "Recording Name",
-      width: "550px",
-      admin: false,
-      selector: (row) => row.name,
-    },
-    {
-      name: "Upload ID",
-      width: "300px",
-      admin: false,
-      selector: (row) => row.id,
-    },
-    {
-      name: "Created Date",
-      width: "200px",
-      admin: false,
-      selector: (row) => row.createdAt,
-    },
-    {
-      name: "Last Analyzed",
-      width: "200px",
-      admin: false,
-      selector: (row) => row.lastAnalyzed,
-    },
-    {
-      name: "",
-      width: "100px",
-      admin: false,
-=======
       width: ownerWidth,
       admin: true,
       compact: true,
@@ -306,7 +253,6 @@
       width: checkWidth,
       admin: false,
       compact: true,
->>>>>>> c7a63922
       selector: (row) => (
         <Checkbox id={row.id} checked={checkedUploads.includes(row.id)} onChange={handleCheckedUploads} />
       ),
@@ -314,12 +260,8 @@
   ];
 
   useEffect(() => {
-<<<<<<< HEAD
-    if (jobs.length > 0) {
-=======
     // removing loading spinner once jobs have been recieved or if 0 jobs were receieved because there were zero uploads for new users
     if (jobs.length > 0 || (jobs.length === 0 && uploads)) {
->>>>>>> c7a63922
       setPending(false);
     }
   }, [displayRows]);
@@ -347,17 +289,8 @@
   };
   //when filter string changes, refilter results
   useEffect(() => {
-<<<<<<< HEAD
-    if (filtercolumn) {
-      const newList = rows.filter((row) => {
-        return row[toFilterField[filtercolumn]]
-          .toLocaleLowerCase()
-          .includes(filterString.toLocaleLowerCase());
-      });
-=======
     if (filterColumn) {
       const newList = filterColumns();
->>>>>>> c7a63922
       setDisplayRows(newList);
     }
   }, [filterString]);
@@ -428,38 +361,6 @@
   };
 
   useEffect(() => {
-<<<<<<< HEAD
-    getAllJobs();
-    // don't call get jobs if downloading or deleting in progress because it backs up server
-    if (uploads.length > 0 && !statusUpdateInterval) {
-      statusUpdateInterval = setInterval(async () => {
-        if (!["downloading", "deleting"].includes(modalState)) {
-          await getAllJobs();
-        }
-      }, [1e4]);
-    }
-    //clear interval when switching pages
-    return () => clearInterval(statusUpdateInterval);
-  }, [uploads]);
-
-  useEffect(() => {
-    const formattedUploads = uploads.map(({ username, id, filename, created_at }) => {
-      const formattedTime = formatDateTime(created_at);
-      const recName = filename ? filename.split(".")[0] : null;
-      const uploadJobs = jobs
-        .filter(({ uploadId }) => uploadId === id)
-        .sort((a, b) => new Date(b.datetime) - new Date(a.datetime));
-      const lastAnalyzed = uploadJobs[0] ? uploadJobs[0].datetime : formattedTime;
-      return {
-        username,
-        name: recName,
-        id,
-        createdAt: formattedTime,
-        lastAnalyzed,
-        jobs: uploadJobs,
-      };
-    });
-=======
     if (uploads) {
       getAllJobs();
 
@@ -493,7 +394,6 @@
           jobs: uploadJobs,
         };
       });
->>>>>>> c7a63922
 
       setRows([...formattedUploads]);
       setDisplayRows([...formattedUploads]);
@@ -750,14 +650,10 @@
     // so it's resetting checkedJobs to empty array, then concat all relevant jobs
     checkedUploads.map((upload) => {
       const idx = displayRows.map((row) => row.id).indexOf(upload);
-<<<<<<< HEAD
-      const jobIds = displayRows[idx].jobs.map(({ jobId }) => newCheckedJobs.push(jobId));
-=======
       const jobIds = displayRows[idx].jobs.map(({ jobId, status }) => {
         // only add jobs to checked array if not pending
         if (status !== "pending") newCheckedJobs.push(jobId);
       });
->>>>>>> c7a63922
       newCheckedJobs.concat(jobIds);
     });
 
@@ -777,10 +673,6 @@
         const idx = displayRows.map((row) => row.id).indexOf(upload);
         const jobIds = displayRows[idx].jobs.map(({ jobId }) => jobId);
         const missingJobs = jobIds.filter((id) => !checkedJobs.includes(id));
-<<<<<<< HEAD
-=======
-
->>>>>>> c7a63922
         if (missingJobs.length > 0) checkedUploads.splice(uploadIdx, 1);
       });
 

--- conflicted
+++ resolved
@@ -224,38 +224,31 @@
       const filterValue = filt.value;
       // assuming that an array indicates the filter type is a datetime
       if (filterValue instanceof Array) {
-        const formatDate = (date) => {
+        const formatDate = (date, max = false) => {
           if (!date?.toISOString) {
             return null;
           }
           try {
-            return date.toISOString().slice(0, 10);
+            date = new Date(date);
+            if (max) {
+              date.setDate(date.getDate() + 1);
+              date.setMilliseconds(date.getMilliseconds() - 1);
+            }
+            return date.toISOString();
           } catch {
             return null;
           }
         };
 
         const min = filterValue[0];
-<<<<<<< HEAD
-        if (min?.toISOString) {
-          filters[filterName + "_min"] = min.toISOString();
-        }
-        const max = filterValue[1];
-        if (max?.toISOString) {
-          let adjustedMax = new Date(max);
-          adjustedMax.setDate(adjustedMax.getDate() + 1);
-          adjustedMax.setMilliseconds(adjustedMax.getMilliseconds() - 1);
-          filters[filterName + "_max"] = adjustedMax.toISOString();
-=======
         const formattedMin = formatDate(min);
         if (formattedMin) {
           filters[filterName + "_min"] = formattedMin;
         }
         const max = filterValue[1];
-        const formattedMax = formatDate(max);
+        const formattedMax = formatDate(max, true);
         if (formattedMax) {
           filters[filterName + "_max"] = formattedMax;
->>>>>>> 8259cfb1
         }
       } else {
         filters[filterName] = filt.value;

import CircularSpinner from "@/components/basicWidgets/CircularSpinner";
import DropDownWidget from "@/components/basicWidgets/DropDownWidget";
import ModalWidget from "@/components/basicWidgets/ModalWidget";
import DashboardLayout, { UploadsContext } from "@/components/layouts/DashboardLayout";
import styled from "styled-components";
import { useContext, useState, useEffect } from "react";
import InteractiveAnalysisModal from "@/components/interactiveAnalysis/InteractiveAnalysisModal";
import { AuthContext } from "@/pages/_app";
import DataTable from "react-data-table-component";
import UploadsSubTable from "@/components/table/UploadsSubTable";
import Checkbox from "@mui/material/Checkbox";
import ResizableColumn from "@/components/table/ResizableColumn";
import ColumnHead from "@/components/table/ColumnHead";
import { useRouter } from "next/router";

// These can be overridden on a col-by-col basis by setting a value in an  obj in the columns array above
const columnProperties = {
  center: false,
  sortable: true,
};

const customStyles = {
  headRow: {
    style: {
      backgroundColor: "var(--dark-blue)",
      color: "white",
      fontSize: "1.2rem",
    },
  },
  subHeader: {
    style: {
      backgroundColor: "var(--dark-blue)",
    },
  },
  expanderCell: {
    style: { flex: "0" },
  },
  expanderButton: {},
  rows: {
    style: {
      height: "60px",
    },
  },
  cells: {
    style: { padding: "0 2rem 0 0" },
  },
};

const TableContainer = styled.div`
  margin: 3% 3% 3% 3%;
  overflow: auto;
  box-shadow: 0px 5px 5px -3px rgb(0 0 0 / 30%), 0px 8px 10px 1px rgb(0 0 0 / 20%),
    0px 3px 14px 2px rgb(0 0 0 / 12%);
`;
const SpinnerContainer = styled.div`
  margin: 50px;
`;

const InteractiveAnalysisContainer = styled.div`
  width: 98%;
  min-width: 1700px;
  margin: 1%;
  background-color: white;
  height: 800px;
  border-radius: 5px;
  overflow: none;
`;

const DropDownContainer = styled.div`
  width: 200px;
  background-color: white;
  border-radius: 5px;
  height: 40px;
  margin: 10px 0px;
`;
const ModalSpinnerContainer = styled.div`
  position: relative;
  display: flex;
  justify-content: center;
  height: 315px;
  align-items: center;
`;

const modalObjs = {
  delete: {
    header: "Are you sure?",
    messages: ["Please confirm the deletion.", "Be aware that this action cannot be undone."],
  },
  downloadError: {
    header: "Error Occurred!",
    messages: ["An error occurred while attempting to download.", "Please try again."],
  },
  empty: {
    header: null,
    messages: [],
  },
  containsFailedJob: {
    header: "Warning!",
    messages: [
      "You are trying to download one or more analyses with an 'error' status. Please note that these will be ignored.",
      "Would you like to continue?",
    ],
  },
  failedDeletion: {
    header: "Error Occurred!",
    messages: ["There was an issue while deleting the files you selected.", "Please try again later."],
  },
  nothingToDownload: {
    header: "Oops..",
    messages: [
      "There is nothing to download.",
      "Please make sure you are attempting to download finished analyses.",
    ],
  },
  unauthorizedDelete: {
    header: "Warning!",
    messages: [
      "You are not allowed to delete any files under a different user's account.",
      "Would you like to proceed with only those listed under your own?",
    ],
  },
};
export default function Uploads() {
  const router = useRouter();
<<<<<<< HEAD
  const { accountType, usageQuota, setDefaultReanalysisFile } = useContext(AuthContext);
  const { uploads, setFetchUploads, pulse3dVersions } = useContext(UploadsContext);
=======
  const { accountType, usageQuota } = useContext(AuthContext);
  const { uploads, setFetchUploads, pulse3dVersions, setDefaultUploadForReanalysis } = useContext(
    UploadsContext
  );
>>>>>>> ec93e11c
  const [jobs, setJobs] = useState([]);
  const [rows, setRows] = useState([]);
  const [displayRows, setDisplayRows] = useState([]);
  const [checkedJobs, setCheckedJobs] = useState([]);
  const [checkedUploads, setCheckedUploads] = useState([]);
  const [resetDropdown, setResetDropdown] = useState(false);
  const [modalState, setModalState] = useState(false);
  const [modalLabels, setModalLabels] = useState({ header: "", messages: [] });
  const [modalButtons, setModalButtons] = useState([]);
  const [openInteractiveAnalysis, setOpenInteractiveAnalysis] = useState(false);
  const [selectedAnalysis, setSelectedAnalysis] = useState();
  const [pending, setPending] = useState(true);
  const [filterString, setFilterString] = useState("");
  const [filterColumn, setFilterColumn] = useState("");
  const [ownerWidth, setOwnerWidth] = useState("10%");
  const [recordingWidth, setRecordingWidth] = useState("30%");
  const [uploadWidth, setUploadWidth] = useState("25%");
  const [createdWidth, setCreatedWidth] = useState("23%");
  const [analyzedWidth, setAnalyzedWidth] = useState("23%");
  const [sortColumn, setSortColumn] = useState("");
  const [uploadTableColumns, setUploadTableColumns] = useState([]);
  const [jobsInSelectedUpload, setJobsInSelectedUpload] = useState(0);

  useEffect(() => {
    // removing loading spinner once jobs have been recieved or if 0 jobs were receieved because there were zero uploads for new users
    if (jobs.length > 0 || (jobs.length === 0 && uploads)) {
      setPending(false);
    }
  }, [displayRows]);

  useEffect(() => {
    const displayOwner = displayRows.filter(({ username }) => username).length == displayRows.length;

    setUploadTableColumns([
      {
        width: "3%",
        display: true,
        cell: (row) => (
          <Checkbox id={row.id} checked={checkedUploads.includes(row.id)} onChange={handleCheckedUploads} />
        ),
      },
      {
        name: (
          <ColumnHead
            title="Owner"
            setFilterString={setFilterString}
            columnName="username"
            setFilterColumn={setFilterColumn}
            width={ownerWidth.replace("%", "")}
            filterColumn={filterColumn}
            setSelfWidth={setOwnerWidth}
            setRightNeighbor={setRecordingWidth}
            rightWidth={recordingWidth.replace("%", "")}
            setSortColumns={setSortColumn}
            sortColumn={sortColumn}
          />
        ),
        width: ownerWidth,
        display: displayOwner,
        sortFunction: (rowA, rowB) => rowA.username.localeCompare(rowB.username),
        cell: (row) => <ResizableColumn content={row.username} />,
      },
      {
        name: (
          <ColumnHead
            title="Recording Name"
            setFilterString={setFilterString}
            columnName="name"
            setFilterColumn={setFilterColumn}
            width={recordingWidth.replace("%", "")}
            filterColumn={filterColumn}
            setSelfWidth={setRecordingWidth}
            setRightNeighbor={setUploadWidth}
            rightWidth={uploadWidth.replace("%", "")}
            setSortColumns={setSortColumn}
            sortColumn={sortColumn}
          />
        ),
        width: recordingWidth,
        display: true,
        sortFunction: (rowA, rowB) => rowA.name.localeCompare(rowB.name),
        cell: (row) => <ResizableColumn content={row.name} />,
      },
      {
        name: (
          <ColumnHead
            title="Upload ID"
            setFilterString={setFilterString}
            columnName="id"
            setFilterColumn={setFilterColumn}
            width={uploadWidth.replace("%", "")}
            filterColumn={filterColumn}
            setSelfWidth={setUploadWidth}
            setRightNeighbor={setCreatedWidth}
            rightWidth={createdWidth.replace("%", "")}
            setSortColumns={setSortColumn}
            sortColumn={sortColumn}
          />
        ),
        width: uploadWidth,
        display: true,
        sortFunction: (rowA, rowB) => rowA.id.localeCompare(rowB.id),
        cell: (row) => <ResizableColumn content={row.id} />,
      },
      {
        name: (
          <ColumnHead
            title="Date Created"
            setFilterString={setFilterString}
            columnName="createdAt"
            setFilterColumn={setFilterColumn}
            width={createdWidth.replace("%", "")}
            filterColumn={filterColumn}
            setSelfWidth={setCreatedWidth}
            setRightNeighbor={setAnalyzedWidth}
            rightWidth={analyzedWidth.replace("%", "")}
            setSortColumns={setSortColumn}
            sortColumn={sortColumn}
          />
        ),
        width: createdWidth,
        display: true,
        sortFunction: (rowA, rowB) => new Date(rowB.createdAt) - new Date(rowA.createdAt),
        cell: (row) => <ResizableColumn content={row.createdAt} />,
      },
      {
        name: (
          <ColumnHead
            title="Last Analyzed"
            setFilterString={setFilterString}
            columnName="lastAnalyzed"
            setFilterColumn={setFilterColumn}
            width={analyzedWidth.replace("%", "")}
            filterColumn={filterColumn}
            setSelfWidth={setAnalyzedWidth}
            setRightNeighbor={() => {}}
            setSortColumns={setSortColumn}
            sortColumn={sortColumn}
            last={true}
          />
        ),
        width: analyzedWidth,
        id: "lastAnalyzed",
        display: true,
        sortFunction: (rowA, rowB) => new Date(rowB.lastAnalyzed) - new Date(rowA.lastAnalyzed),
        cell: (row) => {
          //make sure to use the correct last analyzed date
          const latestDate = row.jobs.map((job) => job.datetime).sort((a, b) => new Date(b) - new Date(a))[0];
          return <ResizableColumn last={true} content={latestDate} />;
        },
      },
      {
        width: "9%",
        display: true,
        cell: (row) =>
          row.autoUpload !== null && <div>{row.autoUpload ? `Auto Upload` : "Manual Upload"}</div>,
      },
    ]);

    if (displayOwner) {
      // admin accounts have an extra Owners column so the widths should be different
      setCreatedWidth("13%");
      setAnalyzedWidth("13%");
    }
  }, [displayRows, checkedUploads]);

  const filterColumns = () => {
    return rows.filter((row) => {
      return row[filterColumn].toLocaleLowerCase().includes(filterString.toLocaleLowerCase());
    });
  };
  //when filter string changes, refilter results
  useEffect(() => {
    if (filterColumn) {
      const newList = filterColumns();
      if (newList.length > 0) {
        setDisplayRows(newList);
      }
    }
  }, [filterString]);

  useEffect(() => {
    if (!openInteractiveAnalysis) {
      // reset when interactive analysis modal closes
      resetTable();
    }
  }, [openInteractiveAnalysis]);

  const resetTable = () => {
    setResetDropdown(true);
    setCheckedUploads([]);
    setCheckedJobs([]);
    getAllJobs();
  };

  const getAllJobs = async () => {
    try {
      const response = await fetch(`${process.env.NEXT_PUBLIC_PULSE3D_URL}/jobs?download=False`);
      if (response && response.status === 200) {
        const { jobs } = await response.json();

        const newJobs = jobs.map(({ id, upload_id, created_at, object_key, status, meta, owner }) => {
          const analyzedFile = object_key ? object_key.split("/")[object_key.split("/").length - 1] : "";
          const formattedTime = formatDateTime(created_at);
          const isChecked = checkedJobs.includes(id);
          const parsedMeta = JSON.parse(meta);
          const analysisParams = parsedMeta.analysis_params;
          // add pulse3d version used on job to be displayed with other analysis params
          analysisParams.pulse3d_version = parsedMeta.version;
          const metaParams = { analysisParams };
          if ("name_override" in parsedMeta) metaParams.nameOverride = parsedMeta.name_override;
          // handle specific errors to let users know
          if ("error" in parsedMeta) {
            if (parsedMeta.error.includes("Invalid file format")) {
              status += ": Invalid file format";
            } else if (parsedMeta.error.includes("Unable to converge")) {
              status += parsedMeta.error;
            }
          }
          return {
            jobId: id,
            uploadId: upload_id,
            analyzedFile,
            datetime: formattedTime,
            status,
            version: pulse3dVersions[0], // tag with latest version for now
            checked: isChecked,
            owner,
            ...metaParams,
          };
        });

        setJobs(newJobs);
      }
    } catch (e) {
      console.log("ERROR fetching jobs in /uploads");
    }
  };

  const formatDateTime = (datetime) => {
    if (datetime)
      return new Date(datetime + "Z").toLocaleDateString(undefined, {
        hour: "numeric",
        minute: "numeric",
      });
    else {
      const now = new Date();
      const datetime =
        now.getFullYear() +
        "-" +
        (now.getMonth() + 1) +
        "-" +
        now.getDate() +
        "-" +
        now.getHours() +
        now.getMinutes() +
        now.getSeconds();
      return datetime;
    }
  };

  useEffect(() => {
    if (uploads) {
      getAllJobs();

      if (uploads.length > 0) {
        const statusUpdateInterval = setInterval(async () => {
          if (!["downloading", "deleting"].includes(modalState) && !openInteractiveAnalysis) {
            await getAllJobs();
          }
        }, [1e4]);

        return () => clearInterval(statusUpdateInterval);
      }
    }
  }, [uploads]);

  useEffect(() => {
    // reset to false everytime it gets triggered
    if (resetDropdown) setResetDropdown(false);
  }, [resetDropdown]);

  useEffect(() => {
    if (uploads) {
      const formattedUploads = uploads.map(({ username, id, filename, created_at, owner, auto_upload }) => {
        const formattedTime = formatDateTime(created_at);
        const recName = filename ? filename.split(".")[0] : null;
        const uploadJobs = jobs
          .filter(({ uploadId }) => uploadId === id)
          .sort((a, b) => new Date(b.datetime) - new Date(a.datetime));
        const lastAnalyzed = uploadJobs[0] ? uploadJobs[0].datetime : formattedTime;
        return {
          username,
          name: recName,
          id,
          createdAt: formattedTime,
          lastAnalyzed,
          jobs: uploadJobs,
          owner,
          autoUpload: auto_upload,
        };
      });
      formattedUploads.sort((a, b) => new Date(b.lastAnalyzed) - new Date(a.lastAnalyzed));
      setRows([...formattedUploads]);
      setDisplayRows([...formattedUploads]);

      if (filterColumn) {
        const newList = filterColumns();
        if (newList.length > 0) {
          setDisplayRows(newList);
        }
      }
    }
  }, [jobs]);

  const handleDropdownSelection = (option) => {
    if (option === 1) {
      setModalButtons(["Close", "Confirm"]);
      setModalLabels(modalObjs.delete);
      setModalState("generic");
    } else if (option === 0) {
      // if download, check that no job contains an error status
      const failedJobs = jobs.filter(
        ({ jobId, status }) => checkedJobs.includes(jobId) && status === "error"
      );

      if (failedJobs.length === 0) {
        downloadAnalyses();
      } else {
        setModalButtons(["Close", "Continue"]);
        setModalLabels(modalObjs.containsFailedJob);
        setModalState("generic");
      }
    } else if (option === 2) {
      const jobDetails = jobs.filter(({ jobId }) => jobId == checkedJobs[0]);
      setSelectedAnalysis(jobDetails[0]);
      const uploadId = jobDetails[0].uploadId;
      for (let uploadIdx in displayRows) {
        if (displayRows[uploadIdx].id === uploadId) {
          setJobsInSelectedUpload(displayRows[uploadIdx].jobs.length);
        }
      }
      setOpenInteractiveAnalysis(true);
    } else if (option === 3) {
      // Open Re-analyze tab with name of file pre-selected
      const selectedUpload = uploads.filter((upload) =>
        checkedUploads.some((checkUpload) => checkUpload === upload.id)
      )[0];
<<<<<<< HEAD
      setDefaultReanalysisFile(selectedUpload.filename);
=======
      setDefaultUploadForReanalysis(selectedUpload);
>>>>>>> ec93e11c
      router.push("/upload-form?id=Re-analyze+Existing+Upload");
    }
  };

  const handleDownloadSubSelection = async ({ Download }) => {
    if (Download === 1) {
      try {
        if (checkedUploads.length === 1) {
          await downloadSingleFile({ uploadId: checkedUploads[0] });
          resetTable();
        } else if (checkedUploads.length > 1) {
          // show active downloading modal only for multifile downloads
          setModalLabels(modalObjs.empty);
          setModalState("downloading");

          await downloadMultiFiles(checkedUploads, true);

          // show successful download modal only for multifile downloads
          setModalLabels({
            header: "Success!",
            messages: [
              `The following number of recording files have been successfully downloaded: ${checkedUploads.length}`,
              "They can be found in your local downloads folder.",
            ],
          });
          setModalButtons(["Close"]);
          setModalState("generic");
        }
      } catch (e) {
        console.log(`ERROR fetching presigned url to download recording files: ${e}`);
        setModalLabels(modalObjs.downloadError);
        setModalButtons(["Close"]);
        setModalState("generic");
      }
    } else {
      handleDropdownSelection(Download);
    }
  };

  const handleDeletions = async () => {
    // NOTE the query that soft deletes the files will also fail even if non-owner files get sent since the user_ids will not match to what's in the database
    //remove all pending from list
    const jobsToDelete = jobs.filter(
      ({ jobId, status, owner }) => checkedJobs.includes(jobId) && status !== "pending" && owner
    );
    // get upload meta data
    const uploadsToDelete = displayRows.filter(
      ({ id, jobs, owner }) =>
        checkedUploads.includes(id) && jobs.filter((job) => job.status === "pending").length == 0 && owner
    );

    try {
      let failedDeletion = false;
      //soft delete uploads
      if (uploadsToDelete) {
        // filter for uploads where there are no pending jobs to prevent deleting uploads for pending jobs
        const finalUploadIds = uploadsToDelete.map(({ id }) => id);

        if (finalUploadIds && finalUploadIds.length > 0) {
          const uploadsURL = `${process.env.NEXT_PUBLIC_PULSE3D_URL}/uploads?`;
          finalUploadIds.map((id) => (uploadsURL += `upload_ids=${id}&`));

          const uploadsResponse = await fetch(uploadsURL.slice(0, -1), {
            method: "DELETE",
          });

          failedDeletion ||= uploadsResponse.status !== 200;
        }
      }

      // soft delete all jobs
      if (jobsToDelete.length > 0) {
        const jobsURL = `${process.env.NEXT_PUBLIC_PULSE3D_URL}/jobs?`;
        jobsToDelete.map(({ jobId }) => (jobsURL += `job_ids=${jobId}&`));
        const jobsResponse = await fetch(jobsURL.slice(0, -1), {
          method: "DELETE",
        });

        failedDeletion ||= jobsResponse.status !== 200;
      }

      if (failedDeletion) {
        setModalButtons(["Close"]);
        setModalLabels(modalObjs.failedDeletion);
        setModalState("generic");
      }
      // rerender table with updated deletions
      await setFetchUploads();
      return failedDeletion;
    } catch (e) {
      console.log("ERROR attempting to soft delete selected jobs and uploadfs");
    }
  };

  const checkOwnerOfFiles = async () => {
    const ownerOfUploads =
      displayRows.filter(({ id, owner }) => checkedUploads.includes(id) && owner).length ==
      checkedUploads.length;

    const ownerOfJobs =
      jobs.filter(({ jobId, owner }) => checkedJobs.includes(jobId) && owner).length == checkedJobs.length;

    return ownerOfJobs && ownerOfUploads;
  };

  const handleModalClose = async (idx) => {
    if (modalButtons[idx] === "Continue") {
      // this block gets hit when user chooses to continue without 'error' status analyses
      downloadAnalyses();
    } else if (modalButtons[idx] === "Confirm") {
      const ownerCheck = await checkOwnerOfFiles();
      if (!ownerCheck && accountType !== "admin") {
        // set in progress
        setModalLabels(modalObjs.unauthorizedDelete);
        setModalButtons(["Close", "Proceed"]);
        setModalState("generic");
      } else {
        await startDeleting();
      }
    } else if (modalButtons[idx] === "Proceed") {
      await startDeleting();
    } else {
      // close in progress modal
      // also resets for any 'Close' modal button events
      // index 0 in buttons
      setModalState(false);
      resetTable();
    }
  };

  const startDeleting = async () => {
    // set in progress
    setModalLabels(modalObjs.empty);
    setModalState("deleting");

    const failedDeletion = await handleDeletions();
    // wait a second to remove deleted files
    // really helps with flow of when in progress modal closes
    await new Promise((r) => setTimeout(r, 1000));

    // failed Deletions has it's own modal so prevent closure else reset
    if (!failedDeletion) {
      setModalState(false);
      resetTable();
    }
  };

  const downloadAnalyses = async () => {
    // removes any jobs with error + pending statuses
    const finishedJobs = jobs.filter(
      ({ jobId, status }) => checkedJobs.includes(jobId) && status === "finished"
    );
    const numberOfJobs = finishedJobs.length;

    if (numberOfJobs > 0) {
      setModalButtons(["Close"]);

      /*
          Download correct number of files,
          else throw error to prompt error modal
        */
      try {
        if (numberOfJobs === 1) {
          await downloadSingleFile(finishedJobs[0]);
          // table only resets on download success modal close, so this needs to be handled here
          resetTable();
        } else if (numberOfJobs > 1) {
          // show active downloading modal only for multifile downloads
          setModalLabels(modalObjs.empty);
          setModalState("downloading");

          await downloadMultiFiles(finishedJobs);

          // show successful download modal only for multifile downloads
          setModalLabels({
            header: "Success!",
            messages: [
              `The following number of analyses have been successfully downloaded: ${numberOfJobs}`,
              "They can be found in your local downloads folder.",
            ],
          });

          setModalState("generic");
        }
      } catch (e) {
        console.log(`ERROR fetching presigned url to download analysis: ${e}`);
        setModalLabels(modalObjs.downloadError);
        setModalState("generic");
      }
    } else {
      // let user know in the off chance that the only files they selected are not finished analyzing or failed
      setModalLabels(modalObjs.nothingToDownload);
      setModalButtons(["Close"]);
      setModalState("generic");
    }
  };

  const downloadSingleFile = async ({ jobId, uploadId }) => {
    // request only presigned urls for selected job/upload
    try {
      let response = null,
        presignedUrl = null,
        name = null;
      if (jobId) {
        const url = `${process.env.NEXT_PUBLIC_PULSE3D_URL}/jobs?job_ids=${jobId}`;
        response = await fetch(url);

        if (response.status === 200) {
          const { jobs } = await response.json();
          presignedUrl = jobs[0].url;
          name = jobs[0].id;
        }
      } else {
        const url = `${process.env.NEXT_PUBLIC_PULSE3D_URL}/uploads/download`;
        response = await fetch(url, {
          method: "POST",
          body: JSON.stringify({ upload_ids: [uploadId] }),
        });

        if (response.status === 200) {
          const { filename, url } = await response.json();
          presignedUrl = url;
          name = filename;
        }
      }

      if (presignedUrl) {
        const a = document.createElement("a");
        document.body.appendChild(a);
        a.setAttribute("href", presignedUrl);
        a.setAttribute("download", name);
        a.click();
        a.remove();
      } else {
        throw Error();
      }
    } catch (e) {
      throw Error();
    }
  };

  const downloadMultiFiles = async (data, uploads = false) => {
    try {
      //streamsaver has to be required here otherwise you get build errors with "document is not defined"
      const { createWriteStream } = require("streamsaver");
      let url = null,
        zipFilename = null,
        body = null;
      const now = formatDateTime();

      if (uploads) {
        url = `${process.env.NEXT_PUBLIC_PULSE3D_URL}/uploads/download`;
        zipFilename = `MA-recordings__${now}__${data.length}.zip`;
        body = { upload_ids: data };
      } else {
        const jobIds = data.map(({ jobId }) => jobId);
        url = `${process.env.NEXT_PUBLIC_PULSE3D_URL}/jobs/download`;
        zipFilename = `MA-analyses__${now}__${data.length}.zip`;
        body = { job_ids: jobIds };
      }

      const response = await fetch(url, {
        method: "POST",
        body: JSON.stringify(body),
      });

      if (response.status === 200) {
        // only stream to file if not firefox. Once the underlying issue with streaming on
        // firefox is fixed, should remove this
        if (navigator.userAgent.indexOf("Firefox") != -1) {
          const file = await response.blob();
          const url = window.URL.createObjectURL(file);

          const a = document.createElement("a");
          document.body.appendChild(a);
          a.setAttribute("href", url);
          a.setAttribute("download", zipFilename);
          a.click();
          a.remove();
        } else {
          const fileStream = createWriteStream(zipFilename);
          const writer = fileStream.getWriter();

          if (response.body.pipeTo) {
            writer.releaseLock();
            return response.body.pipeTo(fileStream);
          }

          const reader = response.body.getReader();

          () =>
            reader
              .read()
              .then(({ value, done }) => (done ? writer.close() : writer.write(value).then(pump)))();
        }
      } else {
        throw Error();
      }
    } catch (e) {
      console.log(`ERROR during multi file download: ${e}`);
      throw Error();
    }
  };

  const ExpandedComponent = ({ data }) => {
    return (
      <UploadsSubTable jobs={data.jobs} checkedJobs={checkedJobs} handleCheckedJobs={handleCheckedJobs} />
    );
  };

  const handleCheckedUploads = (e) => {
    // first check if change is adding or removing an upload
    if (!checkedUploads.includes(e.target.id)) {
      // if adding, push to state
      checkedUploads.push(e.target.id);
    } else {
      // if removing, splice to state
      const idxToSplice = checkedUploads.indexOf(e.target.id);
      checkedUploads.splice(idxToSplice, 1);
    }
    // set state
    setCheckedUploads([...checkedUploads]);

    const newCheckedJobs = [];

    // every checked upload should have all of it's jobs checked
    // so it's resetting checkedJobs to empty array, then concat all relevant jobs
    checkedUploads.map((upload) => {
      const idx = rows.map((row) => row.id).indexOf(upload);
      const jobIds = rows[idx].jobs.map(({ jobId, status }) => {
        // only add jobs to checked array if not pending
        if (status !== "pending") newCheckedJobs.push(jobId);
      });
      newCheckedJobs.concat(jobIds);
    });

    // set jobs in state
    setCheckedJobs([...newCheckedJobs]);
  };

  const handleCheckedJobs = (e) => {
    // check if action is unchecking a job
    if (checkedJobs.includes(e.target.id)) {
      // remove from job state
      const idxToSplice = checkedJobs.indexOf(e.target.id);
      checkedJobs.splice(idxToSplice, 1);

      // remove corresponding upload as checked because a checked upload cannot have any unchecked jobs
      checkedUploads.map((upload, uploadIdx) => {
        const idx = rows.map((row) => row.id).indexOf(upload);
        const jobIds = rows[idx].jobs.map(({ jobId }) => jobId);
        const missingJobs = jobIds.filter((id) => !checkedJobs.includes(id));
        if (missingJobs.length > 0) checkedUploads.splice(uploadIdx, 1);
      });

      // set checked uploads
      setCheckedUploads([...checkedUploads]);
    } else checkedJobs.push(e.target.id); // else if action is checking a job, then push job id to state

    // set checked jobs either way
    setCheckedJobs([...checkedJobs]);
  };

  const disableOptions = () => {
    const multiTargetOptions = Array(2).fill(checkedJobs.length === 0 && checkedUploads.length === 0);
    return [...multiTargetOptions, isSingleTargetSelected(), isSingleUploadSelected()];
  };

  const isSingleTargetSelected = () => {
    const selectedJobsList = jobs.filter((job) => job.jobId === checkedJobs[0]);

    return (
      checkedJobs.length !== 1 ||
      (selectedJobsList.length > 0 && selectedJobsList[0].status !== "finished") ||
      (usageQuota && usageQuota.jobs_reached)
    );
<<<<<<< HEAD
  };

  const isSingleUploadSelected = () => {
    if (uploads) {
      const selectedUpoadsList = uploads.filter((upload) =>
        checkedUploads.some((checkUpload) => checkUpload === upload.id)
      );

      return (
        checkedUploads.length !== 1 ||
        selectedUpoadsList.length !== 1 ||
        (usageQuota && usageQuota.jobs_reached)
      );
    }
  };

=======
  };

  const isSingleUploadSelected = () => {
    if (uploads) {
      const selectedUpoadsList = uploads.filter((upload) =>
        checkedUploads.some((checkUpload) => checkUpload === upload.id)
      );

      return (
        checkedUploads.length !== 1 ||
        selectedUpoadsList.length !== 1 ||
        (usageQuota && usageQuota.jobs_reached)
      );
    }
  };

>>>>>>> ec93e11c
  return (
    <>
      {!openInteractiveAnalysis && (
        <TableContainer>
          <DataTable
            data={displayRows}
            compact={true}
            columns={uploadTableColumns
              .filter(
                // if admin user then show all columns, else just show non-admin columns
                (e) => e.display
              )
              .map((e) => {
                return {
                  ...columnProperties,
                  ...e,
                };
              })}
            pagination
            expandableRows
            expandableRowsComponent={ExpandedComponent}
            customStyles={customStyles}
            progressPending={pending}
            defaultSortFieldId="lastAnalyzed"
            progressComponent={
              <SpinnerContainer>
                <CircularSpinner size={200} color={"secondary"} />
              </SpinnerContainer>
            }
            sortIcon={<></>}
            subHeader={true}
            subHeaderComponent={
              <DropDownContainer>
                <DropDownWidget
                  label="Actions"
                  options={
                    accountType === "admin"
                      ? ["Download", "Delete"]
                      : ["Download", "Delete", "Interactive Analysis", "Re-Analyze"]
                  }
                  subOptions={{
                    Download: ["Download Analyses", "Download Raw Data"],
                  }}
                  disableOptions={disableOptions()}
                  optionsTooltipText={[
                    ...Array(2).fill("Must make a selection below before actions become available."),
                    usageQuota && usageQuota.jobs_reached
                      ? "Interactive analysis is disabled because customer limit has been reached."
                      : "You must select one successful job to enable interactive analysis.",
                    usageQuota && usageQuota.jobs_reached
                      ? "Re-analysis is disabled because customer limit has been reached."
                      : "You must select one upload to enable re-analysis.",
                  ]}
                  handleSelection={handleDropdownSelection}
                  handleSubSelection={handleDownloadSubSelection}
                  reset={resetDropdown}
                  disableSubOptions={{
                    Download: [checkedJobs.length === 0, checkedUploads.length === 0],
                  }}
                  subOptionsTooltipText={[
                    "Must make a job selection before becoming available.",
                    "Must make an upload selection before becoming available.",
                  ]}
                  setReset={setResetDropdown}
                />
              </DropDownContainer>
            }
          />
        </TableContainer>
      )}
      {openInteractiveAnalysis && (
        <InteractiveAnalysisContainer>
          <InteractiveAnalysisModal
            selectedJob={selectedAnalysis}
            setOpenInteractiveAnalysis={setOpenInteractiveAnalysis}
            numberOfJobsInUpload={jobsInSelectedUpload}
          />
        </InteractiveAnalysisContainer>
      )}
      <ModalWidget
        open={modalState === "generic"}
        labels={modalLabels.messages}
        buttons={modalButtons}
        closeModal={handleModalClose}
        header={modalLabels.header}
      />
      <ModalWidget
        open={["downloading", "deleting"].includes(modalState)}
        labels={[]}
        buttons={[]}
        header={modalState === "downloading" ? "Downloading in progress..." : "Deleting in progress..."}
      >
        <ModalSpinnerContainer>
          <CircularSpinner size={200} color={"secondary"} />
        </ModalSpinnerContainer>
      </ModalWidget>
    </>
  );
}

Uploads.getLayout = (page) => {
  return <DashboardLayout>{page}</DashboardLayout>;
};<|MERGE_RESOLUTION|>--- conflicted
+++ resolved
@@ -122,15 +122,10 @@
 };
 export default function Uploads() {
   const router = useRouter();
-<<<<<<< HEAD
-  const { accountType, usageQuota, setDefaultReanalysisFile } = useContext(AuthContext);
-  const { uploads, setFetchUploads, pulse3dVersions } = useContext(UploadsContext);
-=======
   const { accountType, usageQuota } = useContext(AuthContext);
   const { uploads, setFetchUploads, pulse3dVersions, setDefaultUploadForReanalysis } = useContext(
     UploadsContext
   );
->>>>>>> ec93e11c
   const [jobs, setJobs] = useState([]);
   const [rows, setRows] = useState([]);
   const [displayRows, setDisplayRows] = useState([]);
@@ -479,11 +474,7 @@
       const selectedUpload = uploads.filter((upload) =>
         checkedUploads.some((checkUpload) => checkUpload === upload.id)
       )[0];
-<<<<<<< HEAD
-      setDefaultReanalysisFile(selectedUpload.filename);
-=======
       setDefaultUploadForReanalysis(selectedUpload);
->>>>>>> ec93e11c
       router.push("/upload-form?id=Re-analyze+Existing+Upload");
     }
   };
@@ -860,7 +851,6 @@
       (selectedJobsList.length > 0 && selectedJobsList[0].status !== "finished") ||
       (usageQuota && usageQuota.jobs_reached)
     );
-<<<<<<< HEAD
   };
 
   const isSingleUploadSelected = () => {
@@ -877,24 +867,6 @@
     }
   };
 
-=======
-  };
-
-  const isSingleUploadSelected = () => {
-    if (uploads) {
-      const selectedUpoadsList = uploads.filter((upload) =>
-        checkedUploads.some((checkUpload) => checkUpload === upload.id)
-      );
-
-      return (
-        checkedUploads.length !== 1 ||
-        selectedUpoadsList.length !== 1 ||
-        (usageQuota && usageQuota.jobs_reached)
-      );
-    }
-  };
-
->>>>>>> ec93e11c
   return (
     <>
       {!openInteractiveAnalysis && (

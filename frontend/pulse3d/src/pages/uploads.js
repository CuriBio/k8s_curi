--- conflicted
+++ resolved
@@ -368,11 +368,8 @@
   const downloadMultiFiles = async (jobs) => {
     try {
       //streamsaver has to be required here otherwise you get build errors with "document is not defined"
-<<<<<<< HEAD
-      const streamSaver = require("streamsaver");
-=======
+
       const { createWriteStream } = require("streamsaver");
->>>>>>> f9e6d458
 
       //request only presigned urls for selected jobs
       const url = `https://curibio.com/jobs/download`;
@@ -397,11 +394,7 @@
           a.click();
           a.remove();
         } else {
-<<<<<<< HEAD
-          const fileStream = streamSaver.createWriteStream(zipFilename);
-=======
           const fileStream = createWriteStream(zipFilename);
->>>>>>> f9e6d458
           const writer = fileStream.getWriter();
 
           if (response.body.pipeTo) {

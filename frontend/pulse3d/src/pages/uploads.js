--- conflicted
+++ resolved
@@ -217,9 +217,7 @@
                         if (rows[uploadIdx]) value = rows[uploadIdx][column.id];
                         // used to download file. needs access to upload ID
 
-                        const id = rows[uploadIdx]
-                          ? rows[uploadIdx].uploadId
-                          : null;
+                        const id = rows[uploadIdx] ? rows[uploadIdx].uploadId : null;
                         return (
                           <TableCell
                             align="center"
@@ -237,18 +235,7 @@
                             onClick={value === "Download analysis" ? downloadAnalysis : null}
                           >
                             {value === "Download analysis" ? (
-<<<<<<< HEAD
-                              <DownloadLink
-                                id={
-                                  // used to download file. needs access to upload ID
-                                  rows[uploadIdx] ? rows[uploadIdx].uploadId : null
-                                }
-                              >
-                                {value}
-                              </DownloadLink>
-=======
                               <DownloadLink id={id}>{value}</DownloadLink>
->>>>>>> 2f329bbd
                             ) : (
                               value
                             )}

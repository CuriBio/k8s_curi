import CircularSpinner from "@/components/basicWidgets/CircularSpinner";
import DropDownWidget from "@/components/basicWidgets/DropDownWidget";
import ModalWidget from "@/components/basicWidgets/ModalWidget";
import DashboardLayout, { UploadsContext } from "@/components/layouts/DashboardLayout";
import styled from "styled-components";
import { useContext, useState, useEffect } from "react";
import InteractiveAnalysisModal from "@/components/uploads/InteractiveAnalysisModal";
import { AuthContext } from "@/pages/_app";
import DataTable from "react-data-table-component";
import FilterHeader from "@/components/table/FilterHeader";
import UploadsSubTable from "@/components/table/UploadsSubTable";
import Checkbox from "@mui/material/Checkbox";

// These can be overridden on a col-by-col basis by setting a value in an  obj in the columns array above
const columnProperties = {
  center: false,
  sortable: true,
};

const customStyles = {
  headRow: {
    style: {
      backgroundColor: "var(--dark-blue)",
      color: "white",
      fontSize: "1.2rem",
    },
  },
  subHeader: {
    style: {
      backgroundColor: "var(--dark-blue)",
    },
  },
  rows: {
    style: {
      backgroundColor: "var(--light-gray)",
      borderLeft: "2px solid var(--dark-gray)",
      borderRight: "2px solid var(--dark-gray)",
    },
  },
};
const filterBoxstyles = [
  { position: "relative", left: "40px", width: "150px", margin: "0 30px 0 0" }, //file owner
  { position: "relative", left: "40px", width: "150px", margin: "0 400px 0 0" }, //recording name
  { position: "relative", left: "40px", width: "150px", margin: "0 150px 0 0" }, //upload id
  { position: "relative", left: "40px", width: "150px", margin: "0 50px 0 0" }, //created
  { position: "relative", left: "40px", width: "150px", margin: "0 0 0 0" }, //lastAnalyzed
];

const Container = styled.div`
  display: flex;
  position: relative;
  justify-content: start;
  margin: 0% 3% 3% 3%;
  flex-direction: column;
  box-shadow: 0px 5px 5px -3px rgb(0 0 0 / 30%), 0px 8px 10px 1px rgb(0 0 0 / 20%),
    0px 3px 14px 2px rgb(0 0 0 / 12%);
`;
const SpinnerContainer = styled.div`
  margin: 50px;
`;

const InteractiveAnalysisContainer = styled.div`
  width: 78%;
  margin: 1%;
  background-color: white;
  height: 800px;
  border-radius: 5px;
  overflow: none;
`;

const PageContainer = styled.div`
  width: 85%;
`;
const DropDownContainer = styled.div`
  width: 250px;
  background-color: white;
  border-radius: 5px;
  left: 70%;
  position: relative;
  margin: 3% 1% 1% 1%;
`;
const ModalSpinnerContainer = styled.div`
  position: relative;
  display: flex;
  justify-content: center;
  height: 315px;
  align-items: center;
`;

const modalObjs = {
  delete: {
    header: "Are you sure?",
    messages: ["Please confirm the deletion.", "Be aware that this action cannot be undone."],
  },
  downloadError: {
    header: "Error Occurred!",
    messages: ["An error occurred while attempting to download.", "Please try again."],
  },
  empty: {
    header: null,
    messages: [],
  },
  containsFailedJob: {
    header: "Warning!",
    messages: [
      "You are trying to download one or more analyses with an 'error' status. Please note that these will be ignored.",
      "Would you like to continue?",
    ],
  },
  failedDeletion: {
    header: "Error Occurred!",
    messages: ["There was an issue while deleting the files you selected.", "Please try again later."],
  },
  nothingToDownload: {
    header: "Oops..",
    messages: [
      "There is nothing to download.",
      "Please make sure you are attempting to download finished analyses.",
    ],
  },
};
<<<<<<< HEAD
export default function Uploads() {
  const { accountType, usageQuota } = useContext(AuthContext);
=======
let statusUpdateInterval;
export default function Uploads() {
  const { accountType } = useContext(AuthContext);
>>>>>>> 9fe5256f
  const { uploads, setFetchUploads, pulse3dVersions } = useContext(UploadsContext);
  const [jobs, setJobs] = useState([]);
  const [rows, setRows] = useState([]);
  const [displayRows, setDisplayRows] = useState([]);
  const [checkedJobs, setCheckedJobs] = useState([]);
  const [checkedUploads, setCheckedUploads] = useState([]);
  const [resetDropdown, setResetDropdown] = useState(false);
  const [modalState, setModalState] = useState(false);
  const [modalLabels, setModalLabels] = useState({ header: "", messages: [] });
  const [modalButtons, setModalButtons] = useState([]);
  const [openInteractiveAnalysis, setOpenInteractiveAnalysis] = useState(false);
  const [selectedAnalysis, setSelectedAnalysis] = useState();
  const [pending, setPending] = useState(true);
  const [filterString, setFilterString] = useState("");
<<<<<<< HEAD
  const [filtercolumn, setFilterColumn] = useState("");
=======
  const [filterColumn, setFilterColumn] = useState("");
>>>>>>> 9fe5256f

  const uploadTableColumns = [
    {
      name: "File Owner",
      width: "180px",
      admin: true,
      selector: (row) => row.username,
    },
    {
      name: "Recording Name",
      width: "550px",
      admin: false,
      selector: (row) => row.name,
    },
    {
      name: "Upload ID",
<<<<<<< HEAD
      width: "350px",
=======
      width: "300px",
>>>>>>> 9fe5256f
      admin: false,
      selector: (row) => row.id,
    },
    {
      name: "Created Date",
<<<<<<< HEAD
      width: "300px",
=======
      width: "200px",
>>>>>>> 9fe5256f
      admin: false,
      selector: (row) => row.createdAt,
    },
    {
      name: "Last Analyzed",
<<<<<<< HEAD
      width: "230px",
=======
      width: "200px",
>>>>>>> 9fe5256f
      admin: false,
      selector: (row) => row.lastAnalyzed,
    },
    {
      name: "",
      width: "100px",
      admin: false,
      selector: (row) => (
        <Checkbox id={row.id} checked={checkedUploads.includes(row.id)} onChange={handleCheckedUploads} />
      ),
    },
  ];

  useEffect(() => {
    if (jobs.length > 0) {
      setPending(false);
    }
  }, [displayRows]);

  const toFilterField =
    accountType === "admin"
      ? {
          Owner: "username",
          Recording: "name",
          ID: "id",
          Date: "createdAt",
          Analyzed: "lastAnalyzed",
        }
      : {
          Recording: "name",
          ID: "id",
          Date: "createdAt",
          Analyzed: "lastAnalyzed",
        };

  const filterColumns = () => {
    return rows.filter((row) => {
      return row[toFilterField[filterColumn]].toLocaleLowerCase().includes(filterString.toLocaleLowerCase());
    });
  };
  //when filter string changes, refilter results
  useEffect(() => {
<<<<<<< HEAD
    if (filtercolumn) {
      const newList = rows.filter((row) => {
        return row[toFilterField[filtercolumn]]
          .toLocaleLowerCase()
          .includes(filterString.toLocaleLowerCase());
      });
=======
    if (filterColumn) {
      const newList = filterColumns();
>>>>>>> 9fe5256f
      setDisplayRows(newList);
    }
  }, [filterString]);

  useEffect(() => {
    if (!openInteractiveAnalysis) {
      // reset when interactive analysis modal closes
      resetTable();
    }
  }, [openInteractiveAnalysis]);

  const resetTable = () => {
    setResetDropdown(true);
    setCheckedUploads([]);
    setCheckedJobs([]);
    getAllJobs();
  };

  const getAllJobs = async () => {
    try {
      const response = await fetch(`${process.env.NEXT_PUBLIC_PULSE3D_URL}/jobs?download=False`);
      if (response && response.status === 200) {
        const { jobs } = await response.json();
        const newJobs = jobs.map(({ id, upload_id, created_at, object_key, status, meta }) => {
          const analyzedFile = object_key ? object_key.split("/")[object_key.split("/").length - 1] : "";
          const formattedTime = formatDateTime(created_at);
          const parsedMeta = JSON.parse(meta);
          const analysisParams = parsedMeta.analysis_params;
          const isChecked = checkedJobs.includes(id);
          return {
            jobId: id,
            uploadId: upload_id,
            analyzedFile,
            datetime: formattedTime,
            status,
            analysisParams,
            version: pulse3dVersions[0], // tag with latest version for now, can't be before v0.25.1
            checked: isChecked,
          };
        });
        setJobs([...newJobs]);
      }
    } catch (e) {
      console.log("ERROR fetching jobs in /uploads");
    }
  };

  const formatDateTime = (datetime) => {
    if (datetime)
      return new Date(datetime + "Z").toLocaleDateString(undefined, {
        hour: "numeric",
        minute: "numeric",
      });
    else {
      const now = new Date();
      const datetime =
        now.getFullYear() +
        "-" +
        (now.getMonth() + 1) +
        "-" +
        now.getDate() +
        "-" +
        now.getHours() +
        now.getMinutes() +
        now.getSeconds();
      return datetime;
    }
  };

  useEffect(() => {
    getAllJobs();
<<<<<<< HEAD
    let statusUpdateInterval;

    // don't call get jobs if downloading or deleting in progress because it backs up server
    if (uploads.length > 0) {
=======
    // don't call get jobs if downloading or deleting in progress because it backs up server
    if (uploads.length > 0 && !statusUpdateInterval) {
>>>>>>> 9fe5256f
      statusUpdateInterval = setInterval(async () => {
        if (!["downloading", "deleting"].includes(modalState)) {
          await getAllJobs();
        }
      }, [1e4]);
    }
    //clear interval when switching pages
    return () => clearInterval(statusUpdateInterval);
  }, [uploads]);

  useEffect(() => {
    const formattedUploads = uploads.map(({ username, id, filename, created_at }) => {
      const formattedTime = formatDateTime(created_at);
      const recName = filename ? filename.split(".")[0] : null;
      const uploadJobs = jobs
        .filter(({ uploadId }) => uploadId === id)
        .sort((a, b) => new Date(b.datetime) - new Date(a.datetime));
      const lastAnalyzed = uploadJobs[0] ? uploadJobs[0].datetime : formattedTime;
      return {
        username,
        name: recName,
        id,
        createdAt: formattedTime,
        lastAnalyzed,
        jobs: uploadJobs,
      };
    });

    setRows([...formattedUploads]);
    setDisplayRows([...formattedUploads]);

    if (filterColumn) {
      const newList = filterColumns();
      setDisplayRows(newList);
    }
  }, [jobs]);

  const handleDropdownSelection = (option) => {
    if (option === 1) {
      setModalButtons(["Close", "Confirm"]);
      setModalLabels(modalObjs.delete);
      setModalState("generic");
    } else if (option === 0) {
      // if download, check that no job contains an error status
      const failedJobs = jobs.filter(
        ({ jobId, status }) => checkedJobs.includes(jobId) && status === "error"
      );

      if (failedJobs.length === 0) {
        downloadAnalyses();
      } else {
        setModalButtons(["Close", "Continue"]);
        setModalLabels(modalObjs.containsFailedJob);
        setModalState("generic");
      }
    } else if (option === 2) {
      const jobDetails = jobs.filter(({ jobId }) => jobId == checkedJobs[0]);
      setSelectedAnalysis(jobDetails[0]);
      setOpenInteractiveAnalysis(true);
    }

    setResetDropdown(false);
  };

  const handleDeletions = async () => {
    try {
      let failedDeletion = false;
      // soft delete uploads
      if (checkedUploads.length > 0) {
        const uploadsURL = `${process.env.NEXT_PUBLIC_PULSE3D_URL}/uploads?`;
        checkedUploads.map((id) => (uploadsURL += `upload_ids=${id}&`));
        const uploadsResponse = await fetch(uploadsURL.slice(0, -1), {
          method: "DELETE",
        });

        failedDeletion ||= uploadsResponse.status !== 200;
      }

      // soft delete all jobs
      if (checkedJobs.length > 0) {
        const jobsURL = `${process.env.NEXT_PUBLIC_PULSE3D_URL}/jobs?`;
        checkedJobs.map((id) => (jobsURL += `job_ids=${id}&`));
        const jobsResponse = await fetch(jobsURL.slice(0, -1), {
          method: "DELETE",
        });

        failedDeletion ||= jobsResponse.status !== 200;
      }
      if (failedDeletion) {
        setModalButtons(["Close"]);
        setModalLabels(modalObjs.failedDeletion);
        setModalState("generic");
      }
      // rerender table with updated deletions
      await setFetchUploads();
      return failedDeletion;
    } catch (e) {
      console.log("ERROR attempting to soft delete selected jobs and uploads");
    }
  };

  const handleModalClose = async (idx) => {
    if (modalButtons[idx] === "Continue") {
      // this block gets hit when user chooses to continue without 'error' status analyses
      downloadAnalyses();
    } else if (modalButtons[idx] === "Confirm") {
      // set in progress
      setModalLabels(modalObjs.empty);
      setModalState("deleting");
      const failedDeletion = await handleDeletions();
      // wait a second to remove deleted files
      // really helps with flow of when in progress modal closes
      await new Promise((r) => setTimeout(r, 1000));

      // failed Deletions has it's own modal so prevent closure else reset
      if (!failedDeletion) {
        setModalState(false);
        resetTable();
      }
    } else {
      // close in progress modal
      // also resets for any 'Close' modal button events
      // index 0 in buttons
      setModalState(false);
      resetTable();
    }
  };

  const downloadAnalyses = async () => {
    try {
      // removes any jobs with error + pending statuses
      const finishedJobs = jobs.filter(
        ({ jobId, status }) => checkedJobs.includes(jobId) && status === "finished"
      );
      const numberOfJobs = finishedJobs.length;

      if (numberOfJobs > 0) {
        setModalButtons(["Close"]);

        /*
          Download correct number of files,
          else throw error to prompt error modal
        */
        try {
          if (numberOfJobs === 1) {
            await downloadSingleFile(finishedJobs[0]);
            // table only resets on download success modal close, so this needs to be handled here
            resetTable();
          } else if (numberOfJobs > 1) {
            // show active downloading modal only for multifile downloads
            setModalLabels(modalObjs.empty);
            setModalState("downloading");

            await downloadMultiFiles(finishedJobs);

            // show successful download modal only for multifile downloads
            setModalLabels({
              header: "Success!",
              messages: [
                `The following number of analyses have been successfully downloaded: ${numberOfJobs}`,
                "They can be found in your local downloads folder.",
              ],
            });

            setModalState("generic");
          }
        } catch (e) {
          throw Error(e);
        }
      } else {
        // let user know in the off chance that the only files they selected are not finished analyzing or failed
        setModalLabels(modalObjs.nothingToDownload);
        setModalButtons(["Close"]);
        setModalState("generic");
      }
    } catch (e) {
      console.log(`ERROR fetching presigned url to download analysis: ${e}`);
      setModalLabels(modalObjs.downloadError);
      setModalState("generic");
    }
  };

  const downloadSingleFile = async ({ jobId }) => {
    // request only presigned urls for selected job
    const url = `${process.env.NEXT_PUBLIC_PULSE3D_URL}/jobs?job_ids=${jobId}`;
    const response = await fetch(url);

    if (response.status === 200) {
      const { jobs } = await response.json();
      const presignedUrl = jobs[0].url;

      if (presignedUrl) {
        const a = document.createElement("a");
        document.body.appendChild(a);
        a.setAttribute("href", presignedUrl);
        a.setAttribute("download", jobs[0].id);
        a.click();
        a.remove();
      }
    } else {
      throw Error();
    }
  };

  const downloadMultiFiles = async (jobs) => {
    try {
      //streamsaver has to be required here otherwise you get build errors with "document is not defined"
      const { createWriteStream } = require("streamsaver");
      const url = `${process.env.NEXT_PUBLIC_PULSE3D_URL}/jobs/download`;
      const jobIds = jobs.map(({ jobId }) => jobId);

      const response = await fetch(url, {
        method: "POST",
        body: JSON.stringify({ job_ids: jobIds }),
      });

      if (response.status === 200) {
        const now = formatDateTime();
        const zipFilename = `MA-analyses__${now}__${jobs.length}.zip`;

        // only stream to file if not firefox. Once the underlying issue with streaming on
        // firefox is fixed, should remove this
        if (navigator.userAgent.indexOf("Firefox") != -1) {
          const file = await response.blob();
          const url = window.URL.createObjectURL(file);

          const a = document.createElement("a");
          document.body.appendChild(a);
          a.setAttribute("href", url);
          a.setAttribute("download", zipFilename);
          a.click();
          a.remove();
        } else {
          const fileStream = createWriteStream(zipFilename);
          const writer = fileStream.getWriter();

          if (response.body.pipeTo) {
            writer.releaseLock();
            return response.body.pipeTo(fileStream);
          }

          const reader = response.body.getReader();

          () =>
            reader
              .read()
              .then(({ value, done }) => (done ? writer.close() : writer.write(value).then(pump)))();
        }
      } else {
        throw Error();
      }
    } catch (e) {
      console.log(`ERROR during multi file download: ${e}`);
      throw Error();
    }
  };
  const ExpandedComponent = ({ data }) => {
    return (
      <UploadsSubTable jobs={data.jobs} checkedJobs={checkedJobs} handleCheckedJobs={handleCheckedJobs} />
    );
  };

  const handleCheckedUploads = (e) => {
    // first check if change is adding or removing an upload
    if (!checkedUploads.includes(e.target.id)) {
      // if adding, push to state
      checkedUploads.push(e.target.id);
    } else {
      // if removing, splice to state
      const idxToSplice = checkedUploads.indexOf(e.target.id);
      checkedUploads.splice(idxToSplice, 1);
    }
    // set state
    setCheckedUploads([...checkedUploads]);

    const newCheckedJobs = [];

    // every checked upload should have all of it's jobs checked
    // so it's resetting checkedJobs to empty array, then concat all relevant jobs
    checkedUploads.map((upload) => {
      const idx = displayRows.map((row) => row.id).indexOf(upload);
      const jobIds = displayRows[idx].jobs.map(({ jobId }) => newCheckedJobs.push(jobId));
      newCheckedJobs.concat(jobIds);
    });

    // set jobs in state
    setCheckedJobs([...newCheckedJobs]);
  };

  const handleCheckedJobs = (e) => {
    // check if action is unchecking a job
    if (checkedJobs.includes(e.target.id)) {
      // remove from job state
      const idxToSplice = checkedJobs.indexOf(e.target.id);
      checkedJobs.splice(idxToSplice, 1);

      // remove corresponding upload as checked because a checked upload cannot have any unchecked jobs
      checkedUploads.map((upload, uploadIdx) => {
        const idx = displayRows.map((row) => row.id).indexOf(upload);
        const jobIds = displayRows[idx].jobs.map(({ jobId }) => jobId);
        const missingJobs = jobIds.filter((id) => !checkedJobs.includes(id));
        if (missingJobs.length > 0) checkedUploads.splice(uploadIdx, 1);
      });

      // set checked uploads
      setCheckedUploads([...checkedUploads]);
    } else checkedJobs.push(e.target.id); // else if action is checking a job, then push job id to state

    // set checked jobs either way
    setCheckedJobs([...checkedJobs]);
  };

  return (
    <>
      {!openInteractiveAnalysis ? (
        <PageContainer>
          <DropDownContainer>
            <DropDownWidget
              label="Actions"
              options={
                accountType === "admin"
                  ? ["Download", "Delete"]
                  : ["Download", "Delete", "Interactive Analysis"]
              }
              disableOptions={[
                ...Array(2).fill(checkedJobs.length === 0 && checkedUploads.length === 0),
                checkedJobs.length !== 1 ||
                  jobs.filter((job) => job.jobId === checkedJobs[0])[0].status !== "finished" ||
                  (usageQuota && usageQuota.jobs_reached),
              ]}
              optionsTooltipText={[
                ...Array(2).fill("Must make a selection below before actions become available."),
                usageQuota && usageQuota.jobs_reached
                  ? "Interactive analysis is disabled because customer limit has been reached."
                  : "You must select one successful job to enable interactive analysis.",
              ]}
              handleSelection={handleDropdownSelection}
              reset={resetDropdown}
            />
          </DropDownContainer>
          <Container>
            <DataTable
              data={displayRows}
              columns={uploadTableColumns
                .filter(
                  // if admin user then show all columns, else just show non-admin columns
                  (e) => accountType === "admin" || !e.admin
                )
                .map((e) => {
                  return {
                    ...columnProperties,
                    ...e,
                  };
                })}
              pagination
              expandableRows
              expandableRowsComponent={ExpandedComponent}
              customStyles={customStyles}
              progressPending={pending}
              defaultSortFieldId={5}
              progressComponent={
                <SpinnerContainer>
                  <CircularSpinner size={200} color={"secondary"} />
                </SpinnerContainer>
              }
              subHeader
              subHeaderAlign="left"
              subHeaderComponent={
                <FilterHeader
                  columns={
                    accountType === "admin"
                      ? ["Owner", "Recording", "ID", "Date", "Analyzed"]
                      : ["Recording", "ID", "Date", "Analyzed"]
                  }
                  setFilterString={setFilterString}
                  setFilterColumn={setFilterColumn}
                  loading={pending}
                  filterBoxstyles={accountType === "admin" ? filterBoxstyles : filterBoxstyles.slice(1)}
                />
              }
              selectableRowsNoSelectAll
            />
          </Container>
        </PageContainer>
      ) : (
        <InteractiveAnalysisContainer>
          <InteractiveAnalysisModal
            selectedJob={selectedAnalysis}
            setOpenInteractiveAnalysis={setOpenInteractiveAnalysis}
          />
        </InteractiveAnalysisContainer>
      )}
      <ModalWidget
        open={modalState === "generic"}
        labels={modalLabels.messages}
        buttons={modalButtons}
        closeModal={handleModalClose}
        header={modalLabels.header}
      />
      <ModalWidget
        open={["downloading", "deleting"].includes(modalState)}
        labels={[]}
        buttons={[]}
        header={modalState === "downloading" ? "Downloading in progress..." : "Deleting in progress..."}
      >
        <ModalSpinnerContainer>
          <CircularSpinner size={200} color={"secondary"} />
        </ModalSpinnerContainer>
      </ModalWidget>
    </>
  );
}

Uploads.getLayout = (page) => {
  return <DashboardLayout>{page}</DashboardLayout>;
};<|MERGE_RESOLUTION|>--- conflicted
+++ resolved
@@ -119,14 +119,8 @@
     ],
   },
 };
-<<<<<<< HEAD
 export default function Uploads() {
   const { accountType, usageQuota } = useContext(AuthContext);
-=======
-let statusUpdateInterval;
-export default function Uploads() {
-  const { accountType } = useContext(AuthContext);
->>>>>>> 9fe5256f
   const { uploads, setFetchUploads, pulse3dVersions } = useContext(UploadsContext);
   const [jobs, setJobs] = useState([]);
   const [rows, setRows] = useState([]);
@@ -141,11 +135,7 @@
   const [selectedAnalysis, setSelectedAnalysis] = useState();
   const [pending, setPending] = useState(true);
   const [filterString, setFilterString] = useState("");
-<<<<<<< HEAD
-  const [filtercolumn, setFilterColumn] = useState("");
-=======
   const [filterColumn, setFilterColumn] = useState("");
->>>>>>> 9fe5256f
 
   const uploadTableColumns = [
     {
@@ -162,31 +152,19 @@
     },
     {
       name: "Upload ID",
-<<<<<<< HEAD
       width: "350px",
-=======
-      width: "300px",
->>>>>>> 9fe5256f
       admin: false,
       selector: (row) => row.id,
     },
     {
       name: "Created Date",
-<<<<<<< HEAD
       width: "300px",
-=======
-      width: "200px",
->>>>>>> 9fe5256f
       admin: false,
       selector: (row) => row.createdAt,
     },
     {
       name: "Last Analyzed",
-<<<<<<< HEAD
       width: "230px",
-=======
-      width: "200px",
->>>>>>> 9fe5256f
       admin: false,
       selector: (row) => row.lastAnalyzed,
     },
@@ -229,17 +207,8 @@
   };
   //when filter string changes, refilter results
   useEffect(() => {
-<<<<<<< HEAD
-    if (filtercolumn) {
-      const newList = rows.filter((row) => {
-        return row[toFilterField[filtercolumn]]
-          .toLocaleLowerCase()
-          .includes(filterString.toLocaleLowerCase());
-      });
-=======
     if (filterColumn) {
       const newList = filterColumns();
->>>>>>> 9fe5256f
       setDisplayRows(newList);
     }
   }, [filterString]);
@@ -311,15 +280,10 @@
 
   useEffect(() => {
     getAllJobs();
-<<<<<<< HEAD
     let statusUpdateInterval;
 
     // don't call get jobs if downloading or deleting in progress because it backs up server
     if (uploads.length > 0) {
-=======
-    // don't call get jobs if downloading or deleting in progress because it backs up server
-    if (uploads.length > 0 && !statusUpdateInterval) {
->>>>>>> 9fe5256f
       statusUpdateInterval = setInterval(async () => {
         if (!["downloading", "deleting"].includes(modalState)) {
           await getAllJobs();

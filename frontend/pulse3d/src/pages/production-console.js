import { useState, useContext, useEffect, useMemo } from "react";
import { AuthContext } from "@/pages/_app";
import FileDragDrop from "@/components/uploadForm/FileDragDrop";
import DropDownWidget from "@/components/basicWidgets/DropDownWidget";
import FormInput from "@/components/basicWidgets/FormInput";
import ButtonWidget from "@/components/basicWidgets/ButtonWidget";
import Table from "@/components/table/Table";
import DashboardLayout from "@/components/layouts/DashboardLayout";
import ModalWidget from "@/components/basicWidgets/ModalWidget";
import SerialNumberTable from "@/components/table/SerialNumberTable";
import styled from "styled-components";
import semverValid from "semver/functions/valid";
import { hexToBase64 } from "../utils/generic";
import SparkMD5 from "spark-md5";
import semverGt from "semver/functions/gt";

const semverSortFn = (a, b) => {
  return semverGt(a, b) ? 1 : -1;
};

const semverSortforTable = (key) => {
  const fn = (a, b) => {
    return semverSortFn(a.original[key], b.original[key]);
  };
  return fn;
};

const UploadContainer = styled.div`
  width: 80%;
  min-width: 1130px;
  border: solid;
  border-color: var(--dark-gray);
  border-width: 2px;
  border-radius: 15px;
  background-color: white;
  display: flex;
  overflow: hidden;
  flex-direction: column;
  align-items: center;
  margin-bottom: 30px;
`;

const FileUploaderContainer = styled.div`
  height: 250px;
  width: 121%;
  padding-left: 28%;
`;

const FileUploadOptionContainer = styled.div`
  width: 750px;
  display: flex;
  text-wrap: nowrap;
  margin-bottom: 50px;
  justify-content: center;
`;

const SuccessText = styled.span`
  color: green;
  font-style: italic;
  font-size: 15px;
  padding-right: 10px;
  line-height: 3;
`;

const FailureText = styled.span`
  color: red;
  font-style: italic;
  font-size: 15px;
  padding-right: 10px;
  line-height: 3;
`;

const ErrorText = styled.span`
  color: red;
  font-style: italic;
  text-align: left;
  position: relative;
  width: 150%;
  font-size: 13px;
`;

const InputContainer = styled.div`
  width: 200px;
`;

const ButtonContainer = styled.div`
  display: flex;
  justify-content: flex-end;
  padding: 3rem 8rem;
  width: 100%;
`;

const Header = styled.h2`
  position: relative;
  text-align: center;
  background-color: var(--dark-blue);
  color: var(--light-gray);
  margin: auto;
  width: 100%;
  height: 75px;
  line-height: 3;
`;

const SectionContainer = styled.div`
  margin: 0 3.5rem;
  padding: 3.5rem 3.5rem;
  width: 1240px;
`;

const PreviewText = styled.div`
  font-style: italic;

  &:hover {
    color: var(--teal-green);
    text-decoration: underline;
    cursor: pointer;
  }
`;

const TableContainer = styled.div`
  padding-bottom: 30px;
`;

const TableHeader = styled.div`
  padding-bottom: 10px;
  padding-left: 10px;
`;

const serNumScopes = ["mantarray:serial_number:edit"];
<<<<<<< HEAD
const fwScopes = ["mantarray:firmware:edit", "mantarray:firmware:list"];
=======
const fwScopes = ["mantarray:firmware:edit", "mantarray:firmware:info"];
>>>>>>> 22dbb287

const fwTypes = ["Main", "Channel"];

function FirmwareSection({ accountScope }) {
<<<<<<< HEAD
  const canViewFwTables = accountScope.includes("mantarray:firmware:list");
=======
  const canViewFwTables = accountScope.includes("mantarray:firmware:info");
>>>>>>> 22dbb287
  const canEditFw = accountScope.includes("mantarray:firmware:edit");

  const [fwInfo, setFwInfo] = useState({ main: [], channel: [] });

  const getFwInfo = async () => {
    const getFwInfoRes = await fetch(`${process.env.NEXT_PUBLIC_MANTARRAY_URL}/firmware/info`);
    const getFwInfoResJson = await getFwInfoRes.json();
    setFwInfo({ main: getFwInfoResJson.main_fw_info, channel: getFwInfoResJson.channel_fw_info });
  };

  // when component first loads, get FW info
  useEffect(() => {
    getFwInfo();
  }, []);

  return (
    <>
      {canEditFw && <FirmwareUpload fwInfo={fwInfo} refreshTables={getFwInfo} />}
      {canViewFwTables && <FirmwareTables fwInfo={fwInfo} canEdit={canEditFw} getFwInfo={getFwInfo} />}
    </>
  );
}

const UPLOAD_STATES = {
  IDLE: "IDLE",
  IN_PROGRESS: "IN_PROGRESS",
  SUCCESS: "SUCCESS",
  FAILED: "FAILED",
};

const dropZoneText = "CLICK HERE or DROP";

function FirmwareUpload({ fwInfo, refreshTables }) {
  const [file, setFile] = useState();
  const [resetDragDrop, setResetDragDrop] = useState(false);
  const [resetInputWidgets, setResetInputWidgets] = useState(false);
  const [uploadOptions, setUploadOptions] = useState({});
  const [uploadOptionErrors, setUploadOptionErrors] = useState({});
  const [isButtonDisabled, setIsButtonDisabled] = useState(true);
  const [uploadState, setUploadState] = useState(UPLOAD_STATES.IDLE);

  const mainFwVersions = fwInfo.main.map((row) => row.version).sort(semverSortFn);
  const inProgress = uploadState === UPLOAD_STATES.IN_PROGRESS;

  useEffect(() => {
    const canUpload =
      getFileName(file) &&
      fwTypes.includes(uploadOptions.fwType) &&
      uploadOptions.version &&
      noErrors() &&
      checkFwTypeSpecificOptions();

    setIsButtonDisabled(!canUpload || inProgress);
  }, [file, uploadOptions, uploadOptionErrors, inProgress]);

  useEffect(() => {
    if (resetInputWidgets) {
      setResetInputWidgets(false);
    }
  }, [resetInputWidgets]);

  const resetInputs = () => {
    setFile(null);
    setResetInputWidgets(true);
    setUploadOptions({});
    setUploadOptionErrors({});
  };

  const getFileName = (file) => {
    return file ? file.name : null;
  };

  const noErrors = () => {
    return Object.values(uploadOptionErrors).every((val) => val.length === 0);
  };
<<<<<<< HEAD
  fwTypes.includes(uploadOptions.fwType);
=======
>>>>>>> 22dbb287

  const checkFwTypeSpecificOptions = () => {
    if (uploadOptions.fwType === "Main") {
      return uploadOptions.maSwCompatible != null && uploadOptions.stingSwCompatible != null;
    } else {
      return uploadOptions.hwVersion != null && uploadOptions.mainFwVersion != null;
    }
  };

  const updateUploadOptions = (key, val) => {
    if ([UPLOAD_STATES.SUCCESS, UPLOAD_STATES.FAILED].includes(uploadState)) {
      setUploadState(UPLOAD_STATES.IDLE);
    }

    let updatedOptions = { ...uploadOptions, [key]: val };
    let updatedOptionErrors = { ...uploadOptionErrors };

    if (["version", "mainFwVersion", "hwVersion"].includes(key)) {
      const errorMsg = semverValid(val) ? "" : "Must be a valid version";
      updatedOptionErrors[key] = errorMsg;
    } else if (key === "fwType") {
      // remove all other keys except version
      updatedOptions = {
        version: updatedOptions.version,
        [key]: val,
      };
    }

    const dupVersionErrMsg = "FW type + version already present";
    if (
      ["fwType", "version"].includes(key) &&
      updatedOptions.fwType &&
      updatedOptions.version &&
      ["", dupVersionErrMsg].includes(updatedOptionErrors.version)
    ) {
      const fwTypeKey = updatedOptions.fwType.toLowerCase();
      const versionsForFwTypes = fwInfo[fwTypeKey].map((row) => row.version);
      const errorMsg = versionsForFwTypes.includes(updatedOptions.version) ? dupVersionErrMsg : "";
      updatedOptionErrors.version = errorMsg;
    }

    setUploadOptions(updatedOptions);
    setUploadOptionErrors(updatedOptionErrors);
  };

  const handleSubmit = async () => {
    if (!(file instanceof File)) {
      return;
    }
    setUploadState(UPLOAD_STATES.IN_PROGRESS);

    const result = await uploadFwFile(file);

    setUploadState(result);
    if (result === UPLOAD_STATES.SUCCESS) {
      resetInputs();
      refreshTables();
    }
  };

  const uploadFwFile = async (file) => {
    let fileReader = new FileReader();
    const filename = file.name;

    try {
      let fileHash;
      try {
        // Tanner (8/11/21): Need to use a promise here since FileReader API does not support using async functions, only callbacks
        fileHash = await new Promise((resolve, reject) => {
          fileReader.onload = function (e) {
            if (file.size != e.target.result.byteLength) {
              console.log(
                "ERROR:</strong> Browser reported success but could not read the file until the end."
              );
              reject();
            }

            resolve(SparkMD5.ArrayBuffer.hash(e.target.result));
          };

          fileReader.onerror = function () {
            console.log(
              "ERROR: FileReader onerror was triggered, maybe the browser aborted due to high memory usage."
            );
            reject();
          };

          fileReader.readAsArrayBuffer(file);
        });
      } catch (e) {
        return UPLOAD_STATES.FAILED;
      }

      const body = { version: uploadOptions.version, md5s: hexToBase64(fileHash) };
      if (uploadOptions.fwType === "Main") {
        body.is_compatible_with_current_ma_sw = uploadOptions.maSwCompatible;
        body.is_compatible_with_current_sting_sw = uploadOptions.stingSwCompatible;
      } else {
        body.main_fw_version = uploadOptions.mainFwVersion;
        body.hw_version = uploadOptions.hwVersion;
      }

      const uploadResponse = await fetch(
        `${process.env.NEXT_PUBLIC_MANTARRAY_URL}/firmware/${uploadOptions.fwType.toLowerCase()}/${
          uploadOptions.version
        }`,
        {
          method: "POST",
          body: JSON.stringify(body),
        }
      );

      if (uploadResponse.status !== 200) {
        // break flow if initial request returns error status code
        console.log("ERROR getting presigned upload URL for FW file:  ", await uploadResponse.json());
        return UPLOAD_STATES.FAILED;
      }

      const data = await uploadResponse.json();

      const uploadDetails = data.params;
      const uploadId = data.id;
      const formData = new FormData();

      Object.entries(uploadDetails.fields).forEach(([k, v]) => {
        formData.append(k, v);
      });

      formData.append("file", file);

      const uploadPostRes = await fetch(uploadDetails.url, {
        method: "POST",
        body: formData,
      });

      if (uploadPostRes.status === 204) {
        await postNewJob(uploadId, filename);
      } else {
        console.log("ERROR uploading file to s3:  ", await uploadPostRes.json());
        return UPLOAD_STATES.FAILED;
      }
    } catch (e) {
      // catch all if service worker isn't working
      console.log("ERROR posting to presigned url");
      return UPLOAD_STATES.FAILED;
    }

    return UPLOAD_STATES.SUCCESS;
  };

  return (
    <UploadContainer>
      <Header>Upload Firmware File</Header>
      <FileUploaderContainer>
        <FileDragDrop
          handleFileChange={setFile}
          dropZoneText={dropZoneText}
          fileSelection={getFileName(file) || "No file selected"}
          setResetDragDrop={setResetDragDrop}
          resetDragDrop={resetDragDrop}
          fileTypes={["bin"]}
          multiple={false}
        />
      </FileUploaderContainer>
      <FileUploadOptionContainer>
        <TableHeader style={{ width: "100px", marginRight: "50px", justifyContent: "center" }}>
          Firmware Version
        </TableHeader>
        <InputContainer>
          <FormInput
            name="uploadFwVersion"
            placeholder={"1.2.3"}
            value={uploadOptions.version}
            onChangeFn={(e) => updateUploadOptions("version", e.target.value)}
          >
            <ErrorText id="uploadFwVersionError" role="errorMsg">
              {uploadOptionErrors.version}
            </ErrorText>
          </FormInput>
        </InputContainer>
      </FileUploadOptionContainer>
      <FileUploadOptionContainer>
        <TableHeader style={{ width: "100px", marginRight: "50px", justifyContent: "center" }}>
          Firmware Type
        </TableHeader>
        <InputContainer>
          <DropDownWidget
            options={fwTypes}
            handleSelection={(idx) => updateUploadOptions("fwType", fwTypes[idx])}
            reset={resetInputWidgets}
          />
        </InputContainer>
      </FileUploadOptionContainer>
      {uploadOptions.fwType === "Main" && (
        <>
          <FileUploadOptionContainer>
            <TableHeader style={{ width: "400px", marginRight: "50px", justifyContent: "center" }}>
              Is Compatible with Current MA SW Version?
            </TableHeader>
            <InputContainer>
              <DropDownWidget
                options={["False", "True"]}
                handleSelection={(idx) => updateUploadOptions("maSwCompatible", Boolean(idx))}
                reset={uploadOptions.fwType === "Main" || resetInputWidgets}
              />
            </InputContainer>
          </FileUploadOptionContainer>
          <FileUploadOptionContainer>
            <TableHeader style={{ width: "400px", marginRight: "50px", justifyContent: "center" }}>
              Is Compatible with Current Stingray SW Version?
            </TableHeader>
            <InputContainer>
              <DropDownWidget
                options={["False", "True"]}
                handleSelection={(idx) => updateUploadOptions("stingSwCompatible", Boolean(idx))}
                reset={uploadOptions.fwType === "Main" || resetInputWidgets}
              />
            </InputContainer>
          </FileUploadOptionContainer>
        </>
      )}
      {uploadOptions.fwType === "Channel" && (
        <>
          <FileUploadOptionContainer>
            <TableHeader style={{ width: "100px", marginRight: "50px", justifyContent: "center" }}>
              Main FW Version
            </TableHeader>
            <InputContainer>
              <DropDownWidget
                options={mainFwVersions}
                handleSelection={(idx) => updateUploadOptions("mainFwVersion", mainFwVersions[idx])}
                reset={uploadOptions.fwType === "Channel" || resetInputWidgets}
              />
            </InputContainer>
          </FileUploadOptionContainer>
          <FileUploadOptionContainer>
            <TableHeader style={{ width: "100px", marginRight: "50px", justifyContent: "center" }}>
              HW Version
            </TableHeader>
            <InputContainer>
              <FormInput
                name="hwVersion"
                placeholder={"1.2.3"}
                value={uploadOptions.hwVersion}
                onChangeFn={(e) => updateUploadOptions("hwVersion", e.target.value)}
              >
                <ErrorText id="hwVersionError" role="errorMsg">
                  {uploadOptionErrors.hwVersion}
                </ErrorText>
              </FormInput>
            </InputContainer>
          </FileUploadOptionContainer>
        </>
      )}
      <ButtonContainer>
        {uploadState === UPLOAD_STATES.SUCCESS && <SuccessText>Upload Successful!</SuccessText>}
        {uploadState === UPLOAD_STATES.FAILED && <FailureText>Upload Failed</FailureText>}
        <ButtonWidget
          width="200px"
          height="50px"
          position="relative"
          borderRadius="3px"
          left="10px"
          backgroundColor={isButtonDisabled ? "var(--dark-gray)" : "var(--dark-blue)"}
          disabled={isButtonDisabled}
          inProgress={inProgress}
          label="Submit"
          clickFn={handleSubmit}
        />
      </ButtonContainer>
    </UploadContainer>
  );
}

function FirmwareTables({ canEdit, fwInfo, getFwInfo }) {
  return (
    <>
      <MainFwTable mainFwInfo={fwInfo.main} />
      <ChannelFwTable fwInfo={fwInfo} canEdit={canEdit} refreshTables={getFwInfo} />
    </>
  );
}

function MainFwTable({ mainFwInfo }) {
  const cols = useMemo(
    () => [
      {
        accessorFn: (row) => row.version,
        id: "version",
        header: "Version",
        sortingFn: semverSortforTable("version"),
        size: 250,
      },
      {
        accessorFn: (row) => row.min_ma_controller_version,
        id: "maControllerVersion",
        header: "Mantarray Controller",
        sortingFn: semverSortforTable("min_ma_controller_version"),
        size: 250,
      },
      {
        accessorFn: (row) => row.min_sting_controller_version,
        id: "stingControllerVersion",
        header: "Stingray Controller",
        sortingFn: semverSortforTable("min_sting_controller_version"),
        size: 250,
      },
      {
        accessorFn: (row) => row.state,
        id: "state",
        header: "State",
        size: 250,
      },
      {
        accessorKey: "edit",
        id: "edit",
        enableColumnFilter: false,
        enableColumnResizing: false,
        enableSorting: false,
        header: "",
        size: 128,
        // Tanner (11/29/23): there is currently no edits that need to be made to main FW by users of this page
      },
    ],
    []
  );

  return (
    <TableContainer>
      <TableHeader>Main Firmware</TableHeader>
      <Table
        columns={cols}
        rowData={mainFwInfo}
        defaultSortColumn={"version"}
        rowSelection={false}
        setRowSelection={null}
        enableRowSelection={false}
        enablePagination={false}
        enableTopToolbar={false}
        enableSelectAll={false}
        enableStickyHeader={false}
        showColumnFilters={false}
      />
    </TableContainer>
  );
}

function ChannelFwTable({ fwInfo, refreshTables, canEdit }) {
  const [channelFwEdit, setChannelFwEdit] = useState({});

  const cols = useMemo(
    () => [
      {
        accessorFn: (row) => row.version,
        id: "version",
        header: "Version",
        sortingFn: semverSortforTable("version"),
        size: 250,
      },
      {
        accessorFn: (row) => row.main_fw_version,
        id: "mainFwVersion",
        header: "Main FW",
        sortingFn: semverSortforTable("main_fw_version"),
        size: 250,
      },
      {
        accessorFn: (row) => row.hw_version,
        id: "hwVersion",
        header: "HW",
        sortingFn: semverSortforTable("hw_version"),
        size: 250,
      },
      {
        accessorFn: (row) => row.state,
        id: "state",
        header: "State",
        size: 250,
      },
      {
        accessorKey: "edit",
        id: "edit",
        enableColumnFilter: false,
        enableColumnResizing: false,
        enableSorting: false,
        header: "",
        size: 128,
        Cell: ({ cell }) => {
          return (
            canEdit && <PreviewText onClick={() => setChannelFwEdit(cell.row.original)}>Edit</PreviewText>
          );
        },
      },
    ],
    []
  );

  return (
    <>
      <TableContainer>
        <TableHeader>Channel Firmware</TableHeader>
        <Table
          columns={cols}
          rowData={fwInfo.channel}
          defaultSortColumn={"version"}
          rowSelection={false}
          setRowSelection={null}
          enableRowSelection={false}
          enablePagination={false}
          enableTopToolbar={false}
          enableSelectAll={false}
          enableStickyHeader={false}
          showColumnFilters={false}
        />
      </TableContainer>
      <ChannelFwEditModal
        channelFwEdit={channelFwEdit}
        setChannelFwEdit={setChannelFwEdit}
        mainFwInfo={fwInfo.main}
        refreshTables={refreshTables}
      ></ChannelFwEditModal>
    </>
  );
}

function ChannelFwEditModal({ channelFwEdit, setChannelFwEdit, mainFwInfo, refreshTables }) {
  const [buttons, setButtons] = useState([]);
  const [labels, setLabels] = useState([]);
  const [rowInfo, setRowInfo] = useState({});

  useEffect(() => {
    setButtons(["Close", "Save"]);
    setLabels(["Main FW Version"]);
    setRowInfo({ mainFwVersion: channelFwEdit.main_fw_version });
  }, [channelFwEdit]);

  const mainFwVersions = mainFwInfo.map((row) => row.version).sort(semverSortFn);

  const handleUpdate = async (idx) => {
    if (idx === 1) {
      try {
        const res = await fetch(
          `${process.env.NEXT_PUBLIC_MANTARRAY_URL}/firmware/channel/${channelFwEdit.version}`,
          {
            method: "PUT",
            body: JSON.stringify({ main_fw_version: rowInfo.mainFwVersion }),
          }
        );
        if (res.status === 200) {
          setChannelFwEdit({});
          refreshTables();
        } else {
          throw Error;
        }
      } catch (e) {
        setButtons(["Close"]);
        setLabels(["An error occurred while updating user.", "Please try again later."]);
      }
    } else {
      setChannelFwEdit({});
    }
  };

  return (
    <>
      <ModalWidget
        open={Boolean(channelFwEdit.version)}
        header={`Edit Channel FW v${channelFwEdit.version}`}
        labels={labels}
        buttons={buttons}
        closeModal={handleUpdate}
      >
        <DropDownWidget
          options={mainFwVersions}
          initialSelected={mainFwVersions.indexOf(channelFwEdit.main_fw_version)}
          handleSelection={(idx) => {
            setRowInfo({
              ...rowInfo,
              mainFwVersion: mainFwVersions[idx],
            });
          }}
        />
      </ModalWidget>
    </>
  );
}

function SerialNumberSection() {
  return (
    <TableContainer>
      <TableHeader>Serial Numbers</TableHeader>
      <SerialNumberTable />
    </TableContainer>
  );
}

export default function ProductionConsole() {
  const { accountScope } = useContext(AuthContext);

  let canViewSerNumSection = false;
  let canViewFwSection = false;
  if (accountScope) {
    canViewSerNumSection = accountScope.some((scope) => serNumScopes.includes(scope));
    canViewFwSection = accountScope.some((scope) => fwScopes.includes(scope));
  }

  return (
    <SectionContainer>
<<<<<<< HEAD
      {canViewFwSection && <FirmwareSection accountScope={accountScope} />}
      {/* TODO need to handle case where user only has mantarray:serial_number:list */}
=======
      {/* TODO break these out into their own files once we find a way to reuse styling */}
      {canViewFwSection && <FirmwareSection accountScope={accountScope} />}
>>>>>>> 22dbb287
      {canViewSerNumSection && <SerialNumberSection />}
    </SectionContainer>
  );
}

ProductionConsole.getLayout = (page) => {
  return <DashboardLayout>{page}</DashboardLayout>;
};<|MERGE_RESOLUTION|>--- conflicted
+++ resolved
@@ -126,21 +126,13 @@
   padding-left: 10px;
 `;
 
-const serNumScopes = ["mantarray:serial_number:edit"];
-<<<<<<< HEAD
+const serNumScopes = ["mantarray:serial_number:edit", "mantarray:serial_number:list"];
 const fwScopes = ["mantarray:firmware:edit", "mantarray:firmware:list"];
-=======
-const fwScopes = ["mantarray:firmware:edit", "mantarray:firmware:info"];
->>>>>>> 22dbb287
 
 const fwTypes = ["Main", "Channel"];
 
 function FirmwareSection({ accountScope }) {
-<<<<<<< HEAD
   const canViewFwTables = accountScope.includes("mantarray:firmware:list");
-=======
-  const canViewFwTables = accountScope.includes("mantarray:firmware:info");
->>>>>>> 22dbb287
   const canEditFw = accountScope.includes("mantarray:firmware:edit");
 
   const [fwInfo, setFwInfo] = useState({ main: [], channel: [] });
@@ -216,10 +208,6 @@
   const noErrors = () => {
     return Object.values(uploadOptionErrors).every((val) => val.length === 0);
   };
-<<<<<<< HEAD
-  fwTypes.includes(uploadOptions.fwType);
-=======
->>>>>>> 22dbb287
 
   const checkFwTypeSpecificOptions = () => {
     if (uploadOptions.fwType === "Main") {
@@ -728,13 +716,9 @@
 
   return (
     <SectionContainer>
-<<<<<<< HEAD
+      {/* TODO break these out into their own files once we find a way to reuse styling */}
       {canViewFwSection && <FirmwareSection accountScope={accountScope} />}
       {/* TODO need to handle case where user only has mantarray:serial_number:list */}
-=======
-      {/* TODO break these out into their own files once we find a way to reuse styling */}
-      {canViewFwSection && <FirmwareSection accountScope={accountScope} />}
->>>>>>> 22dbb287
       {canViewSerNumSection && <SerialNumberSection />}
     </SectionContainer>
   );

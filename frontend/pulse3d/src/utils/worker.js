--- conflicted
+++ resolved
@@ -1,14 +1,16 @@
 import axios from "axios";
 
-<<<<<<< HEAD
 // TODO add .env for prod v. test url
 const domain = "curibio-test"; // MODIFY URL until decided how it's handled
 
-const getUrl = (subdomain) => {
-  return `https://${subdomain}.${domain}.com`;
+const getUrl = (endpoint) => {
+  const userEndpoints = ["login", "logout"];
+
+  let subdomain = userEndpoints.includes(endpoint) ? "apiv2" : "pulse3d";
+
+  return `https://${subdomain}.${domain}.com/${endpoint}`;
 };
-=======
->>>>>>> 2d6af685
+
 let authToken = null;
 /*
 Expected message format:
@@ -32,7 +34,6 @@
   }
 };
 
-<<<<<<< HEAD
 const dispatchRequest = async (data) => {
   switch (data.type) {
     case "login":
@@ -44,23 +45,8 @@
   }
 };
 
-const handleGenericRequest = async ({ method, subdomain, endpoint, body, type }) => {
-  const url = `${getUrl(subdomain)}${endpoint}`;
-=======
-const getUrl = (endpoint) => {
-  const userEndpoints = ["login", "logout"];
-
-  const userUrl = "http://localhost:8001/";
-  const pulseUrl = "http://localhost:8000/";
-
-  return userEndpoints.includes(endpoint)
-    ? userUrl + endpoint
-    : pulseUrl + endpoint;
-};
-
 const handleGenericRequest = async ({ method, endpoint, body }) => {
   const url = getUrl(endpoint);
->>>>>>> 2d6af685
   const reqInstance = axios.create({
     headers: {
       Authorization: `Bearer ${authToken}`,
@@ -77,12 +63,7 @@
 };
 
 const handleAuthRequest = async ({ endpoint, body }) => {
-<<<<<<< HEAD
-  const url = `${getUrl("apiv2")}/${endpoint}`;
-=======
-  let res = null;
   const url = getUrl(endpoint);
->>>>>>> 2d6af685
 
   let res = null;
   try {

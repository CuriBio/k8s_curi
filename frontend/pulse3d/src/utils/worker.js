--- conflicted
+++ resolved
@@ -34,11 +34,10 @@
       parsed_res.type = data.type;
     }
 
-    postMessage(parsed_res); // errors if response isn't parsed first
+    postMessage(parsed_res); // errors if response isn't parsed firstå
   }
 };
 
-<<<<<<< HEAD
 const dispatchRequest = async (data) => {
   if (data.file) {
     return await handleFileUpload(data);
@@ -52,49 +51,18 @@
 };
 
 const handleGenericRequest = async ({ url, method, body }) => {
-=======
-const getUrl = (endpoint) => {
-  const userEndpoints = ["login", "logout"];
-
-  const userUrl = "http://localhost:8001/";
-  const pulseUrl = "http://localhost:8000/";
-
-  // const userUrl = "https://apiv2.curibio-test.com/users/";
-  // const pulseUrl = "https://pulse3d.curibio-test.com/";
-
-  return userEndpoints.includes(endpoint)
-    ? userUrl + endpoint
-    : pulseUrl + endpoint;
-};
-
-const handleGenericRequest = async ({ method, endpoint, body, type }) => {
-  const url = getUrl(endpoint);
-  const reqInstance = axios.create({
-    headers: {
-      Authorization: `Bearer ${authToken}`,
-    },
-    data: body,
-  });
-
->>>>>>> 2f329bbd
   try {
     return await axios[method](url, body, { headers: { Authorization: `Bearer ${accessToken}` } });
   } catch (e) {
-    e.response.type = type;
     return { error: e.response };
   }
 };
 
-<<<<<<< HEAD
 const handleAuthRequest = async ({ url, body }) => {
-=======
-const handleAuthRequest = async ({ endpoint, body, type }) => {
->>>>>>> 2f329bbd
   let res = null;
   try {
     res = await axios.post(url, body);
   } catch (e) {
-    e.response.type = type;
     return { error: e.response };
   }
 
@@ -168,6 +136,7 @@
 // TODO move to another file
 function hexToBase64(hexstring) {
   return btoa(
+    // TODO remove deprecated method btoa
     hexstring
       .match(/\w{2}/g)
       .map(function (a) {

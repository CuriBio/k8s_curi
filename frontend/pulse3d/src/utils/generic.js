--- conflicted
+++ resolved
@@ -1,14 +1,12 @@
-<<<<<<< HEAD
-const deepCopy = (obj) => {
-  return JSON.parse(JSON.stringify(obj));
-};
-=======
 import { WellTitle as LabwareDefinition } from "@/utils/labwareCalculations";
 const twentyFourPlateDefinition = new LabwareDefinition(4, 6);
 const wellNames = Array(24)
   .fill()
   .map((_, idx) => twentyFourPlateDefinition.getWellNameFromIndex(idx));
->>>>>>> 2765361e
+
+const deepCopy = (obj) => {
+  return JSON.parse(JSON.stringify(obj));
+};
 
 const hexToBase64 = (hexstring) => {
   return btoa(
@@ -60,9 +58,6 @@
   return inputAsArrOfStrs;
 };
 
-<<<<<<< HEAD
-export { deepCopy, hexToBase64, isArrayOfNumbers, loadCsvInputToArray, isArrayOfWellNames };
-=======
 const getPeaksValleysFromTable = async (table) => {
   const columns = table.schema.fields.map(({ name }) => name);
   // filter out null values (0) and some values get randomly parsed to bigint values which cannot be converted to JSON
@@ -107,11 +102,11 @@
 };
 
 export {
-  getPeaksValleysFromTable,
-  getWaveformCoordsFromTable,
+  deepCopy,
   hexToBase64,
   isArrayOfNumbers,
   loadCsvInputToArray,
   isArrayOfWellNames,
-};
->>>>>>> 2765361e
+  getPeaksValleysFromTable,
+  getWaveformCoordsFromTable,
+};
--- conflicted
+++ resolved
@@ -81,12 +81,8 @@
 const getWaveformCoordsFromTable = async (table, normalizeYAxis) => {
   const columns = table.schema.fields.map(({ name }) => name);
   const wellNames = columns.filter(
-<<<<<<< HEAD
-    (name) => !name.includes("__raw") && !name.includes("__stim") && !name.includes("Time") && !name.includes("level")
-=======
     (name) =>
       !name.includes("__raw") && !name.includes("__stim") && !name.includes("Time") && !name.includes("level")
->>>>>>> ce86f14c
   );
   const columnData = table.data[0].children.map(({ values }) => Array.from(values));
   // occassionally recordings end in a bunch of NaN/0 values if stim data is present so they need to be filtered out here

<<<<<<< HEAD
import { WellTitle as LabwareDefinition } from "@/utils/labwareCalculations";
const twentyFourPlateDefinition = new LabwareDefinition(4, 6);
const wellNames = Array(24)
  .fill()
  .map((_, idx) => twentyFourPlateDefinition.getWellNameFromIndex(idx));
=======
import * as apache from "apache-arrow";
>>>>>>> ba0abf8a

const deepCopy = (obj) => {
  return JSON.parse(JSON.stringify(obj));
};

const hexToBase64 = (hexstring) => {
  return btoa(
    // TODO remove deprecated method btoa
    hexstring
      .match(/\w{2}/g)
      .map(function (a) {
        return String.fromCharCode(parseInt(a, 16));
      })
      .join("")
  );
};

const arrayValidator = (arr, validator_fn) => {
  return Array.isArray(arr) && validator_fn(arr);
};

const isArrayOfNumbers = (arr, positive = false) => {
  return arrayValidator(arr, () => {
    for (const n of arr) {
      if (typeof n !== "number" || (positive && n < 0)) {
        return false;
      }
    }
    return true;
  });
};

const isArrayOfWellNames = (arr) => {
  return arrayValidator(arr, () => {
    for (const n of arr) {
      if (typeof n !== "string" || n.length !== 2) {
        return false;
      }
      const row = n[0];
      const col = n[1];
      if (!"ABCD".includes(row) || !"123456".includes(col)) {
        return false;
      }
    }
    return true;
  });
};

const loadCsvInputToArray = (commaSeparatedInputs) => {
  // remove all whitespace before processing
  const strippedInput = commaSeparatedInputs.replace(/\s/g, "");
  const inputAsArrOfStrs = [...strippedInput.split(",")];
  return inputAsArrOfStrs;
};

const getPeaksValleysFromTable = async (table) => {
  const columns = table.schema.fields.map(({ name }) => name);
<<<<<<< HEAD
=======
  //  columns are A1__peaks, A1__valleys, ....
  const wellNames = new Set(columns.map((name) => name.split("__")[0]));

>>>>>>> ba0abf8a
  // filter out null values (0) and some values get randomly parsed to bigint values which cannot be converted to JSON
  const columnData = table.data[0].children.map(({ values }) =>
    Array.from(values)
      .filter((idx) => idx !== 0)
      .map((val) => (typeof val === "bigint" ? parseInt(val) : val))
  );

  const peaksValleysObj = {};
<<<<<<< HEAD

=======
>>>>>>> ba0abf8a
  for (const well of wellNames) {
    // assign each well [[...peaks], [...valleys]]
    const [peaksIdx, valleysIdx] = ["peaks", "valleys"].map((type) => columns.indexOf(`${well}__${type}`));
    peaksValleysObj[well] = [columnData[peaksIdx], columnData[valleysIdx]];
  }

  return peaksValleysObj;
};

const getWaveformCoordsFromTable = async (table, normalizeYAxis) => {
  const columns = table.schema.fields.map(({ name }) => name);
<<<<<<< HEAD
=======
  const wellNames = columns.filter(
    (name) =>
      !name.includes("__raw") && !name.includes("__stim") && !name.includes("Time") && !name.includes("level")
  );
>>>>>>> ba0abf8a
  const columnData = table.data[0].children.map(({ values }) => Array.from(values));
  // occassionally recordings end in a bunch of NaN/0 values if stim data is present so they need to be filtered out here
  // leaving time index aat 0 because it's meant to be 0
  const time = columnData[0].filter((val, i) => val !== 0 || (val === 0 && i === 0));
<<<<<<< HEAD
  const coordinatesObj = {};

  for (const well of wellNames) {
=======

  const coordinatesObj = {};
  for (const well of wellNames) {
    // some analyses may only include a few xlsx files, not all wells
>>>>>>> ba0abf8a
    const wellForceIdx = columns.indexOf(well);
    let wellForce = columnData[wellForceIdx];

    if (normalizeYAxis) {
      const minForce = Math.min(...wellForce);
      wellForce = wellForce.map((val) => val - minForce);
    }

    coordinatesObj[well] = time.map((time, i) => [time / 1e6, wellForce[i]]);
  }

  return coordinatesObj;
};

<<<<<<< HEAD
=======
const getTableFromParquet = async (buffer) => {
  const wasmModule = await import("parquet-wasm/esm/arrow1.js");
  await wasmModule.default();

  const parquetData = wasmModule.readParquet(buffer);
  return apache.tableFromIPC(parquetData);
};

>>>>>>> ba0abf8a
export {
  deepCopy,
  hexToBase64,
  isArrayOfNumbers,
  loadCsvInputToArray,
  isArrayOfWellNames,
  getPeaksValleysFromTable,
  getWaveformCoordsFromTable,
<<<<<<< HEAD
=======
  getTableFromParquet,
>>>>>>> ba0abf8a
};<|MERGE_RESOLUTION|>--- conflicted
+++ resolved
@@ -1,12 +1,4 @@
-<<<<<<< HEAD
-import { WellTitle as LabwareDefinition } from "@/utils/labwareCalculations";
-const twentyFourPlateDefinition = new LabwareDefinition(4, 6);
-const wellNames = Array(24)
-  .fill()
-  .map((_, idx) => twentyFourPlateDefinition.getWellNameFromIndex(idx));
-=======
 import * as apache from "apache-arrow";
->>>>>>> ba0abf8a
 
 const deepCopy = (obj) => {
   return JSON.parse(JSON.stringify(obj));
@@ -64,12 +56,9 @@
 
 const getPeaksValleysFromTable = async (table) => {
   const columns = table.schema.fields.map(({ name }) => name);
-<<<<<<< HEAD
-=======
   //  columns are A1__peaks, A1__valleys, ....
   const wellNames = new Set(columns.map((name) => name.split("__")[0]));
 
->>>>>>> ba0abf8a
   // filter out null values (0) and some values get randomly parsed to bigint values which cannot be converted to JSON
   const columnData = table.data[0].children.map(({ values }) =>
     Array.from(values)
@@ -78,10 +67,6 @@
   );
 
   const peaksValleysObj = {};
-<<<<<<< HEAD
-
-=======
->>>>>>> ba0abf8a
   for (const well of wellNames) {
     // assign each well [[...peaks], [...valleys]]
     const [peaksIdx, valleysIdx] = ["peaks", "valleys"].map((type) => columns.indexOf(`${well}__${type}`));
@@ -93,27 +78,17 @@
 
 const getWaveformCoordsFromTable = async (table, normalizeYAxis) => {
   const columns = table.schema.fields.map(({ name }) => name);
-<<<<<<< HEAD
-=======
   const wellNames = columns.filter(
-    (name) =>
-      !name.includes("__raw") && !name.includes("__stim") && !name.includes("Time") && !name.includes("level")
+    (name) => !name.includes("__raw") && !name.includes("__stim") && !name.includes("Time") && !name.includes("level")
   );
->>>>>>> ba0abf8a
   const columnData = table.data[0].children.map(({ values }) => Array.from(values));
   // occassionally recordings end in a bunch of NaN/0 values if stim data is present so they need to be filtered out here
   // leaving time index aat 0 because it's meant to be 0
   const time = columnData[0].filter((val, i) => val !== 0 || (val === 0 && i === 0));
-<<<<<<< HEAD
-  const coordinatesObj = {};
-
-  for (const well of wellNames) {
-=======
 
   const coordinatesObj = {};
   for (const well of wellNames) {
     // some analyses may only include a few xlsx files, not all wells
->>>>>>> ba0abf8a
     const wellForceIdx = columns.indexOf(well);
     let wellForce = columnData[wellForceIdx];
 
@@ -128,8 +103,6 @@
   return coordinatesObj;
 };
 
-<<<<<<< HEAD
-=======
 const getTableFromParquet = async (buffer) => {
   const wasmModule = await import("parquet-wasm/esm/arrow1.js");
   await wasmModule.default();
@@ -138,7 +111,6 @@
   return apache.tableFromIPC(parquetData);
 };
 
->>>>>>> ba0abf8a
 export {
   deepCopy,
   hexToBase64,
@@ -147,8 +119,5 @@
   isArrayOfWellNames,
   getPeaksValleysFromTable,
   getWaveformCoordsFromTable,
-<<<<<<< HEAD
-=======
   getTableFromParquet,
->>>>>>> ba0abf8a
 };
import * as apache from "apache-arrow";
<<<<<<< HEAD
=======
import { WellTitle as LabwareDefinition } from "@/utils/labwareCalculations";
const plateDefinition = new LabwareDefinition(16, 24);
const wellNames = Array(384)
  .fill()
  .map((_, idx) => plateDefinition.getWellNameFromIndex(idx));
>>>>>>> 660248b6

const deepCopy = (obj) => {
  return JSON.parse(JSON.stringify(obj));
};

const hexToBase64 = (hexstring) => {
  return btoa(
    // TODO remove deprecated method btoa
    hexstring
      .match(/\w{2}/g)
      .map(function (a) {
        return String.fromCharCode(parseInt(a, 16));
      })
      .join("")
  );
};

const arrayValidator = (arr, validator_fn) => {
  return Array.isArray(arr) && validator_fn(arr);
};

const isArrayOfNumbers = (arr, positive = false) => {
  return arrayValidator(arr, () => {
    for (const n of arr) {
      if (typeof n !== "number" || (positive && n < 0)) {
        return false;
      }
    }
    return true;
  });
};

const isArrayOfWellNames = (arr) => {
  return arrayValidator(arr, () => {
    for (const n of arr) {
      if (typeof n !== "string" || n.length !== 2) {
        return false;
      }
      const row = n[0];
      const col = n[1];
      if (!"ABCD".includes(row) || !"123456".includes(col)) {
        return false;
      }
    }
    return true;
  });
};

const loadCsvInputToArray = (commaSeparatedInputs) => {
  // remove all whitespace before processing
  const strippedInput = commaSeparatedInputs.replace(/\s/g, "");
  const inputAsArrOfStrs = [...strippedInput.split(",")];
  return inputAsArrOfStrs;
};

const getPeaksValleysFromTable = async (table) => {
  const columns = table.schema.fields.map(({ name }) => name);
  //  columns are A1__peaks, A1__valleys, ....
  const wellNames = new Set(columns.map((name) => name.split("__")[0]));

  // filter out null values (0) and some values get randomly parsed to bigint values which cannot be converted to JSON
  const columnData = table.data[0].children.map(({ values }) => {
    return Array.from(values)
      .filter((idx) => idx !== 0)
      .map((val) => (typeof val === "bigint" ? parseInt(val) : val));
  });

  const peaksValleysObj = {};
  for (const well of wellNames) {
    if (columns.indexOf(`${well}__peaks`) !== -1) {
      // assign each well [[...peaks], [...valleys]]
      const [peaksIdx, valleysIdx] = ["peaks", "valleys"].map((type) => columns.indexOf(`${well}__${type}`));
      peaksValleysObj[well] = [columnData[peaksIdx], columnData[valleysIdx]];
    }
  }

  return peaksValleysObj;
};

const getWaveformCoordsFromTable = async (table, normalizeYAxis) => {
  const columns = table.schema.fields.map(({ name }) => name);
  const wellNames = columns.filter(
    (name) =>
      !name.includes("__raw") && !name.includes("__stim") && !name.includes("Time") && !name.includes("level")
  );
  const columnData = table.data[0].children.map(({ values }) => Array.from(values));
  // occassionally recordings end in a bunch of NaN/0 values if stim data is present so they need to be filtered out here
  // leaving time index aat 0 because it's meant to be 0
  const time = columnData[0].filter((val, i) => val !== 0 || (val === 0 && i === 0));

  const coordinatesObj = {};
  for (const well of wellNames) {
    // some analyses may only include a few xlsx files, not all wells
    const wellForceIdx = columns.indexOf(well);
    if (wellForceIdx !== -1) {
      let wellForce = columnData[wellForceIdx];

      if (normalizeYAxis) {
        const minForce = Math.min(...wellForce);
        wellForce = wellForce.map((val) => val - minForce);
      }

      coordinatesObj[well] = time.map((time, i) => [time / 1e6, wellForce[i]]);
    }
  }

  return coordinatesObj;
};

const getTableFromParquet = async (buffer) => {
  const wasmModule = await import("parquet-wasm/esm/arrow1.js");
  await wasmModule.default();

  const parquetData = wasmModule.readParquet(buffer);
  return apache.tableFromIPC(parquetData);
};

export {
  deepCopy,
  hexToBase64,
  isArrayOfNumbers,
  loadCsvInputToArray,
  isArrayOfWellNames,
  getPeaksValleysFromTable,
  getWaveformCoordsFromTable,
  getTableFromParquet,
};<|MERGE_RESOLUTION|>--- conflicted
+++ resolved
@@ -1,12 +1,4 @@
 import * as apache from "apache-arrow";
-<<<<<<< HEAD
-=======
-import { WellTitle as LabwareDefinition } from "@/utils/labwareCalculations";
-const plateDefinition = new LabwareDefinition(16, 24);
-const wellNames = Array(384)
-  .fill()
-  .map((_, idx) => plateDefinition.getWellNameFromIndex(idx));
->>>>>>> 660248b6
 
 const deepCopy = (obj) => {
   return JSON.parse(JSON.stringify(obj));
@@ -76,11 +68,9 @@
 
   const peaksValleysObj = {};
   for (const well of wellNames) {
-    if (columns.indexOf(`${well}__peaks`) !== -1) {
-      // assign each well [[...peaks], [...valleys]]
-      const [peaksIdx, valleysIdx] = ["peaks", "valleys"].map((type) => columns.indexOf(`${well}__${type}`));
-      peaksValleysObj[well] = [columnData[peaksIdx], columnData[valleysIdx]];
-    }
+    // assign each well [[...peaks], [...valleys]]
+    const [peaksIdx, valleysIdx] = ["peaks", "valleys"].map((type) => columns.indexOf(`${well}__${type}`));
+    peaksValleysObj[well] = [columnData[peaksIdx], columnData[valleysIdx]];
   }
 
   return peaksValleysObj;
@@ -101,16 +91,14 @@
   for (const well of wellNames) {
     // some analyses may only include a few xlsx files, not all wells
     const wellForceIdx = columns.indexOf(well);
-    if (wellForceIdx !== -1) {
-      let wellForce = columnData[wellForceIdx];
+    let wellForce = columnData[wellForceIdx];
 
-      if (normalizeYAxis) {
-        const minForce = Math.min(...wellForce);
-        wellForce = wellForce.map((val) => val - minForce);
-      }
+    if (normalizeYAxis) {
+      const minForce = Math.min(...wellForce);
+      wellForce = wellForce.map((val) => val - minForce);
+    }
 
-      coordinatesObj[well] = time.map((time, i) => [time / 1e6, wellForce[i]]);
-    }
+    coordinatesObj[well] = time.map((time, i) => [time / 1e6, wellForce[i]]);
   }
 
   return coordinatesObj;

--- conflicted
+++ resolved
@@ -32,40 +32,8 @@
   return new URL(`${url}${pathname}`);
 };
 
-<<<<<<< HEAD
 const isLoginRequest = (url) => {
   return url.pathname === "/login";
-=======
-const isAuthRequest = (url) => {
-  const tokenUrl = "/login";
-  return tokenUrl === url.pathname;
-};
-
-self.addEventListener("install", (event) => {
-  event.waitUntil(self.skipWaiting());
-  console.log("[SW] Service worker installed!");
-});
-
-self.addEventListener("activate", (event) => {
-  event.waitUntil(self.clients.claim());
-  console.log("[SW] Service worker ready!");
-});
-
-// Clear token on postMessage
-self.onmessage = ({ data, source }) => {
-  if (data === "clear") {
-    console.log("[SW] Clearing tokens and account type in ServiceWorker");
-    clearTokens();
-    clearAccountType();
-  } else if (data === "authCheck") {
-    console.log("[SW] Returning authentication check ");
-    source.postMessage({ authCheck: tokens.access !== null, accountType });
-    //auth check
-  } else if (data.accountType) {
-    console.log("[SW] Setting account type");
-    setAccountType(data.accountType);
-  }
->>>>>>> 22bca317
 };
 
 const createRequest = (req, url) => {
@@ -186,19 +154,9 @@
   } else if (data === "authCheck") {
     console.log("[SW] Returning authentication check ");
     source.postMessage({ authCheck: tokens.access !== null, accountType });
+    //auth check
   } else if (data.accountType) {
     console.log("[SW] Setting account type");
     setAccountType(data.accountType);
   }
-};
-// Intercept all fetch requests
-self.addEventListener("fetch", async (e) => {
-  destURL = new URL(e.request.url);
-  // only intercept routes to pulse and user apis
-
-  if (destURL.hostname === "curibio.com") {
-    e.respondWith(interceptResponse(e.request, destURL));
-  } else {
-    e.respondWith(fetch(e.request));
-  }
-});+};